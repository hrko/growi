--- conflicted
+++ resolved
@@ -1,69 +1,14 @@
 // This is the root component for #search-top
 
 import React from 'react';
-import PropTypes from 'prop-types';
 
 import SearchForm from './HeaderSearchBox/SearchForm';
-<<<<<<< HEAD
 // import SearchSuggest from './HeaderSearchBox/SearchSuggest'; // omit since using react-bootstrap-typeahead in SearchForm
-=======
-import SearchSuggest from './HeaderSearchBox/SearchSuggest';
->>>>>>> 86aa0144
 
 export default class SearchBox extends React.Component {
 
   constructor(props) {
     super(props);
-<<<<<<< HEAD
-=======
-
-    this.state = {
-      searchingKeyword: '',
-      searchedPages: [],
-      searchError: null,
-      searching: false,
-      focused: false,
-    }
-
-    this.search = this.search.bind(this);
-    this.isShown = this.isShown.bind(this);
-  }
-
-  isShown(focused) {
-    this.setState({focused: !!focused});
-  }
-
-  search(data) {
-    const keyword = data.keyword;
-    if (keyword === '') {
-      this.setState({
-        searchingKeyword: '',
-        searchedPages: [],
-      });
-
-      return true;
-    }
-
-    this.setState({
-      searchingKeyword: keyword,
-      searching: true,
-    });
-
-    this.props.crowi.apiGet('/search', {q: keyword})
-    .then(res => {
-      this.setState({
-        searchingKeyword: keyword,
-        searchedPages: res.data,
-        searching: false,
-        searchError: null,
-      });
-    }).catch(err => {
-      this.setState({
-        searchError: err,
-        searching: false,
-      });
-    });
->>>>>>> 86aa0144
   }
 
   render() {
