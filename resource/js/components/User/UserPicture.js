import React from 'react';
<<<<<<< HEAD
import md5 from 'md5';
=======
import PropTypes from 'prop-types';
>>>>>>> 86aa0144

// TODO UserComponent?
export default class UserPicture extends React.Component {

  getUserPicture(user) {
    // gravatar
    if (user.isGravatarEnabled === true) {
      return this.generateGravatarSrc(user);
    }
    // uploaded image
    else {
      return user.image || '/images/userpicture.png';
    }
  }

  generateGravatarSrc(user) {
    const hash = md5(user.email.trim().toLowerCase());
    return `https://gravatar.com/avatar/${hash}`;
  }

  getClassName() {
    let className = ['picture', 'picture-rounded'];
    if (this.props.size) {
      className.push('picture-' + this.props.size);
    }

    return className.join(' ');
  }

  render() {
    const user = this.props.user;

    return (
      <img
        src={this.getUserPicture(user)}
        alt={user.username}
        className={this.getClassName()}
        />
    );
  }
}

UserPicture.propTypes = {
  user: PropTypes.object.isRequired,
  size: PropTypes.string,
};

UserPicture.defaultProps = {
  user: {},
  size: null,
};<|MERGE_RESOLUTION|>--- conflicted
+++ resolved
@@ -1,9 +1,6 @@
 import React from 'react';
-<<<<<<< HEAD
 import md5 from 'md5';
-=======
 import PropTypes from 'prop-types';
->>>>>>> 86aa0144
 
 // TODO UserComponent?
 export default class UserPicture extends React.Component {
