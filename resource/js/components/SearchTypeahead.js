--- conflicted
+++ resolved
@@ -170,7 +170,6 @@
       </div>
     );
   }
-<<<<<<< HEAD
 
   getHelpElement() {
     return <table className="table m-1">
@@ -195,8 +194,6 @@
               </tr>
             </table>;
   }
-=======
->>>>>>> 078fdc2f
 }
 
 /**
