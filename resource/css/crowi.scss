// import crowi variable
@import 'utilities';

// import bootstrap
$bootstrap-sass-asset-helper: true;
@import "~bootstrap-sass/assets/stylesheets/bootstrap";

// import react-bootstrap-typeahead styles
@import '~react-bootstrap-typeahead/css/ClearButton';
@import '~react-bootstrap-typeahead/css/Loader';
@import '~react-bootstrap-typeahead/css/Token';
@import '~react-bootstrap-typeahead/css/Typeahead';

// crowi component
@import 'admin';
@import 'comment';
@import 'delete';
@import 'form';
@import 'layout';
@import 'page_list';
@import 'page';
@import 'portal';
@import 'search';
<<<<<<< HEAD
@import 'user';
@import 'wiki';
=======
@import 'attachments';
>>>>>>> 86aa0144


ul {
  padding-left: 18px;
}


.meta {
  margin-top: 0;
  padding: 16px;
  color: #666;
  border-top: solid 1px #ccc;
  background: #f0f0f0;
  font-size: 0.95em;
  color: #888;

  .picture {
    width: 16px;
    height: 16px;
  }
}

.page-meta {
  margin-bottom: 0;
}

.help-block {
  font-size: .9em;
}

header nav ul img {
  vertical-align: middle;
}

footer, aside {
  h4:first-child, h3:first-child {
    margin-top: 0;
  }

  h4 {
    font-size: 1.1em;
  }
}


.form-element {
  margin-bottom: 1em;
}

footer {
  h4,
  h3 {
    margin-bottom: 0.5em;
    font-weight: normal;

    &:first-child {
      margin-top: 0;
    }
  }

  p {
    margin: 0.3em 0 0.5em 0;

    &:first-child {
      margin-top: 0;
    }
  }
}

.modal-backdrop {
  z-index: 1060;
}
.modal {
  z-index: 1061;
  p {
    font-size: 1em;
  }

  h3, h4 {
    font-size: 18px;
    margin: 0;
  }
}
.modal-body.alert {
  margin-bottom: 0;
  border-radius: 0;
}

.modal.create-page {

  @media (min-width: 768px) {
    .modal-dialog {
      width: 750px;
    }
  }

  .modal-body {
    h3, h4 {
      margin-bottom: 10px;
    }

    form {

      input.form-control {
        border: none;
        box-shadow: none;
        border-bottom: dotted 1px #444;
        border-radius: 0;
        padding: 6px;
        height: 34px;
        font-weight: bold;
        background: #f0f0f0;

        &:focus {
          background: #ddd;
        }
      }

      .page-name-addons {
        position: absolute;
        top: 7px;
        left: 27px;
      }
      .page-today-prefix {
        display: inline-block;
      }
      .page-today-input1 {
        width: 60px;
        padding-left: 2px;
        padding-right: 2px;
        display: inline-block;
      }
      .page-today-suffix {
        display: inline-block;
      }
      .page-today-input2 {
        // width: 100%;
        display: inline-block;
      }
    }
  }
}

.popular-page-high {
  color: #e80000;
  font-size: 1.1em;
  font-weight: bold;
}
.popular-page-mid {
  color: #e47800;
  font-weight: bold;
}
.popular-page-low {
  color: #ab7c7c;
}


// {{{ add badge variation
.badge-default {
  @include label-variant($label-default-bg);
}
.badge-primary {
  @include label-variant($label-primary-bg);
}
.badge-success {
  @include label-variant($label-success-bg);
}
.badge-info {
  @include label-variant($label-info-bg);
}
.badge-warning {
  @include label-variant($label-warning-bg);
}
.badge-danger {
  @include label-variant($label-danger-bg);
}
// }}}

.dropdown-menu {
  .dropdown-button {
    padding: 3px 20px;
  }
}

.notif {
  a {
  }

  .badge {
    position: absolute;
    top: 6px;
    right: 1px;
    padding: 3px 6px;
    font-size: 11px;
    font-weight: normal;
  }
}

.dropdown-menu {
  li {
    a {
      padding: 5px 20px;
    }
  }
}

// user picture
.picture {

  // 通常サイズ
  width: 24px;
  height: 24px;

  // size list
  &.picture-lg {
    width: 48px;
    height: 48px;
  }
  &.picture-sm {
    width: 16px;
    height: 16px;
  }
  &.picture-xs {
    width: 12px;
    height: 12px;
  }

  // design option
  &.picture-sq {
    border-radius: 2px;
    border: solid 1px #ccc;
  }
  &.picture-rounded {
    border-radius: 50%;
    box-shadow: 0 0 2px rgba(0,0,0,.3);
  }
}

.highlighted {
  color: #333;
  background-color: rgba(255,255,140,0.5);
  border-radius: 3px;
}

// adjust
// this is for diff2html. hide page name from diff view
.d2h-file-header {
  display: none;
}

// components
.flip-container { // {{{
  perspective: 1000;

  .flipper {
    .front, .back {
      -webkit-backface-visibility: hidden;
      backface-visibility: hidden;
      transition: 0.4s;
      -webkit-transform-style: preserve-3d;
      transform-style: preserve-3d;
    }

    .front {
      z-index: 2;
    }

    .back {
    }

    .back,
    &.to-flip .front {
      -webkit-transform: rotateY(180deg);
      transform: rotateY(180deg);
    }

    &.to-flip .back {
      -webkit-transform: rotateY(0);
      transform: rotateY(0);
    }
  }
}

// buttons
.btn-primary {
}
$btn-google-color: rgb(204,89,71);
.btn-google {
  @include button-variant(lighten($btn-google-color, 50%), $btn-google-color, darken($btn-google-color, 20%));
}


input.searching {
  background: #fff url(/images/loading_s.gif) right no-repeat;
}
.search-list {
  padding: 0;

  li {
    list-style: none;
  }
  .list-link {
    padding-bottom: 5px;
    a {
      display: block;
      word-break: break-all;
      font-weight: bold;
      text-decoration: none;
      span {
        font-weight: normal;
      }
      &:hover {
        background: #f0f0f0;
        color: #666;
      }
    }
    .search-description {
      font-size: .8em;
      color: #999;
    }
  }

  .next-link {
    a {
      display: block;
      text-align: center;
    }
  }
}

// notification
.fk-notif {
  display: none;

  bottom: 0;
  left: 0;
  width: 100%;
  position: fixed;
  z-index: 1029;
  padding: 10px;
  box-shadow: -1px 0 3px 0px #666;
  font-weight: bold;
  transition: all .3s;

  &.fk-notif-danger {
    background: #b94a48;
    color: #fff;

    a {
      color: #f5ecf4;
      text-decoration: underline;
      &:hover {
        text-decoration: none;
      }
    }
  }

  &.fk-notif-warning {
    background: #fcf8e3;
    color: #8a6d3b;
  }
}
.on-edit .fk-notif {
  bottom: 50px;
  z-index: 1061;
}

// external-services
.crowi {
  .github-link {
    background: #e5f6f8;
    padding: 1px;
    border-radius: 3px;
    display: inline-block;
    border: solid 1px #ccc;
    color: #555;
    text-decoration: none;

    &:hover {
      background: #afdadf;
    }
  }
}

.fullscreen-layer {
  position: fixed;
  top: 0;
  left: 0;
  width: 100%;
  height: 0;
  background: rgba(0, 0, 0, .5);
  z-index: 9999;
  opacity: 0;
  -webkit-transition: opacity .3s ease-out;
  -moz-transition: opacity .3s ease-out;
  transition: opacity .3s ease-out;

  & > * {
    box-shadow: 0 0 20px rgba(0, 0, 0, .8);
  }
}
.overlay-on {
  .container-fluid,
  .crowi-header {
    -webkit-filter: blur(5px);
    -moz-filter: blur(5px);
    filter: blur(5px);
  }

  .fullscreen-layer {
    opacity: 1;
    height: 100%;
  }
}

#presentation-container {
  position: absolute;
  top: 5%;
  left: 5%;
  width: 90%;
  height: 90%;
  background: #000;

  iframe {
    width: 100%;
    height: 100%;
    border: 0;
  }
}<|MERGE_RESOLUTION|>--- conflicted
+++ resolved
@@ -13,6 +13,7 @@
 
 // crowi component
 @import 'admin';
+@import 'attachments';
 @import 'comment';
 @import 'delete';
 @import 'form';
@@ -21,12 +22,8 @@
 @import 'page';
 @import 'portal';
 @import 'search';
-<<<<<<< HEAD
 @import 'user';
 @import 'wiki';
-=======
-@import 'attachments';
->>>>>>> 86aa0144
 
 
 ul {
