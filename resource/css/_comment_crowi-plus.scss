.crowi-plus.main-container  {

  .page-comments-row {
    border-top: 3px solid #f0f0f0;
    margin: 30px 16px;
  }

  .page-comments {
<<<<<<< HEAD
    border-top: 3px solid #f0f0f0;
    h4 {
      margin-bottom: 1em;
    }
=======
>>>>>>> 0645070d
  }

  .page-comment {
    position: relative;
    
    // ユーザーアイコン
    .picture.picture-rounded{
      position: absolute;
      top: 1em;
      width: 3em;
      height: 3em;
    }

    // コメントセクション
    .page-comment-main{
      background: #f5f5f5;
      padding: 1em;
      position: relative;
      margin-left: 4.5em;
      margin-bottom: 1em;
      border-radius: 3px;
      &:before{
        border: 2em solid transparent;
        border-right-color:#f5f5f5;
        border-left-width: 0;
        left: -1em;
        content: "";
        display: block;
        top: 0.5em;
        position: absolute;
        width: 0;
      }
    }

    // コメント本文
    .page-comment-body{
      margin-bottom: 0.5em;
    }
    
    // ユーザー名
    .page-comment-creator{
      margin-bottom: 0.5em;
    }
  }

  .comment-form{
    position: relative;
    // ユーザーアイコン
    .picture.picture-rounded{
      position: absolute;
      top: 1em;
      width: 3em;
      height: 3em;
    }

    // コメントフォームセクション
    .comment-form-main{
      margin-left: 4.5em;
      margin-bottom: 1em;
      background: #f5f5f5;
      padding: 1em;
      position: relative;
      border-radius: 3px;
      &:before{
        border: 2em solid transparent;
        border-right-color:#f5f5f5;
        border-left-width: 0;
        left: -1em;
        content: "";
        display: block;
        top: 0.5em;
        position: absolute;
        width: 0;
      }
    }
    
    // コメントの吹き出しアイコン 
    .comment-ico{
      font-size: 1.2em;
      margin-right: 0.3em; 
      opacity: 0.6;
    }

    // コメント入力フォーム
    .comment-write{
      margin-bottom: 0.5em;
    }
  }
}<|MERGE_RESOLUTION|>--- conflicted
+++ resolved
@@ -6,13 +6,10 @@
   }
 
   .page-comments {
-<<<<<<< HEAD
     border-top: 3px solid #f0f0f0;
     h4 {
       margin-bottom: 1em;
     }
-=======
->>>>>>> 0645070d
   }
 
   .page-comment {
