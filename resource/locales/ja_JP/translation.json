--- conflicted
+++ resolved
@@ -367,13 +367,10 @@
     "deactivate_user_success": "{{username}}を無効化しました",
     "remove_user_success": "{{username}}を削除しました",
     "remove_external_user_success": "{{accountId}}を削除しました",
-<<<<<<< HEAD
     "remove_share_link_success": "{{shareLinkId}}を削除しました",
     "issue_share_link": "共有リンクを作成しました",
-    "remove_share_link": "共有リンクを{{count}}件削除しました"
-=======
+    "remove_share_link": "共有リンクを{{count}}件削除しました",
     "failed_to_reset_password":"パスワードのリセットに失敗しました"
->>>>>>> 7a56d43f
   },
   "template": {
     "modal_label": {
