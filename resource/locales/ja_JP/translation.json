--- conflicted
+++ resolved
@@ -753,18 +753,16 @@
     "complete_to_install2":"GROWI のインストールが完了しました！はじめに、このページで各種設定を確認してください。",
     "failed_to_create_admin_user":"管理ユーザーの作成に失敗しました。{{errMessage}}"
   },
-<<<<<<< HEAD
   "grid_edit":{
     "create_bootstrap_4_grid":"Bootstrap 4 グリッドを作成",
     "grid_pattern":"グリッド　パターン：",
     "division":"分割",
     "smart_no":"スマホ / 分割なし",
     "break_point":"画面サイズより分割："
-=======
+  },
   "validation":{
     "aws_region": "リージョンには、AWSリージョン名を入力してください。例: ap-northeast-1",
     "aws_custom_endpoint": "カスタムエンドポイントは、http(s)://で始まるURLを指定してください。また、末尾の/は不要です。",
     "failed_to_send_a_test_email":"SMTPを利用したテストメール送信に失敗しました。設定をみなおしてください。"
->>>>>>> 31270614
   }
 }