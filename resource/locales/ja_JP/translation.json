{
  "Help": "ヘルプ",
  "Edit": "編集",
  "Delete": "削除",
  "delete_all": "全て削除",
  "Duplicate": "複製",
  "Copy": "コピー",
  "Click to copy": "クリックでコピー",
  "Move/Rename": "移動/名前変更",
  "Moved": "移動しました",
  "Redirected": "リダイレクトされました",
  "Unlinked": "リダイレクト削除",
  "Like!": "いいね！",
  "Seen by": "見た人",
  "Cancel": "キャンセル",
  "Create": "作成",
  "Admin": "管理",
  "administrator": "管理者",
  "Tag": "タグ",
  "Tags": "タグ",
  "New": "作成",
  "Shortcuts": "ショートカット",
  "eg": "例:",
  "add": "追加",
  "Undo": "元に戻す",
  "Article": "記事",
  "Page": "ページ",
  "Page Path": "ページパス",
  "Category": "カテゴリー",
  "User": "ユーザー",
  "status": "ステータス",
  "account_id": "アカウントID",
  "Update": "更新",
  "Update Page": "ページを更新",
  "Warning": "注意",
  "Sign in": "ログイン",
  "Sign up is here": "新規登録はこちら",
  "Sign in is here": "ログインはこちら",
  "Sign up": "新規登録",
  "Sign up with Google Account": "Google で登録",
  "Sign in with Google Account": "Google でログイン",
  "Sign up with this Google Account": "この Google アカウントで登録します",
  "Example": "例",
  "Taro Yamada": "山田 太郎",
  "List View": "リスト表示",
  "Timeline View": "タイムライン表示",
  "History": "更新履歴",
  "Presentation Mode": "プレゼンテーション",
  "Not available for guest": "ゲストユーザーは利用できません",
  "Shere this page link to public": "外部に共有するリンクを発行する",
<<<<<<< HEAD
  "Create Archive Page": "アーカイブページの作成",
  "Target page": "対象ページ",
  "File type": "ファイル形式",
  "Include Attachment File": "添付ファイルも含める",
  "Include Comment": "コメントも含める",
  "Include Subordinated Page": "配下ページも含める",
  "All Subordinated Page": "全ての配下ページ",
  "Specify Hierarchy": "階層の深さを指定",
  "Submitted the request to create the archive": "アーカイブ作成のリクエストを正常に送信しました",
=======
>>>>>>> 318a8eec
  "username": "ユーザー名",
  "Created": "作成日",
  "Last updated": "最終更新",
  "Last_Login": "最終ログイン",
  "Share": "共有",
  "Share Link": "共有用リンク",
  "share_link_notice":"{{count}} 件の共有リンクを削除します",
  "delete_all_share_links":"全ての共有リンクを削除します",
  "Markdown Link": "Markdown形式のリンク",
  "Create/Edit Template": "テンプレートページの作成/編集",
  "Go to this version": "このバージョンを見る",
  "View diff": "差分を表示",
  "No diff": "差分なし",
  "Shrink versions that have no diffs": "差分のないバージョンをコンパクトに表示する",
  "User ID": "ユーザーID",
  "User Information": "ユーザー情報",
  "Basic Info": "ユーザーの基本情報",
  "Name": "名前",
  "Email": "メールアドレス",
  "Language": "言語",
  "English": "英語",
  "Japanese": "日本語",
  "Set Profile Image": "プロフィール画像の設定",
  "Upload Image": "画像をアップロード",
  "Current Image": "現在の画像",
  "Delete Image": "画像を削除",
  "Delete this image?": "削除してよろしいですか？",
  "Updated": "更新しました",
  "Upload new image": "新しい画像をアップロード",
  "Connected": "接続されています",
  "Show": "公開",
  "Hide": "非公開",
  "Disclose E-mail": "メールアドレスの公開",
  "page exists": "このページはすでに存在しています",
  "Error occurred": "エラーが発生しました",
  "Create today's": "今日の◯◯を作成",
  "Memo": "メモ",
  "Input page name": "ページ名を入力",
  "Input page name (optional)": "ページ名を入力(空欄OK)",
  "New Page": "新規ページ",
  "Create under": "ページを以下に作成",
  "Table of Contents": "目次",
  "Wiki Management Home Page": "Wiki管理トップ",
  "App Settings": "アプリ設定",
  "Site URL settings": "サイトURL設定",
  "Markdown Settings": "マークダウン設定",
  "Customize": "カスタマイズ",
  "Notification Settings": "通知設定",
  "User_Management": "ユーザー管理",
  "external_account_management": "外部アカウント管理",
  "UserGroup Management": "グループ管理",
  "Full Text Search Management": "全文検索管理",
  "Import Data": "データインポート",
  "Export Archive Data": "データアーカイブ",
  "Basic Settings": "基本設定",
  "Register limitation": "登録の制限",
  "The contents entered here will be shown in the header etc": "ここに入力した内容は、ヘッダー等に表示されます。",
  "Public": "公開",
  "Anyone with the link": "リンクを知っている人のみ",
  "Specified users": "特定ユーザーのみ",
  "Only me": "自分のみ",
  "Only inside the group": "特定グループのみ",
  "page_list_and_search_results": "ページリスト・検索結果",
  "scope_of_page_disclosure": "ページの公開範囲",
  "set_point": "設定値",
  "always_displayed": "表示 (固定)",
  "always_hidden": "非表示 (固定)",
  "displayed_or_hidden": "表示 / 非表示",
  "page_access_and_delete_rights": "ページの閲覧・削除権限",
  "Reselect the group": "グループの再選択",
  "Shareable link": "このページの共有用URL",
  "The whitelist of registration permission E-mail address": "登録許可メールアドレスの<br>ホワイトリスト",
  "Add tags for this page": "タグを付ける",
  "You have no tag, You can set tags on pages": "使用中のタグがありません",
  "Show latest": "最新のページを表示",
  "Load latest": "最新版を読み込む",
  "edited this page": "さんがこのページを編集しました。",
  "List Drafts": "下書き一覧",
  "Deleted Pages": "削除済みページ",
  "Sign out": "ログアウト",
  "Disassociate": "連携解除",
  "Color mode": "カラーモード",
  "Sidebar mode": "サイドバーモード",
  "Sidebar mode on Editor": "サイドバーモード(編集時)",
  "Recent Created": "最新の作成",
  "Recent Changes": "最新の変更",
  "personal_dropdown": {
    "home": "ホーム",
    "settings": "設定",
    "color_mode": "カラーモード",
    "sidebar_mode": "サイドバーモード",
    "sidebar_mode_editor": "サイドバーモード(編集時)",
    "use_os_settings": "OS設定を利用する"
  },
  "form_validation": {
    "error_message": "いくつかの値が設定されていません",
    "required": "%sに値を入力してください",
    "invalid_syntax": "%sの構文が不正です"
  },
  "installer": {
    "setup": "セットアップ",
    "create_initial_account": "最初のアカウントの作成",
    "initial_account_will_be_administrator_automatically": "初めに作成するアカウントは、自動的に管理者権限が付与されます",
    "unavaliable_user_id": "このユーザーIDは利用できません。"
  },
  "breaking_changes": {
    "v346_using_basic_auth": "現在利用中の Basic 認証機能は、近い将来<strong>廃止されます</strong>。%s から設定を削除してください。"
  },
  "page_register": {
    "notice": {
      "restricted": "この Wiki への新規登録は制限されています。",
      "restricted_defail": "利用を開始するには、新規登録後、管理者による承認が必要です。"
    },
    "form_help": {
      "email": "この Wiki では以下のメールアドレスのみ登録可能です。",
      "password": "パスワードには、6文字以上の半角英数字または記号等を設定してください。",
      "user_id": "ユーザーIDは、ユーザーページのURLなどに利用されます。半角英数字と一部の記号のみ利用できます。"
    }
  },
  "page_me": {
    "form_help": {
      "profile_image1": "画像をアップロードをするための設定がされていません。",
      "profile_image2": "アップロードできるようにするには、AWS またはローカルアップロードの設定をしてください。"
    }
  },
  "page_me_apitoken": {
    "notice": {
      "apitoken_issued": "API Token が設定されていません。",
      "update_token1": "API Token を更新すると、自動的に新しい Token が生成されます。",
      "update_token2": "現在の Token を利用している処理は動かなくなります。"
    },
    "form_help": {}
  },
  "Password": "パスワード",
  "Password Settings": "パスワード設定",
  "personal_settings":{
    "disassociate_external_account": "External Account の連携解除",
    "disassociate_external_account_desc": "<strong>{{providerType}}</strong> プロバイダーの <strong>{{accountId}}</strong> アカウントを連携解除します",
    "set_new_password": "パスワードを新規に設定",
    "update_password": "パスワードを更新",
    "current_password": "現在のパスワード",
    "new_password": "新しいパスワード",
    "new_password_confirm": "(確認用)",
    "password_is_not_set": "パスワードが設定されていません"
  },
  "security_settings": "セキュリティ設定",
  "API Settings": "API設定",
  "API Token Settings": "API Token設定",
  "Current API Token": "現在のAPI Token",
  "Update API Token": "API Tokenを更新",
  "header_search_box": {
    "label": {
      "All pages": "全てのページ",
      "This tree": "この階層"
    },
    "item_label": {
      "All pages": "全てのページ",
      "This tree": "この階層下の子ページのみ"
    }
  },
  "copy_to_clipboard": {
    "Copy to clipboard": "クリップボードにコピー",
    "Page path": "ページ名",
    "Page URL": "ページURL",
    "Parmanent link": "パーマリンク",
    "Page path and parmanent link": "ページ名とパーマリンク",
    "Markdown link": "マークダウン形式のリンク"
  },
  "search_help": {
    "title": "検索のヘルプ",
    "and": {
      "syntax help": "スペース区切り",
      "desc": "ページ名 or 本文に {{word1}}, {{word2}} の両方を含むページを検索"
    },
    "exclude": {
      "desc": "ページ名 or 本文に {{word}} を含むページを除外"
    },
    "phrase": {
      "syntax help": "ダブルクォートで囲う",
      "desc": "{{phrase}} という文章を含むページを検索"
    },
    "prefix": {
      "desc": "ページ名が {{path}} から始まるページに絞る"
    },
    "exclude_prefix": {
      "desc": "ページ名が {{path}} から始まるページを除外"
    },
    "tag": {
      "desc": "{{tag}} というタグを含むページを検索"
    },
    "exclude_tag": {
      "desc": "{{tag}} というタグを含むページを除外"
    }
  },
  "search": {
    "search page bodies": "[Enter] キー押下で全文検索"
  },
  "page_page": {
    "notice": {
      "version": "これは現在の版ではありません。",
      "moved": "このページは <code>%s</code> から移動しました。",
      "redirected": "リダイレクト元 >> <code>%s</code>",
      "duplicated": "このページは <code>%s</code> から複製されました。",
      "unlinked": "このページへのリダイレクトは削除されました。",
      "restricted": "このページの閲覧は制限されています",
      "stale": "このページは最終更新日から{{count}}年以上が経過しています。",
      "expiration": "この共有パーマリンクの有効期限は <strong>{{expiredAt}}</strong> です。"
    }
  },
  "page_edit": {
    "Show active line": "アクティブ行をハイライト",
    "overwrite_scopes": "{{operation}}と同時に全ての配下ページのスコープを上書き",
    "notice": {
      "conflict": "すでに他の人がこのページを編集していたため保存できませんでした。ページを再読み込み後、自分の編集箇所のみ再度編集してください。"
    }
  },
  "page_api_error": {
    "notfound_or_forbidden": "元のページが見つからないか、アクセス権がありません。",
    "already_exists": "新しいページが既に存在しています。",
    "outdated": "ページが他のユーザーによって更新されました。",
    "user_not_admin": "権限のあるユーザーのみが完全削除できます"
  },
  "modal_rename": {
    "label": {
      "Move/Rename page": "ページを移動/名前変更する",
      "New page name": "移動先のページ名",
      "Current page name": "現在のページ名",
      "Recursively": "再帰的に移動/名前変更",
      "Do not update metadata": "メタデータを更新しない",
      "Redirect": "リダイレクトする"
    },
    "help": {
      "redirect": "アクセスされた際に自動的に新しいページにジャンプします",
      "metadata": "最終更新ユーザー、最終更新日を更新せず維持します",
      "recursive": "配下のページも移動/名前変更します"
    }
  },
  "Put Back": "元に戻す",
  "Delete Completely": "完全削除",
  "modal_delete": {
    "delete_page": "ページを削除する",
    "deleting_page": "ページパス",
    "delete_recursively": "全ての子ページも削除",
    "delete_completely": "完全削除",
    "delete_completely_restriction": "完全削除をするための権限がありません。",
    "recursively": "配下のページも削除します",
    "completely": "ゴミ箱を経由せず、完全に削除します"
  },
  "modal_empty":{
    "empty_the_trash": "ゴミ箱を空にする",
    "notice": "完全削除したページは元に戻すことができません"
  },
  "modal_duplicate": {
    "label": {
      "Duplicate page": "ページを複製する",
      "New page name": "複製後のページ名",
      "Current page name": "現在のページ名"
    }
  },
  "modal_putback": {
    "label": {
      "Put Back Page": "ページを元に戻す",
      "recursively": "全ての子ページも元に戻す"
    },
    "help": {
      "recursively": "配下のページも元に戻します"
    }
  },
  "modal_shortcuts": {
    "global": {
      "title": "グローバルショートカット",
      "Open/Close shortcut help": "ショートカットヘルプ<br>の表示/非表示",
      "Edit Page": "ページ編集",
      "Create Page": "ページ作成",
      "Show Contributors": "コントリビューター<br>を表示",
      "Konami Code": "コナミコマンド",
      "konami_code_url": "https://ja.wikipedia.org/wiki/コナミコマンド"
    },
    "editor": {
      "title": "エディターショートカット",
      "Indent": "インデント",
      "Outdent": "左インデント",
      "Save Page": "保存",
      "Delete Line": "行削除"
    },
    "commentform": {
      "title": "コメントフォームショートカット",
      "Post": "投稿"
    }
  },
  "toaster": {
    "update_successed": "{{target}}を更新しました",
    "give_user_admin": "{{username}}を管理者に設定しました",
    "remove_user_admin": "{{username}}を管理者から外しました",
    "activate_user_success": "{{username}}を有効化しました",
    "deactivate_user_success": "{{username}}を無効化しました",
    "remove_user_success": "{{username}}を削除しました",
    "remove_external_user_success": "{{accountId}}を削除しました",
<<<<<<< HEAD
    "remove_share_link_success": "{{shareLinkId}}を削除しました",
    "issue_share_link": "共有リンクを作成しました",
    "remove_share_link": "共有リンクを{{count}}件削除しました"
=======
    "failed_to_reset_password":"パスワードのリセットに失敗しました"
>>>>>>> 318a8eec
  },
  "template": {
    "modal_label": {
      "Create/Edit Template Page": "テンプレートページの作成/編集",
      "Create template under": "配下にテンプレートページを作成"
    },
    "option_label": {
      "select": "テンプレートタイプを選択してください",
      "create/edit": "テンプレートページの作成/編集.."
    },
    "children": {
      "label": "同一階層テンプレート",
      "desc": "テンプレートページが存在する階層にのみ適用されます"
    },
    "decendants": {
      "label": "下位層テンプレート",
      "desc": "テンプレートページが存在する下位層のすべてのページに適用されます"
    }
  },
  "sandbox": {
    "header": "見出し",
    "header_x": "見出し {{index}}",
    "block": "ブロック",
    "block_detail": "を挟むことで段落になります",
    "empty_line": "空白行",
    "line_break": "改行",
    "line_break_detail": "(スペース2つ) で改行されます",
    "typography": "タイポグラフィー",
    "italics": "斜体",
    "bold": "強調",
    "italic_bold": "イタリックボールド",
    "strikethrough": "取り消し線",
    "link": "リンク",
    "code_highlight": "コードハイライト",
    "list": "リスト",
    "unordered_list_x": "リスト {{index}}",
    "ordered_list_x": "番号付きリスト {{index}}",
    "task": "タスク",
    "task_checked": "チェック付き",
    "task_unchecked": "チェックなし",
    "quote": "引用",
    "quote1": "複数行の引用文を",
    "quote2": "書くことができます",
    "table": "テーブル",
    "quote_nested": "多重引用",
    "image": "画像",
    "alt_text": "Alt文字列",
    "insert_image": "で画像を挿入できます",
    "open_sandbox": "Sandbox を開く"
  },
  "hackmd":{
    "not_set_up": "HackMD はセットアップされていません",
    "start_to_edit": "HackMD を開始する",
    "clone_page_content": "ページを複製して編集を開始します",
    "unsaved_draft": "HackMD のドラフトが保存されていません",
    "draft_outdated": "ドラフトは古くなっている可能性があります",
    "based_on_revision": "現在のドラフトは次の revision に基づいています",
    "view_outdated_draft": "HackMD で古いドラフトを表示する",
    "resume_to_edit": "HackMD で編集を再開する",
    "discard_changes": "HackMD の変更を破棄する",
    "integration_failed": "HackMD の統合に失敗しました",
    "fail_to_connect": "GROWI クライアントが HackMD の GROWI agent に接続できませんでした。",
    "check_configuration": "<a href='https://docs.growi.org/ja/admin-guide/admin-cookbook/integrate-with-hackmd.html'>こちらのマニュアル</a>から設定を確認してください",
    "not_initialized": "HackMD コンポーネントは初期化されていません",
    "someone_editing": "このページは、HackMD で編集されています。",
    "this_page_has_draft": "このページは、HackMD のドラフトがあります。"
  },
  "search_result": {
    "result_meta": "{{total}}件のページが見つかりました。検索ワード: \"{{keyword}}\"",
    "deletion_mode_btn_lavel": "ページを指定して削除",
    "cancel": "キャンセル",
    "delete": "削除",
    "check_all": "すべてチェック",
    "deletion_modal_header": "以下のページを削除",
    "delete_completely": "完全に削除する"
  },
  "security_setting": {
    "Guest Users Access": "ゲストユーザーのアクセス",
    "Fixed by env var": "環境変数 <code>{{forcewikimode}}={{wikimode}}</code> により固定されています。",
    "Register limitation": "登録の制限",
    "Register limitation desc": "新しいユーザーを登録する方法を制限します.",
    "The whitelist of registration permission E-mail address": "登録許可メールアドレスの<br>ホワイトリスト",
    "users_without_account": "アカウントを持たないユーザーはアクセス不可",
    "example": "例",
    "restrict_emails": "登録可能なメールアドレスを制限することができます。",
    "for_example": "例えば、",
    "in_this_case": "と記載することで、そのドメインのメールアドレスを持っている人のみ登録可能になります。",
    "insert_single": "1行に1メールアドレス入力してください。",
    "page_listing_1": "ページのリスト表示と検索<br>'自分のみ'に閲覧制限しているページ",
    "page_listing_1_desc": "ページのリスト表示や検索結果において、'自分のみ'に閲覧制限をしているページをアクセス権のないユーザーにも表示します。",
    "page_listing_2": "ページのリスト表示と検索<br>特定グループに閲覧制限しているページ",
    "page_listing_2_desc": "ページのリスト表示や検索結果において、特定グループにのみ閲覧制限をしているページをアクセス権のないユーザーにも表示します。",
    "complete_deletion": "ページの完全削除",
    "complete_deletion_explain": "ページを完全に削除できるユーザーを制限します。",
    "admin_only": "管理者のみ可能",
    "admin_and_author": "管理者とページ作者が可能",
    "anyone": "誰でも可能",
    "Authentication mechanism settings": "認証機構設定",
    "setup_is_not_yet_complete":"セットアップはまだ完了してません",
    "alert_siteUrl_is_not_set": "'サイトURL' が設定されていません。{{link}} から設定してください。",
    "xss_prevent_setting": "XSS(Cross Site Scripting)対策設定",
    "xss_prevent_setting_link": "マークダウン設定ページに移動",
    "callback_URL": "コールバックURL",
    "desc_of_callback_URL": "{{AuthName}} プロバイダ側の設定で利用してください。",
    "clientID": "クライアントID",
    "client_secret": "クライアントシークレット",
    "updated_general_security_setting": "セキュリティ設定を更新しました。",
    "setup_not_completed_yet": "まだセットアップは完了していません。",
    "guest_mode": {
      "deny": "拒否 (アカウントを持つユーザーのみ利用可能)",
      "readonly": "許可 (ゲストユーザーも閲覧のみ可能)"
    },
    "registration_mode": {
      "open": "公開 (だれでも登録可能)",
      "restricted": "制限 (登録完了には管理者の承認が必要)",
      "closed": "非公開 (登録には管理者による招待が必要)"
    },
    "configuration": "設定",
    "optional": "オプション",
    "Treat username matching as identical": "新規ログイン時、<code>username</code> が一致したローカルアカウントが存在した場合は自動的に紐付ける",
    "Treat username matching as identical_warn": "警告: <code>username</code> の一致を以て同一ユーザーであるとみなすので、セキュリティに注意してください",
    "Treat email matching as identical": "新規ログイン時、<code>email</code> が一致したローカルアカウントが存在した場合は自動的に紐付ける",
    "Treat email matching as identical_warn": "警告: <code>email</code> の一致を以て同一ユーザーであるとみなすので、セキュリティに注意してください",
    "Use env var if empty": "空の場合、環境変数 <code>{{env}}</code> を利用します",
    "Use default if both are empty": "どちらの値も空の場合、デフォルト値 <code>{{target}}</code> を利用します",
    "missing mandatory configs": "以下の必須項目の値がデータベースと環境変数のどちらにも設定されていません",
    "Local": {
      "name": "ID/Password",
      "note for the only env option": "現在LOCAL認証のON/OFFは環境変数の値によって制限されています<br>この設定を変更する場合は環境変数 <code>{{env}}</code> の値をfalseに変更もしくは削除してください",
      "enable_local": "ID/Password を有効にする"
    },
    "ldap": {
      "enable_ldap": "LDAP を有効にする",
      "server_url_detail": "LDAP URLを <code>ldap://host:port/DN</code> または <code>ldaps://host:port/DN</code> の形式で入力してください。",
      "bind_mode": "Bind モード",
      "bind_manager": "管理者 Bind",
      "bind_user": "ユーザー Bind",
      "bind_DN_manager_detail": "ディレクトリーサービスに認証する際のアカウント DN",
      "bind_DN_user_detail1": "ディレクトリーサービスに Bind するアカウント DN を決定するためのクエリ",
      "bind_DN_user_detail2": "ログイン時に入力されるユーザー名を使用するには <code>&#123;&#123;username&#125;&#125;</code> の形式を使用してください。",
      "bind_DN_password": "Bind DN パスワード",
      "bind_DN_password_manager_detail": "Bind DN アカウントのパスワード",
      "bind_DN_password_user_detail": "ログイン時のパスワードが使用されます。",
      "search_filter": "検索フィルター",
      "search_filter_detail1": "認証されるユーザーを一意に決定するための LDAP フィルタ",
      "search_filter_detail2": "ログイン時のユーザー名を使用するには <code>&#123;&#123;username&#125;&#125;</code> の形式を使用してください。",
      "search_filter_detail3": "空欄の場合 <code>(uid=&#123;&#123;username&#125;&#125;)</code> が使用されます。",
      "search_filter_example1": "'uid' または 'mail' に一致",
      "search_filter_example2": "'sAMAccountName' に一致 (Active Directory)",
      "username_detail": "新規ユーザーのアカウント名(<code>username</code>)に関連付ける属性",
      "name_detail": "新規ユーザーの表示名に関連付ける属性",
      "mail_detail": "新規ユーザーのメールアドレスに関連付ける属性",
      "group_search_base_DN": "グループ検索ベース DN",
      "group_search_base_DN_detail": "グループ検索を実行するベース DN。利用する場合は <code>グループ検索フィルター</code> も入力する必要があります。",
      "group_search_filter": "グループ検索フィルター",
      "group_search_filter_detail1": "グループフィルターに用いるクエリ",
      "group_search_filter_detail2": "このクエリにヒットするグループがあったときのみ、LDAPでのログインが成功します。",
      "group_search_filter_detail3": "ログイン対象ユーザーオブジェクトのプロパティーで置換する場合は <code>&#123;&#123;dn&#125;&#125;</code> を用いてください。",
      "group_search_filter_detail4": "<code>(&(cn=group1)(memberUid=&#123;&#123;dn&#125;&#125;))</code> は <code>cn=group1</code> と、ユーザーの <code>uid</code> を含む <code>memberUid</code> を持つグループにヒットします(<code>ユーザーの DN プロパティー</code> がデフォルトから変更されていない場合)",
      "group_search_user_DN_property": "ユーザーの DN プロパティー",
      "group_search_user_DN_property_detail": "<code>グループ検索フィルター</code> 内の <code>&#123;&#123;dn&#125;&#125;</code> で置換される、ユーザーオブジェクトのプロパティー",
      "test_config": "ログインテスト",
      "updated_ldap": "LDAP設定 を更新しました"
    },
    "SAML": {
      "name": "SAML",
      "enable_saml": "SAML を有効にする",
      "id_detail": "SAML Identity プロバイダ内で一意に識別可能な値を格納している属性",
      "username_detail": "新規ユーザーのアカウント名(<code>username</code>)に関連付ける属性",
      "mapping_detail": "新規ユーザーの{{target}}に関連付ける属性",
      "cert_detail": "IdP からのレスポンスの validation を行うためのPEMエンコードされた X.509 証明書",
      "Use env var if empty": "データベース側の値が空の場合、環境変数 <code>{{env}}</code> の値を利用します",
      "note for the only env option": "現在SAML認証のON/OFFの設定値及びハイライトされている設定値は環境変数の値のみを使用するようになっています<br>この設定を変更する場合は環境変数 <code>{{env}}</code> の値をfalseに変更もしくは削除してください",
      "attr_based_login_control_detail": "SAMLの <code>&lt;saml:AttributeStatement&gt;</code> 要素に含まれる <code>&lt;saml:Attribute&gt;</code> 要素と、その子要素 <code>&lt;saml:AttributeValue&gt;</code> を利用してログインの可否を制御します。",
      "attr_based_login_control_rule_detail": "See <a href=\"https://lucene.apache.org/core/2_9_4/queryparsersyntax.html\" target=\"_blank\">Apache Lucene - Query Parser Syntax</a>.<h6>利用可能なクエリ:</h6><ul><li>Terms</li><li>Fields</li><li>AND/NOT/OR Operator</li><li>Grouping</li></ul><h6>利用不可なクエリ:</h6><ul><li>Wildcard, Fuzzy, Proximity, Range and Boosting</li><li>+/- Operator</li><li>Field Grouping</li></ul>",
      "attr_based_login_control_rule_example": "<h6>Example</h6>ルールに <code>(Department: A || Department: B) && Position: Leader</code> を指定した場合, <code>Department: A</code> または <code>Department: B</code> のどちらかに該当し、かつ <code>Position: Leader</code> を持つユーザーにログインを<strong>許可</strong>します。"
    },
    "Basic": {
      "enable_basic": "Basic を有効にする",
      "name": "Basic 認証",
      "desc_1": "Authorization ヘッダに格納されている <code>username</code> でログインします。",
      "desc_2": "ユーザーが存在しなかった場合は自動生成します。",
      "updated_basic": "Basic認証 を更新しました"
    },
    "OAuth": {
      "enable_oidc": "OIDC を有効にする",
      "register": "%sに登録",
      "change_redirect_url": "承認済みのリダイレクトURLに、 <code>%s</code> を入力",
      "Google": {
        "enable_google": "Google OAuth を有効にする",
        "name": "Google OAuth",
        "register_1": "{{link}}へアクセス",
        "register_2": "プロジェクトがない場合はプロジェクトを作成",
        "register_3": "認証情報を作成 &rightarrow; OAuthクライアントID &rightarrow; ウェブアプリケーションを選択",
        "register_4": "承認済みのリダイレクトURIを<code>{{url}}</code>としてGrowiを登録",
        "register_5": "上記フォームにクライアントIDとクライアントシークレットを入力",
        "updated_google": "Google OAuth を更新しました"
      },
      "Facebook": {
        "name": "Facebook OAuth"
      },
      "Twitter": {
        "enable_twitter": "Twitter OAuth を有効にする",
        "name": "Twitter OAuth",
        "register_1": "{{link}} へアクセス",
        "register_2": "Twitterにサインイン",
        "register_3": "Create New Appをクリック &rightarrow; Application Detailsの各項目を入力",
        "register_4": "Create your Twitter Applicationで作成",
        "register_5": "上記フォームにクライアントIDとクライアントシークレットを入力",
        "updated_twitter": "Twitter OAuth を更新しました"
      },
      "GitHub": {
        "enable_github": "GitHub OAuth を有効にする",
        "name": "GitHub OAuth",
        "register_1": "{{link}} へアクセス",
        "register_2": "\"Authorization callback URL\"を<code>{{url}}</code>としてGrowiを登録",
        "register_3": "上記フォームにクライアントIDとクライアントシークレットを入力",
        "updated_github": "GitHub OAuth を更新しました"
      },
      "OIDC": {
        "name": "OpenID Connect",
        "id_detail": "OIDC claims で一意に識別可能な値を格納している属性",
        "username_detail": "新規ユーザーのアカウント名(<code>username</code>)に関連付ける属性",
        "name_detail": "新規ユーザー名(<code>name</code>)に関連付ける属性",
        "mapping_detail": "新規ユーザーの{{target}}に関連付ける属性",
        "updated_oidc": "OpenID Connect を更新しました"
      },
      "how_to": {
        "google": "Google OAuth の設定方法",
        "github": "GitHub OAuth の設定方法",
        "twitter": "Twitter OAuth の設定方法"
      }
    },
    "form_item_name": {
      "entryPoint": "エントリーポイント",
      "issuer": "発行者",
      "cert": "証明書",
      "attrMapId": "ID",
      "attrMapUsername": "ユーザー名",
      "attrMapMail": "メールアドレス",
      "attrMapFirstName": "姓",
      "attrMapLastName": "名",
      "ABLCRule": "ルール"
    }
  },
  "notification_setting": {
    "slack_incoming_configuration": "Slack Incoming Webhooks 設定",
    "prioritize_webhook": "Slack アプリより Incoming Webhook を優先する",
    "prioritize_webhook_desc": "このオプションをオンにすると、 Slack App が有効になっていても GROWI は Incoming Webhook を使用します。",
    "slack_app_configuration": "Slack App 設定",
    "slack_app_configuration_desc": "Crowi 互換の機能です。<br /> <strong>設定が複雑すぎる</strong>のでオススメしません。",
    "use_instead": "代わりに Slack Incoming Webhooks 設定を使用してください。",
    "how_to": {
      "header": "Incoming Webhooks の設定方法",
      "workspace": "ワークスペースで Webhook を追加します。",
      "workspace_desc1": "<a href='https://slack.com/services/new/incoming-webhook'>Incoming Webhooks Configuration page</a> にアクセスします。",
      "workspace_desc2": "投稿するチャンネルを選びます。",
      "workspace_desc3": "追加します。",
      "at_growi": "GROWI 管理画面で Webhook URL を設定します。",
      "at_growi_desc": "このページで &rdquo;Webhook URL&rdquo; を入力して送信します。"
    },
    "user_trigger_notification_header": "デフォルトパターンの通知設定",
    "pattern": "パターン",
    "channel": "チャンネル名",
    "pattern_desc": "Wiki のパス名。 パスには <code>*</code> を使用できます。",
    "channel_desc": "<code>#</code> を除いた Slack チャンネル名",
    "valid_page": "通知の有効 / 無効",
    "link_notification_help": "<strong>linkを知っている人のみ閲覧できるページ</strong>は常に通知されません。",
    "just_me_notification_help": "<strong>'自分のみ'に閲覧制限をしているページ</strong>に変更を加えた際に通知する",
    "group_notification_help": "<strong>'特定グループにのみ'に閲覧制限をしているページ</strong>に変更を加えた際に通知する",
    "notification_list": "通知設定の一覧",
    "add_notification": "通知設定の追加",
    "trigger_path": "トリガーパス",
    "trigger_path_help": "(<code>*</code>が使用できます)",
    "trigger_events": "トリガーイベント",
    "notify_to": "通知先",
    "back_to_list": "通知設定一覧に戻る",
    "notification_detail": "通知詳細設定",
    "event_pageCreate": "ページが新規作成されたとき",
    "event_pageEdit": "ページが編集されたとき",
    "event_pageDelete": "ページが削除されたとき",
    "event_pageMove": "ページが移動(名前が変更)されたとき",
    "event_pageLike": "ページに「いいね」がついたとき",
    "event_comment": "コメントが投稿されたとき",
    "email": {
      "ifttt_link": "IFTTT でメールトリガの新しいアプレットを作る"
    },
    "updated_slackApp": "SlackApp設定を更新しました",
    "add_notification_pattern": "通知パターンを追加しました。",
    "delete_notification_pattern": "通知パターンを削除しました。",
    "delete_notification_pattern_desc1": "Path: {{path}} を削除します。",
    "delete_notification_pattern_desc2": "Once deleted, it cannot be recovered",
    "toggle_notification": "{{path}}の通知設定を変更しました"
  },
  "full_text_search_management": {
    "elasticsearch_management": "Elasticsearch 管理",
    "connection_status": "接続の状態",
    "connection_status_label_unconfigured": "設定されていません",
    "connection_status_label_connected": "接続されています",
    "connection_status_label_disconnected": "切断されています",
    "connection_status_label_erroroccured": "SearchService でエラーが発生しています",
    "indices_status": "インデックスの状態",
    "indices_status_label_normalized": "正規化されています",
    "indices_status_label_unnormalized": "リビルド中 または 破損しています",
    "indices_summary": "インデックスのサマリ",
    "reconnect": "再接続",
    "reconnect_button": "再接続の試行",
    "reconnect_description": "Elasticsearch への再接続を試みます。",
    "normalize": "正規化",
    "normalize_button": "インデックスの正規化",
    "normalize_description": "破損したインデックスを修復します。",
    "rebuild": "リビルド",
    "rebuild_button": "インデックスのリビルド",
    "rebuild_description_1": "全てのページのインデックスを削除し、作り直します。",
    "rebuild_description_2": "この作業には数秒かかります。"
  },
  "export_management": {
    "exporting_collection_list": "エクスポート中のコレクション",
    "exported_data_list": "エクスポートされたアーカイブリスト",
    "export_collections": "コレクションのエクスポート",
    "check_all": "全てにチェックを付ける",
    "uncheck_all": "全てからチェックを外す",
    "desc_password_seed": "<p>ユーザーデータをバックアップ/リストアする場合、現在の <code>PASSWORD_SEED</code> を新しい GROWI システムにセットすることを忘れないでください。さもなくば、ユーザーがパスワードでログインできなくなります。</p><strong>ヒント:</strong><p>現在の <code>PASSWORD_SEED</code> は、エクスポートされる ZIP 中の <code>meta.json</code> に保存されます。</p>",
    "create_new_archive_data": "アーカイブデータの新規作成",
    "export": "エクスポート",
    "cancel": "キャンセル",
    "file": "ファイル名",
    "growi_version": "Growi バージョン",
    "collections": "コレクション",
    "exported_at": "エクスポートされた時間",
    "export_menu": "エクスポートメニュー",
    "download": "ダウンロード",
    "delete": "削除"
  },
  "login": {
    "Sign in error": "ログインエラー",
    "Registration successful": "登録完了",
    "Setup": "セットアップ"
  },
  "export_bulk": {
    "failed_to_export": "ページのエクスポートに失敗しました",
<<<<<<< HEAD
    "failed_to_count_pages": "ページ数の取得に失敗しました",
=======
>>>>>>> 318a8eec
    "export_page_markdown": "マークダウン形式でページをエクスポート",
    "export_page_pdf": "PDF形式でページをエクスポート"
  },
  "message": {
    "successfully_connected": "接続に成功しました!",
    "fail_to_save_access_token": "アクセストークンの保存に失敗しました、再度お試しください。",
    "fail_to_fetch_access_token": "アクセストークンの取得に失敗しました、再度お試しください。",
    "successfully_disconnected": "切断に成功しました!",
    "strategy_has_not_been_set_up": "{{strategy}} はセットアップされていません。",
    "maximum_number_of_users": "ユーザー数が上限を超えたためアクティベートできません。",
    "database_error":"データベースサーバーに問題があります。",
    "sign_in_failure": "ログインに失敗しました。",
    "aws_sttings_required": "この機能にはAWS設定が必要です。管理者に訪ねて下さい。",
    "application_already_installed": "アプリケーションのインストールが完了しました。",
    "email_address_could_not_be_used":"このメールアドレスは使用できません。(許可されたメールアドレスを確認してください。)",
    "user_id_is_not_available":"このユーザーIDは使用できません。",
    "email_address_is_already_registered":"このメールアドレスは既に登録されています。",
    "can_not_register_maximum_number_of_users":"ユーザー数が上限を超えたため登録できません。",
    "failed_to_register":"登録に失敗しました。",
    "successfully_created":"{{username}} が作成されました。",
    "can_not_activate_maximum_number_of_users":"ユーザーが上限に達したためアクティベートできません。",
    "failed_to_activate":"アクティベートに失敗しました。",
    "unable_to_use_this_user":"利用できないユーザーIDです。",
    "complete_to_install1":"GROWI のインストールが完了しました！管理者アカウントでログインしてください。",
    "complete_to_install2":"GROWI のインストールが完了しました！はじめに、このページで各種設定を確認してください。",
    "failed_to_create_admin_user":"管理ユーザーの作成に失敗しました。{{errMessage}}"
  }
}<|MERGE_RESOLUTION|>--- conflicted
+++ resolved
@@ -48,7 +48,6 @@
   "Presentation Mode": "プレゼンテーション",
   "Not available for guest": "ゲストユーザーは利用できません",
   "Shere this page link to public": "外部に共有するリンクを発行する",
-<<<<<<< HEAD
   "Create Archive Page": "アーカイブページの作成",
   "Target page": "対象ページ",
   "File type": "ファイル形式",
@@ -58,8 +57,6 @@
   "All Subordinated Page": "全ての配下ページ",
   "Specify Hierarchy": "階層の深さを指定",
   "Submitted the request to create the archive": "アーカイブ作成のリクエストを正常に送信しました",
-=======
->>>>>>> 318a8eec
   "username": "ユーザー名",
   "Created": "作成日",
   "Last updated": "最終更新",
@@ -358,13 +355,10 @@
     "deactivate_user_success": "{{username}}を無効化しました",
     "remove_user_success": "{{username}}を削除しました",
     "remove_external_user_success": "{{accountId}}を削除しました",
-<<<<<<< HEAD
     "remove_share_link_success": "{{shareLinkId}}を削除しました",
     "issue_share_link": "共有リンクを作成しました",
-    "remove_share_link": "共有リンクを{{count}}件削除しました"
-=======
+    "remove_share_link": "共有リンクを{{count}}件削除しました",
     "failed_to_reset_password":"パスワードのリセットに失敗しました"
->>>>>>> 318a8eec
   },
   "template": {
     "modal_label": {
@@ -706,10 +700,7 @@
   },
   "export_bulk": {
     "failed_to_export": "ページのエクスポートに失敗しました",
-<<<<<<< HEAD
     "failed_to_count_pages": "ページ数の取得に失敗しました",
-=======
->>>>>>> 318a8eec
     "export_page_markdown": "マークダウン形式でページをエクスポート",
     "export_page_pdf": "PDF形式でページをエクスポート"
   },
