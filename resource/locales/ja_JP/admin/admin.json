{
  "mailer_setup_required": "送信するには <a href='/admin/app'>メールの設定</a> が必要です。",
  "admin_top": {
    "management_wiki": "Wiki管理",
    "system_information": "システム情報",
    "wiki_administrator": "この画面はWiki管理者のみがアクセスできる画面です。",
    "assign_administrator": "「ユーザー管理」から「管理者にする」ボタンを使ってユーザーをWiki管理者に任命することができます。",
    "list_of_installed_plugins": "インストールされているプラグイン一覧",
    "package_name": "パッケージ名",
    "specified_version": "指定バージョン",
    "installed_version": "インストールされているバージョン",
    "list_of_env_vars": "サーバー側で設定されている環境変数一覧",
    "env_var_priority": "セキュリティに関する環境変数を除き、データベースの値が優先的に取得されます。",
    "about_security": "セキュリティに関する環境変数は <a href='/admin/security'>セキュリティ設定画面</a> からご確認ください。"
  },
  "app_setting": {
    "site_name": "サイト名",
    "sitename_change": "ヘッダーや HTML タイトルに使用されるサイト名を変更できます。",
    "header_content": "ここに入力した内容は、ヘッダー等に表示されます。",
    "site_url_desc": "サイトURLを設定します。",
    "site_url_warn": "サイトURLが設定されていないため、一部機能が動作しない状態になっています。",
    "siteurl_help": "<code>http://</code> または <code>https://</code> から始まるサイトのURL",
    "confidential_name": "コンフィデンシャル表示",
    "confidential_example": "例: 社外秘",
    "default_language": "新規ユーザーのデフォルト設定言語",
    "default_mail_visibility": "新規ユーザーの初期メール公開設定",
    "file_uploading": "ファイルアップロード",
    "enable_files_except_image": "画像以外のファイルアップロードを許可",
    "attach_enable": "許可をしている場合、画像以外のファイルをページに添付可能になります。",
    "update": "更新",
    "mail_settings": "メールの設定",
    "mailer_is_not_set_up": "メール設定がセットアップされていません。",
    "from_e-mail_address": "Fromアドレス",
    "transmission_method": "送信方法",
    "smtp_label": "SMTP",
    "ses_label": "SES(AWS)",
    "send_test_email": "テストメールを送信",
    "success_to_send_test_email": "テストメールを送信しました。",
    "smtp_settings": "SMTP設定",
    "host": "ホスト",
    "port": "ポート",
    "user": "ユーザー",
    "initialize_mail_settings": "設定を初期化",
    "initialize_mail_modal_header": "メール設定の初期化",
    "confirm_to_initialize_mail_settings": "一度初期化した設定は戻せません。本当に初期化しますか？",
    "file_upload_settings": "ファイルアップロード設定",
    "file_upload_method": "ファイルアップロード方法",
    "file_delivery_method": "ファイルの配信方法",
    "file_delivery_method_redirect": "リダイレクト",
    "file_delivery_method_relay": "内部システム中継",
    "file_delivery_method_redirect_info": "リダイレクト： GROWIサーバーを介さずに署名付きURLにリダイレクトされるため、優れたパフォーマンスを出します。",
    "file_delivery_method_relay_info": "内部システム中継： GROWIサーバーがクライアントに配信するため、完全なセキュリティーを提供します。",
    "gcs_label": "GCP(GCS)",
    "aws_label": "AWS(S3)",
    "local_label": "Local",
    "gridfs_label": "MongoDB(GridFS)",
    "fixed_by_env_var": "環境変数 <code>FILE_UPLOAD={{fileUploadType}}</code> により固定されています。",
    "file_upload": "ファイルをアップロードするための設定を行います。ファイルアップロードの設定を完了させると、ファイルアップロード機能、プロフィール写真機能などが有効になります。",
    "ses_settings": "SES設定",
    "test_connection": "接続テスト",
    "change_setting": "この設定を途中で変更すると、これまでにアップロードしたファイル等へのアクセスができなくなりますのでご注意下さい。",
    "region": "リージョン",
    "bucket_name": "バケット名",
    "custom_endpoint": "カスタムエンドポイント",
    "custom_endpoint_change": "MinIOなど、S3互換APIを持つ他のオブジェクトストレージサービスを使用する場合のみ、そのエンドポイントのURLを入力してください。空欄の場合は、Amazon S3を使用します。",
    "plugin_settings": "プラグイン設定",
    "enable_plugin_loading": "プラグインの読み込みを有効にします。",
    "load_plugins": "プラグインを読み込む",
    "enable": "有効",
    "disable": "無効",
    "use_env_var_if_empty": "データベース側の値が空の場合、環境変数 <code>{{variable}}</code> の値を利用します",
    "note_for_the_only_env_option": "現在GCS設定は環境変数の値によって制限されています<br>この設定を変更する場合は環境変数 <code>{{env}}</code> の値をfalseに変更もしくは削除してください"
  },
  "markdown_setting": {
    "lineBreak_header": "Line Break設定",
    "lineBreak_desc": "Line Breakの設定を変更できます。",
    "lineBreak_options": {
      "enable_lineBreak": "Line Break を有効にする",
      "enable_lineBreak_desc": "ページテキスト中の改行を、HTML内で<code>&lt;br&gt;</code>として扱います",
      "enable_lineBreak_for_comment": "コメント欄で Line Break を有効にする",
      "enable_lineBreak_for_comment_desc": "コメント中の改行を、HTML内で<code>&lt;br&gt;</code>として扱います"
    },
    "indent_header": "インデント設定",
    "indent_desc": "インデントの設定を変更できます。",
    "indent_options": {
      "indentSize": "既定のインデント幅",
      "indentSize_desc": "既定のインデント幅を指定します。",
      "disallow_indent_change": "ユーザによるインデント幅変更を許可しない",
      "disallow_indent_change_desc": "ユーザにデフォルトのインデント幅の使用を強制します。"
    },
    "presentation_header": "プレゼンテーション設定",
    "presentation_desc": "プレゼンテーションの設定を変更できます。",
    "presentation_options": {
      "page_break_setting": "改頁を設定する",
      "preset_one_separator": "プリセット 1",
      "preset_one_separator_desc": "連続した空行3行で改頁します",
      "preset_one_separator_value": "\\n\\n\\n",
      "preset_two_separator": "プリセット 2",
      "preset_two_separator_desc": "連続したハイフン5つで改頁します",
      "preset_two_separator_value": "-----",
      "custom_separator": "カスタム",
      "custom_separator_desc": "正規表現を設定できます"
    },
    "xss_header": "XSS(Cross Site Scripting)対策設定",
    "xss_desc": "マークダウンテキスト内の HTML タグの扱いを設定し、悪意のあるプログラムからの攻撃を防ぎます",
    "xss_options": {
      "enable_xss_prevention": "XSSを抑制する",
      "remove_all_tags": "すべてのタグを抑制する",
      "remove_all_tags_desc": "すべてのHTMLタグと属性を使用不可にします",
      "recommended_setting": "おすすめ設定",
      "custom_whitelist": "カスタムホワイトリスト",
      "tag_names": "タグ名",
      "tag_attributes": "タグ属性",
      "import_recommended": "{{target}} のおすすめをインポート"
    }
  },
  "customize_setting": {
    "layout": "レイアウト",
    "layout_options": {
      "default": "デフォルトのコンテンツ幅",
      "expanded": "コンテンツ幅 100%"
    },
    "theme": "テーマ",
    "theme_desc": {
      "light_and_dark": "Light/Dark モード選択あり",
      "unique": "モード選択なし"
    },
    "function": "機能",
    "function_desc": "機能の有効/無効を選択できます。",
    "function_options": {
      "timeline": "タイムライン機能",
      "timeline_desc1": "配下ページのタイムラインを表示できます。",
      "timeline_desc2": "配下ページが多い場合はページロード時のパフォーマンスが落ちます。",
      "timeline_desc3": "無効化することでリストページの表示を高速化できます。",
      "tab_switch": "タブ変更をブラウザ履歴に保存",
      "tab_switch_desc1": "編集タブやヒストリータブ等の切り替えをブラウザ履歴に保存し、ブラウザの戻る/進む操作の対象にします。",
      "tab_switch_desc2": "無効化することで、ページ遷移のみを戻る/進む操作の対象にすることができます。",
      "attach_title_header": "新規ページ作成時の h1 セクション自動挿入",
      "attach_title_header_desc": "新規作成したページの1行目に、ページのパスを h1 セクションとして挿入します。",

      "list_num_s": "モーダルに表示されるリスト数",
      "list_num_desc_s": "モーダルにおける <ページリスト> <タイムライン> <更新履歴> <添付ファイル>での、1ページあたりの表示数を設定します。",

      "list_num_m": "ユーザーページに表示されるリスト数",
      "list_num_desc_m": "ユーザーページにおける <Bookmarks> <Recently Created>での、1ページあたりの表示数を設定します。",

      "list_num_l": "検索ページに表示されるリスト数",
      "list_num_desc_l": "<Search>での、1ページあたりの表示数を設定します。",

      "list_num_xl": "Not FoundページやTrashページに表示されるリスト数",
      "list_num_desc_xl": "記事エリアにおける<Not Found> <Trash>での、1ページあたりの表示数を設定します。",

      "stale_notification": "古いページに通知を表示する",
      "stale_notification_desc": "最後の更新から1年を超えるページへの通知を表示します。",
      "show_all_reply_comments": "返信コメントを全て表示する",
      "show_all_reply_comments_desc": "OFFの場合、最新2件のコメント以外が省略されます。"
    },
    "code_highlight": "コードハイライト",
    "nocdn_desc": "この機能は、環境変数 <code>NO_CDN=true</code> の時は無効化されます。<br>GitHub スタイルが適用されています。",
    "custom_title": "カスタム Title",
    "custom_title_detail": "<code>&lt;title&gt;</code>タグのコンテンツをカスタマイズできます。以下のプレースホルダーは自動的に置換されます:",
    "custom_title_detail_placeholder1": "<code>&#123;&#123;sitename&#125;&#125;</code> - この Wiki のサイト名",
    "custom_title_detail_placeholder2": "<code>&#123;&#123;pagename&#125;&#125;</code> - 現在表示中のページ名",
    "custom_title_detail_placeholder3": "<code>&#123;&#123;pagepath&#125;&#125;</code> - 現在表示中のページパス",
    "custom_header": "カスタム HTML Header",
    "custom_header_detail": "システム全体に適用される HTML を記述できます。<code>&lt;header&gt;</code> タグ内の他の <code>&lt;script&gt;</code> タグ読み込み前に展開されます。<br>変更の反映はページの更新が必要です。",
    "custom_css": "カスタム CSS",
    "write_css": " システム全体に適用されるCSSを記述できます。",
    "ctrl_space": "Ctrl+Space でコード補完",
    "custom_script": "カスタムスクリプト",
    "write_java": "システム全体に適用されるJavaScriptを記述できます。",
    "reflect_change": "変更の反映はページの更新が必要です。"
  },
  "export_management": {
    "exporting_collection_list": "エクスポート中のコレクション",
    "exported_data_list": "エクスポートされたアーカイブリスト",
    "export_collections": "コレクションのエクスポート",
    "check_all": "全てにチェックを付ける",
    "uncheck_all": "全てからチェックを外す",
    "desc_password_seed": "<p>ユーザーデータをバックアップ/リストアする場合、現在の <code>PASSWORD_SEED</code> を新しい GROWI システムにセットすることを忘れないでください。さもなくば、ユーザーがパスワードでログインできなくなります。<br><br><strong>ヒント:</strong><br>現在の <code>PASSWORD_SEED</code> は、エクスポートされる ZIP 中の <code>meta.json</code> に保存されます。</p>",
    "create_new_archive_data": "アーカイブデータの新規作成",
    "export": "エクスポート",
    "cancel": "キャンセル",
    "file": "ファイル名",
    "growi_version": "Growi バージョン",
    "collections": "コレクション",
    "exported_at": "エクスポートされた時間",
    "export_menu": "エクスポートメニュー",
    "download": "ダウンロード",
    "delete": "削除"
  },
  "importer_management": {
    "beta_warning": "この機能はベータ版です",
    "import_from": "{{from}} からインポート",
    "import_growi_archive": "GROWI アーカイブをインポート",
    "growi_settings": {
      "description_of_import_mode": {
        "about": "既存のデータと同名であるデータをインポートする際の挙動は以下の3つのモードから選べます。",
        "insert": "Insert: 当該データのインポートをスキップします。",
        "upsert": "Upsert: 既存のデータをインポートデータで上書き更新します。",
        "flash_and_insert": "Flash and Insert: 既存のデータを完全に削除した後、インポートを行います。"
      },
      "growi_archive_file": "GROWI アーカイブファイル",
      "uploaded_data": "アップロードされたデータ",
      "extracted_file": "展開されたファイル",
      "collection": "コレクション",
      "upload": "アップロード",
      "discard": "アップロードしたデータを破棄する",
      "errors": {
        "different_versions": "現在のGROWIとアップロードしたデータのバージョンが違います",
        "at_least_one": "コレクションが選択されていません",
        "page_and_revision": "'Pages' と 'Revisions' はセットでインポートする必要があります",
        "depends": "'{{condition}}' をインポートする場合は、'{{target}}' を一緒に選択する必要があります"
      },
      "configuration": {
        "pages": {
          "overwrite_author": {
            "label": "ページ作成者を現在のユーザーで上書きする",
            "desc": "users を同時に復元しない場合、このオプションは<span class=\"text-danger\">非推奨</span>です。"
          },
          "set_public_to_page": {
            "label": "'{{from}}' 設定のページを '公開' 設定にする",
            "desc": "全ての <b>'{{from}}'</b> 設定のページが<span class=\"text-danger\">全ユーザーから</span>読み取り可能になることに注意してください。"
          },
          "initialize_meta_datas": {
            "label": "「いいね」「閲覧したユーザー」「コメント数」を初期化する",
            "desc": "users を同時に復元しない場合、このオプションは<span class=\"text-danger\">非推奨</span>です。"
          },
          "initialize_hackmd_related_datas": {
            "label": "HackMD 関連データを初期化する",
            "desc": "HackMD に重要な下書きデータがない限りはこのオプションをチェックすることを推奨します。"
          }
        },
        "revisions": {
          "overwrite_author": {
            "label": "リビジョン作成者を現在のユーザーで上書きする",
            "desc": "users を同時に復元しない場合、このオプションは<span class=\"text-danger\">非推奨</span>です。"
          }
        }
      }
    },
    "esa_settings": {
      "team_name": "チーム名",
      "access_token": "アクセストークン",
      "test_connection": "接続テスト"
    },
    "qiita_settings": {
      "team_name": "チーム名",
      "access_token": "アクセストークン",
      "test_connection": "接続テスト"
    },
    "import": "インポート",
    "skip_username_and_email_when_overlapped": "ユーザー名またはメールアドレスが同じ場合、その部分がスキップされます。",
    "prepare_new_account_for_migration": "移行用のアカウントを新環境で用意してください。",
    "archive_data_import_detail": "参考： GROWI Docs - データのインポート",
    "admin_archive_data_import_guide_url": "https://docs.growi.org/ja/admin-guide/management-cookbook/import.html#growi-%E3%82%A2%E3%83%BC%E3%82%AB%E3%82%A4%E3%83%96%E3%83%87%E3%83%BC%E3%82%BF%E3%82%A4%E3%83%B3%E3%83%9D%E3%83%BC%E3%83%88",
    "page_skip": "既に GROWI 側に同名のページが存在する場合、そのページはスキップされます",
    "Directory_hierarchy_tag": "ディレクトリ階層タグ"
  },
  "slack_integration": {
    "selecting_bot_types": {
      "slack_bot": "Slack bot",
      "detailed_explanation": "詳しい説明はこちら",
      "selecting_bot_type": "・Botタイプを選択する",
      "official_bot": "Official bot",
      "custom_bot": "Custom bot",
      "without_proxy": "without proxy",
      "with_proxy": "with proxy",
      "recommended": "おすすめ",
      "set_up": "セットアップ",
      "multiple_workspaces_integration": "複数ワークスペースとの連携",
      "security_control": "セキュリティコントロール",
      "easy": "かんたん",
      "normal": "ふつう",
      "hard": "むずかしい",
      "possible": "可能",
      "impossible": "不可"
    },
    "bot_reset_successful": "Botの設定を消去しました。",
    "bot_all_reset_successful": "全ての Bot の設定を消去しました。",
    "copied_to_clipboard": "クリップボードにコピーされました。",
    "set_scope": "Slackの設定画面からBot Token Scopeを設定してください",
    "modal": {
      "warning": "注意",
      "sure_change_bot_type": "Botの種類を変更しますか?",
      "changes_will_be_deleted": "他のBotの設定が消去されます。",
      "cancel": "取消",
      "change": "変更する"
    },
    "use_env_var_if_empty": "データベース側の値が空の場合、環境変数 <code>{{variable}}</code> の値を利用します",
    "access_token_settings": {
      "discard": "破棄",
      "generate": "発行"
    },
    "delete": "削除",
<<<<<<< HEAD
    "cooperation_procedure": "連携手順",
=======
    "integration_procedure": "連携手順",
    "custom_bot_without_proxy_settings": "Custom Bot (Without-Proxy) 設定",
>>>>>>> 305db584
    "reset": "リセット",
    "reset_all_settings": "全ての設定をリセット",
    "delete_slackbot_settings": "Slack Bot 設定をリセットする",
    "slackbot_settings_notice": "リセットします",
    "accordion": {
      "create_bot": "Bot を作成する",
      "how_to_create_a_bot": "作成手順はこちら",
      "how_to_install": "インストール方法はこちら",
      "install_bot_to_slack": "Bot を Slack にインストールする",
      "install_now": "今すぐインストール",
      "generate_access_token": "Access Tokenの発行",
      "register_for_growi_official_bot_proxy_service": "GROWI Official Bot Proxy サービスへの登録",
      "enter_growi_register_on_slack": "Slack上で <b>/growi register</b> と打ちます。",
      "paste_growi_url": "モーダルが表示されるので、<b>GROWI URL</b> には下記のURLを入力します。",
      "enter_access_token_for_growi_and_proxy": "上記で発行した<b>Access Token for GROWI</b> と <b>Access Token for Proxy</b>を入れる",
      "set_proxy_url_on_growi": "ProxyのURLをGROWIに登録する",
      "copy_proxy_url": "1. ②が正常に完了すると、モーダル内で選択したSlack ChannelにProxy URLが表示されるので、コピーします。",
      "enter_proxy_url_and_update": "2. 連携手順③でコピーしたProxy URLを、このページの<b>Custom bot with proxy 連携</b>の<b>Proxy URL</b>に入力、更新します。",
      "dont_need_update": "※既に値が入っている場合は更新する必要はありません",
      "select_install_your_app": "Install your app をクリックします。",
      "select_install_to_workspace": "Install to Workspace をクリックします。",
      "register_official_bot_proxy_service": "アクセストークンの発行 / GROWI Official Bot Proxy サービスへの登録",
      "register_proxy_url": "Proxy の URLをGROWIに登録する",
      "click_allow": "遷移先の画面にて、Allowをクリックします。",
      "install_complete_if_checked": "Install your app の右側に緑色のチェックがつけばワークスペースへのインストール完了です。",
      "invite_bot_to_channel": "GROWI bot を使いたいチャンネルに @example を使用して招待します。",
      "register_secret_and_token": "Signing Secret と Bot Token を登録する",
      "test_connection": "連携状況のテストをする",
      "test_connection_by_pressing_button": "以下のテストボタンを押して、Slack連携が完了しているかの確認をしましょう",
      "error_check_logs_below": "エラーが発生しました。下記のログを確認してください。",
      "send_message_to_slack_work_space": "Slack ワークスペースに送信しました",
      "add_slack_workspace": "Slackワークスペースを追加"
    },
    "custom_bot_without_proxy_integration": "Custom bot without proxy 連携",
    "integration_sentence": {
      "integration_is_not_complete": "連携は完了していません。<br>下記の連携手順を進めてください。",
      "integration_successful": "連携が完了しました。"
    },
    "custom_bot_with_proxy_integration": "Custom bot with proxy 連携",
    "official_bot_integration": "Official bot 連携"
  },
  "user_management": {
    "invite_users": "新規ユーザーの仮発行",
    "click_twice_same_checkbox": "少なくとも一つはチェックしてください。",
    "invite_modal": {
      "emails": "メールアドレス (複数行入力で複数人発行可能)",
      "description1": "メールアドレスを使用して新規ユーザーを仮発行します。",
      "description2": "初回のログイン時に使用する仮パスワードが生成されます。",
      "invite_thru_email": "招待メールを送信する",
      "mail_setting_link": "<i class='icon-settings mr-2'></i><a href='/admin/app'>メールの設定</a>",
      "valid_email": "メールアドレスを入力してください。",
      "temporary_password": "作成したユーザーは仮パスワードが設定されています。",
      "send_new_password": "新規発行したパスワードを、対象ユーザーへ連絡してください。",
      "send_temporary_password": "招待メールを送っていない場合、この画面で必ず仮パスワードをコピーし、招待者へ連絡してください。",
      "existing_email": "以下のEmailはすでに存在しています。",
      "issue": "発行"
    },
    "user_table": {
      "administrator": "管理者",
      "edit_menu": "編集メニュー",
      "reset_password": "パスワードの再発行",
      "administrator_menu": "管理者メニュー",
      "accept": "承認する",
      "deactivate_account": "アカウント停止",
      "your_own": "自分自身のアカウントを停止することはできません",
      "remove_admin_access": "管理者から外す",
      "cannot_remove": "自分自身を管理者から外すことはできません",
      "give_admin_access": "管理者にする"
    },
    "reset_password": "パスワードのリセット",
    "reset_password_modal": {
      "password_never_seen": "表示されたパスワードはこの画面を閉じると二度と表示できませんのでご注意ください。",
      "password_reset_message": "対象ユーザーに下記のパスワードを伝え、すぐに新しく別のパスワードを設定するよう伝えてください。",
      "send_new_password": "新規発行したパスワードを、対象ユーザーへ連絡してください。",
      "target_user": "対象ユーザー",
      "new_password": "新しいパスワード"
    },
    "external_account": "外部アカウントの管理",
    "external_accounts": "外部アカウント",
    "create_external_account": "外部アカウントの作成",
    "external_account_list": "外部アカウント一覧",
    "external_account_none": "外部アカウントはありません",
    "invite": "招待する",
    "invited": "ユーザーを招待しました",
    "back_to_user_management": "ユーザー管理に戻る",
    "authentication_provider": "認証情報プロバイダ",
    "manage": "操作",
    "password_setting": "パスワード設定",
    "password_setting_help": "関連付けられているユーザーがパスワードを設定しているかどうかを表示します",
    "set": "設定済み",
    "unset": "未設定",
    "related_username": "関連付けられているユーザーの ",
    "cannot_invite_maximum_users": "ユーザーが上限に達したため招待できません。",
    "current_users": "現在のユーザー数："
  },
  "user_group_management": {
    "create_group": "新規グループの作成",
    "deny_create_group": "新規グループの作成はできません。",
    "group_name": "グループ名",
    "group_example": "例: Group1",
    "add_modal": {
      "add_user": "グループへのユーザー追加",
      "search_option": "検索オプション",
      "enable_option": "{{option}}を有効にする",
      "forward_match": "前方一致",
      "partial_match": "部分一致",
      "backward_match": "後方一致"
    },
    "group_list": "グループ一覧",
    "back_to_list": "グループ一覧に戻る",
    "basic_info": "基本情報",
    "user_list": "ユーザー一覧",
    "created_group": "グループを作成しました",
    "is_loading_data": "データを取得中です...",
    "no_pages": "グループが閲覧権限を保有するページはありません",
    "remove_from_group": "グループから外す",
    "delete_modal": {
      "header": "グループの削除",
      "desc": "グループ及び限定公開のページの削除を行うと元に戻すことはできませんのでご注意ください。",
      "dropdown_desc": "削除するグループの限定公開ページの処理を選択してください",
      "select_group": "グループを選択してください",
      "no_groups": "グループがありません",
      "publish_pages": "全て公開する",
      "delete_pages": "全て削除する",
      "transfer_pages": "全て他のグループに移譲する"
    }
  }
}<|MERGE_RESOLUTION|>--- conflicted
+++ resolved
@@ -293,12 +293,8 @@
       "generate": "発行"
     },
     "delete": "削除",
-<<<<<<< HEAD
-    "cooperation_procedure": "連携手順",
-=======
     "integration_procedure": "連携手順",
     "custom_bot_without_proxy_settings": "Custom Bot (Without-Proxy) 設定",
->>>>>>> 305db584
     "reset": "リセット",
     "reset_all_settings": "全ての設定をリセット",
     "delete_slackbot_settings": "Slack Bot 設定をリセットする",
