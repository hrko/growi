{
  "mailer_setup_required":"送信するには <a href='/admin/app'>メールの設定</a> が必要です。",
  "admin_top": {
    "management_wiki": "Wiki管理",
    "system_information": "システム情報",
    "wiki_administrator": "この画面はWiki管理者のみがアクセスできる画面です。",
    "assign_administrator": "「ユーザー管理」から「管理者にする」ボタンを使ってユーザーをWiki管理者に任命することができます。",
    "list_of_installed_plugins": "インストールされているプラグイン一覧",
    "package_name": "パッケージ名",
    "specified_version": "指定バージョン",
    "installed_version": "インストールされているバージョン",
    "list_of_env_vars":"サーバー側で設定されている環境変数一覧",
    "env_var_priority":"セキュリティに関する環境変数を除き、データベースの値が優先的に取得されます。",
    "about_security":"セキュリティに関する環境変数は <a href='/admin/security'>セキュリティ設定画面</a> からご確認ください。"
  },
  "app_setting": {
    "site_name": "サイト名",
    "sitename_change": "ヘッダーや HTML タイトルに使用されるサイト名を変更できます。",
    "header_content": "ここに入力した内容は、ヘッダー等に表示されます。",
    "site_url_desc": "サイトURLを設定します。",
    "site_url_warn": "サイトURLが設定されていないため、一部機能が動作しない状態になっています。",
    "siteurl_help": "<code>http://</code> または <code>https://</code> から始まるサイトのURL",
    "confidential_name": "コンフィデンシャル表示",
    "confidential_example": "例: 社外秘",
    "default_language": "新規ユーザーのデフォルト設定言語",
    "default_mail_visibility": "新規ユーザーの初期メール公開設定",
    "file_uploading": "ファイルアップロード",
    "enable_files_except_image": "画像以外のファイルアップロードを許可",
    "attach_enable": "許可をしている場合、画像以外のファイルをページに添付可能になります。",
    "update": "更新",
    "mail_settings": "メールの設定",
    "mailer_is_not_set_up": "メール設定がセットアップされていません。",
    "from_e-mail_address": "Fromアドレス",
    "transmission_method":"送信方法",
    "smtp_label":"SMTP",
    "ses_label":"SES(AWS)",
    "send_test_email": "テストメールを送信",
    "success_to_send_test_email": "テストメールを送信しました。",
    "smtp_settings": "SMTP設定",
    "host": "ホスト",
    "port": "ポート",
    "user": "ユーザー",
    "initialize_mail_settings": "設定を初期化",
    "initialize_mail_modal_header": "メール設定の初期化",
    "confirm_to_initialize_mail_settings": "一度初期化した設定は戻せません。本当に初期化しますか？",
    "file_upload_settings":"ファイルアップロード設定",
    "file_upload_method":"ファイルアップロード方法",
    "file_delivery_method":"ファイルの配信方法",
    "file_delivery_method_redirect":"リダイレクト",
    "file_delivery_method_relay":"内部システム中継",
    "file_delivery_method_redirect_info":"リダイレクト： GROWIサーバーを介さずに署名付きURLにリダイレクトされるため、優れたパフォーマンスを出します。",
    "file_delivery_method_relay_info":"内部システム中継： GROWIサーバーがクライアントに配信するため、完全なセキュリティーを提供します。",
    "gcs_label": "GCP(GCS)",
    "aws_label": "AWS(S3)",
    "local_label": "Local",
    "gridfs_label": "MongoDB(GridFS)",
    "fixed_by_env_var": "環境変数 <code>FILE_UPLOAD={{fileUploadType}}</code> により固定されています。",
    "file_upload": "ファイルをアップロードするための設定を行います。ファイルアップロードの設定を完了させると、ファイルアップロード機能、プロフィール写真機能などが有効になります。",
    "ses_settings":"SES設定",
    "test_connection": "接続テスト",
    "change_setting": "この設定を途中で変更すると、これまでにアップロードしたファイル等へのアクセスができなくなりますのでご注意下さい。",
    "region": "リージョン",
    "bucket_name": "バケット名",
    "custom_endpoint": "カスタムエンドポイント",
    "custom_endpoint_change": "MinIOなど、S3互換APIを持つ他のオブジェクトストレージサービスを使用する場合のみ、そのエンドポイントのURLを入力してください。空欄の場合は、Amazon S3を使用します。",
    "plugin_settings": "プラグイン設定",
    "enable_plugin_loading": "プラグインの読み込みを有効にします。",
    "load_plugins": "プラグインを読み込む",
    "enable": "有効",
    "disable": "無効",
    "use_env_var_if_empty": "データベース側の値が空の場合、環境変数 <code>{{variable}}</code> の値を利用します",
    "note_for_the_only_env_option": "現在GCS設定は環境変数の値によって制限されています<br>この設定を変更する場合は環境変数 <code>{{env}}</code> の値をfalseに変更もしくは削除してください"
  },
  "markdown_setting": {
    "lineBreak_header": "Line Break設定",
    "lineBreak_desc": "Line Breakの設定を変更できます。",
    "lineBreak_options": {
      "enable_lineBreak": "Line Break を有効にする",
      "enable_lineBreak_desc": "ページテキスト中の改行を、HTML内で<code>&lt;br&gt;</code>として扱います",
      "enable_lineBreak_for_comment": "コメント欄で Line Break を有効にする",
      "enable_lineBreak_for_comment_desc": "コメント中の改行を、HTML内で<code>&lt;br&gt;</code>として扱います"
    },
    "indent_header": "インデント設定",
    "indent_desc": "インデントの設定を変更できます。",
    "indent_options": {
      "indentSize": "既定のインデント幅",
      "indentSize_desc": "既定のインデント幅を指定します。",
      "disallow_indent_change": "ユーザによるインデント幅変更を許可しない",
      "disallow_indent_change_desc": "ユーザにデフォルトのインデント幅の使用を強制します。"
    },
    "presentation_header": "プレゼンテーション設定",
    "presentation_desc": "プレゼンテーションの設定を変更できます。",
    "presentation_options": {
      "page_break_setting": "改頁を設定する",
      "preset_one_separator": "プリセット 1",
      "preset_one_separator_desc": "連続した空行3行で改頁します",
      "preset_one_separator_value": "\\n\\n\\n",
      "preset_two_separator": "プリセット 2",
      "preset_two_separator_desc": "連続したハイフン5つで改頁します",
      "preset_two_separator_value": "-----",
      "custom_separator": "カスタム",
      "custom_separator_desc": "正規表現を設定できます"
    },
    "xss_header": "XSS(Cross Site Scripting)対策設定",
    "xss_desc": "マークダウンテキスト内の HTML タグの扱いを設定し、悪意のあるプログラムからの攻撃を防ぎます",
    "xss_options": {
      "enable_xss_prevention": "XSSを抑制する",
      "remove_all_tags": "すべてのタグを抑制する",
      "remove_all_tags_desc": "すべてのHTMLタグと属性を使用不可にします",
      "recommended_setting": "おすすめ設定",
      "custom_whitelist": "カスタムホワイトリスト",
      "tag_names": "タグ名",
      "tag_attributes": "タグ属性",
      "import_recommended": "{{target}} のおすすめをインポート"
    }
  },
  "customize_setting": {
    "theme": "テーマ",
    "theme_desc" : {
      "light_and_dark": "Light/Dark モード選択あり",
      "unique": "モード選択なし"
    },
    "function": "機能",
    "function_desc": "機能の有効/無効を選択できます。",
    "function_options": {
      "timeline": "タイムライン機能",
      "timeline_desc1": "配下ページのタイムラインを表示できます。",
      "timeline_desc2": "配下ページが多い場合はページロード時のパフォーマンスが落ちます。",
      "timeline_desc3": "無効化することでリストページの表示を高速化できます。",
      "tab_switch": "タブ変更をブラウザ履歴に保存",
      "tab_switch_desc1": "編集タブやヒストリータブ等の切り替えをブラウザ履歴に保存し、ブラウザの戻る/進む操作の対象にします。",
      "tab_switch_desc2": "無効化することで、ページ遷移のみを戻る/進む操作の対象にすることができます。",
      "attach_title_header": "新規ページ作成時の h1 セクション自動挿入",
      "attach_title_header_desc": "新規作成したページの1行目に、ページのパスを h1 セクションとして挿入します。",

      "list_num_s": "モーダルに表示されるリスト数",
      "list_num_desc_s": "モーダルにおける <ページリスト> <タイムライン> <更新履歴> <添付ファイル>での、1ページあたりの表示数を設定します。",

      "list_num_m": "ユーザーページに表示されるリスト数",
      "list_num_desc_m": "ユーザーページにおける <Bookmarks> <Recently Created>での、1ページあたりの表示数を設定します。",

      "list_num_l": "検索ページに表示されるリスト数",
      "list_num_desc_l": "<Search>での、1ページあたりの表示数を設定します。",

      "list_num_xl": "Not FoundページやTrashページに表示されるリスト数",
      "list_num_desc_xl": "記事エリアにおける<Not Found> <Trash>での、1ページあたりの表示数を設定します。",

      "stale_notification": "古いページに通知を表示する",
      "stale_notification_desc": "最後の更新から1年を超えるページへの通知を表示します。",
      "show_all_reply_comments": "返信コメントを全て表示する",
      "show_all_reply_comments_desc": "OFFの場合、最新2件のコメント以外が省略されます。"
    },
    "code_highlight": "コードハイライト",
    "nocdn_desc": "この機能は、環境変数 <code>NO_CDN=true</code> の時は無効化されます。<br>GitHub スタイルが適用されています。",
    "custom_title": "カスタム Title",
    "custom_title_detail": "<code>&lt;title&gt;</code>タグのコンテンツをカスタマイズできます。以下のプレースホルダーは自動的に置換されます:",
    "custom_title_detail_placeholder1": "<code>&#123;&#123;sitename&#125;&#125;</code> - この Wiki のサイト名",
    "custom_title_detail_placeholder2": "<code>&#123;&#123;pagename&#125;&#125;</code> - 現在表示中のページ名",
    "custom_title_detail_placeholder3": "<code>&#123;&#123;pagepath&#125;&#125;</code> - 現在表示中のページパス",
    "custom_header": "カスタム HTML Header",
    "custom_header_detail": "システム全体に適用される HTML を記述できます。<code>&lt;header&gt;</code> タグ内の他の <code>&lt;script&gt;</code> タグ読み込み前に展開されます。<br>変更の反映はページの更新が必要です。",
    "custom_css": "カスタム CSS",
    "write_css": " システム全体に適用されるCSSを記述できます。",
    "ctrl_space": "Ctrl+Space でコード補完",
    "custom_script": "カスタムスクリプト",
    "write_java": "システム全体に適用されるJavaScriptを記述できます。",
    "reflect_change": "変更の反映はページの更新が必要です。"
  },
  "export_management": {
    "exporting_collection_list": "エクスポート中のコレクション",
    "exported_data_list": "エクスポートされたアーカイブリスト",
    "export_collections": "コレクションのエクスポート",
    "check_all": "全てにチェックを付ける",
    "uncheck_all": "全てからチェックを外す",
    "desc_password_seed": "<p>ユーザーデータをバックアップ/リストアする場合、現在の <code>PASSWORD_SEED</code> を新しい GROWI システムにセットすることを忘れないでください。さもなくば、ユーザーがパスワードでログインできなくなります。<br><br><strong>ヒント:</strong><br>現在の <code>PASSWORD_SEED</code> は、エクスポートされる ZIP 中の <code>meta.json</code> に保存されます。</p>",
    "create_new_archive_data": "アーカイブデータの新規作成",
    "export": "エクスポート",
    "cancel": "キャンセル",
    "file": "ファイル名",
    "growi_version": "Growi バージョン",
    "collections": "コレクション",
    "exported_at": "エクスポートされた時間",
    "export_menu": "エクスポートメニュー",
    "download": "ダウンロード",
    "delete": "削除"
  },
  "importer_management": {
    "beta_warning": "この機能はベータ版です",
    "import_from": "{{from}} からインポート",
    "import_growi_archive": "GROWI アーカイブをインポート",
    "growi_settings": {
      "description_of_import_mode": {
        "about": "既存のデータと同名であるデータをインポートする際の挙動は以下の3つのモードから選べます。",
        "insert": "Insert: 当該データのインポートをスキップします。",
        "upsert": "Upsert: 既存のデータをインポートデータで上書き更新します。",
        "flash_and_insert": "Flash and Insert: 既存のデータを完全に削除した後、インポートを行います。"
      },
      "growi_archive_file": "GROWI アーカイブファイル",
      "uploaded_data": "アップロードされたデータ",
      "extracted_file": "展開されたファイル",
      "collection": "コレクション",
      "upload": "アップロード",
      "discard": "アップロードしたデータを破棄する",
      "errors": {
        "different_versions": "現在のGROWIとアップロードしたデータのバージョンが違います",
        "at_least_one": "コレクションが選択されていません",
        "page_and_revision": "'Pages' と 'Revisions' はセットでインポートする必要があります",
        "depends": "'{{condition}}' をインポートする場合は、'{{target}}' を一緒に選択する必要があります"
      },
      "configuration": {
        "pages": {
          "overwrite_author": {
            "label": "ページ作成者を現在のユーザーで上書きする",
            "desc": "users を同時に復元しない場合、このオプションは<span class=\"text-danger\">非推奨</span>です。"
          },
          "set_public_to_page": {
            "label": "'{{from}}' 設定のページを '公開' 設定にする",
            "desc": "全ての <b>'{{from}}'</b> 設定のページが<span class=\"text-danger\">全ユーザーから</span>読み取り可能になることに注意してください。"
          },
          "initialize_meta_datas": {
            "label": "「いいね」「閲覧したユーザー」「コメント数」を初期化する",
            "desc": "users を同時に復元しない場合、このオプションは<span class=\"text-danger\">非推奨</span>です。"
          },
          "initialize_hackmd_related_datas": {
            "label": "HackMD 関連データを初期化する",
            "desc": "HackMD に重要な下書きデータがない限りはこのオプションをチェックすることを推奨します。"
          }
        },
        "revisions": {
          "overwrite_author": {
            "label": "リビジョン作成者を現在のユーザーで上書きする",
            "desc": "users を同時に復元しない場合、このオプションは<span class=\"text-danger\">非推奨</span>です。"
          }
        }
      }
    },
    "esa_settings": {
      "team_name": "チーム名",
      "access_token": "アクセストークン",
      "test_connection": "接続テスト"
    },
    "qiita_settings": {
      "team_name": "チーム名",
      "access_token": "アクセストークン",
      "test_connection": "接続テスト"
    },
    "import": "インポート",
    "skip_username_and_email_when_overlapped": "ユーザー名またはメールアドレスが同じ場合、その部分がスキップされます。",
    "prepare_new_account_for_migration":"移行用のアカウントを新環境で用意してください。",
    "archive_data_import_detail":"参考： GROWI Docs - データのインポート",
    "admin_archive_data_import_guide_url":"https://docs.growi.org/ja/admin-guide/management-cookbook/import.html#growi-%E3%82%A2%E3%83%BC%E3%82%AB%E3%82%A4%E3%83%96%E3%83%87%E3%83%BC%E3%82%BF%E3%82%A4%E3%83%B3%E3%83%9D%E3%83%BC%E3%83%88",
    "page_skip": "既に GROWI 側に同名のページが存在する場合、そのページはスキップされます",
    "Directory_hierarchy_tag": "ディレクトリ階層タグ"
  },
  "slack_integration": {
    "selecting_bot_types": {
      "slack_bot": "Slack bot",
      "detailed_explanation": "詳しい説明はこちら",
      "selecting_bot_type": "・Botタイプを選択する",
      "official_bot": "Official bot",
      "custom_bot": "Custom bot",
      "without_proxy": "without proxy",
      "with_proxy": "with proxy",
      "recommended": "おすすめ",
      "for_beginners": "- 初心者向け -",
      "for_intermediate": "- 中級者向け -",
      "for_advanced": "- 上級者向け -",
      "set_up": "セットアップ",
      "multiple_workspaces_integration": "複数ワークスペースとの連携",
      "security_control": "セキュリティコントロール",
      "easy": "かんたん",
      "normal": "ふつう",
      "hard": "むずかしい",
      "possible": "可能",
      "impossible": "不可"
    },
    "bot_reset_successful": "Botの設定を消去しました。",
    "copied_to_clipboard": "クリップボードにコピーされました。",
    "modal": {
      "warning": "注意",
      "sure_change_bot_type": "Botの種類を変更しますか?",
      "changes_will_be_deleted": "他のBotの設定が消去されます。",
      "cancel": "取消",
      "change": "変更する"
    },
    "use_env_var_if_empty": "データベース側の値が空の場合、環境変数 <code>{{variable}}</code> の値を利用します",
    "access_token_settings": {
      "discard": "破棄",
      "generate": "発行"
    },
    "custom_bot_without_proxy_settings": "Custom Bot (Without-Proxy) 設定",
    "without_proxy": {
      "create_bot": "Bot を作成する",
      "install_bot_to_slack": "Bot を Slackにインストールする",
      "register_secret_and_token": "Signing Secret と Bot Token を登録する",
      "test_connection": "連携状況のテストをする",
<<<<<<< HEAD
      "how_to_create_a_bot": "Bot の作り方"
=======
      "how_to_create_a_bot": "作成方法はこちら"
>>>>>>> 1fb9e968
    }
  },
  "user_management": {
    "invite_users": "新規ユーザーの仮発行",
    "click_twice_same_checkbox": "少なくとも一つはチェックしてください。",
    "invite_modal": {
      "emails": "メールアドレス (複数行入力で複数人発行可能)",
      "description1":"メールアドレスを使用して新規ユーザーを仮発行します。",
      "description2":"初回のログイン時に使用する仮パスワードが生成されます。",
      "invite_thru_email": "招待メールを送信する",
      "mail_setting_link":"<i class='icon-settings mr-2'></i><a href='/admin/app'>メールの設定</a>",
      "valid_email": "メールアドレスを入力してください。",
      "temporary_password": "作成したユーザーは仮パスワードが設定されています。",
      "send_new_password": "新規発行したパスワードを、対象ユーザーへ連絡してください。",
      "send_temporary_password": "招待メールを送っていない場合、この画面で必ず仮パスワードをコピーし、招待者へ連絡してください。",
      "existing_email": "以下のEmailはすでに存在しています。",
      "issue": "発行"
    },
    "user_table": {
      "administrator": "管理者",
      "edit_menu": "編集メニュー",
      "reset_password": "パスワードの再発行",
      "administrator_menu": "管理者メニュー",
      "accept": "承認する",
      "deactivate_account": "アカウント停止",
      "your_own": "自分自身のアカウントを停止することはできません",
      "remove_admin_access": "管理者から外す",
      "cannot_remove": "自分自身を管理者から外すことはできません",
      "give_admin_access": "管理者にする"
    },
    "reset_password": "パスワードのリセット",
    "reset_password_modal": {
      "password_never_seen": "表示されたパスワードはこの画面を閉じると二度と表示できませんのでご注意ください。",
      "password_reset_message": "対象ユーザーに下記のパスワードを伝え、すぐに新しく別のパスワードを設定するよう伝えてください。",
      "send_new_password": "新規発行したパスワードを、対象ユーザーへ連絡してください。",
      "target_user": "対象ユーザー",
      "new_password": "新しいパスワード"
    },
    "external_account": "外部アカウントの管理",
    "external_accounts": "外部アカウント",
    "create_external_account":"外部アカウントの作成",
    "external_account_list": "外部アカウント一覧",
    "external_account_none":"外部アカウントはありません",
    "invite": "招待する",
    "invited": "ユーザーを招待しました",
    "back_to_user_management": "ユーザー管理に戻る",
    "authentication_provider": "認証情報プロバイダ",
    "manage": "操作",
    "password_setting": "パスワード設定",
    "password_setting_help": "関連付けられているユーザーがパスワードを設定しているかどうかを表示します",
    "set": "設定済み",
    "unset": "未設定",
    "related_username": "関連付けられているユーザーの ",
    "cannot_invite_maximum_users": "ユーザーが上限に達したため招待できません。",
    "current_users": "現在のユーザー数："
  },
  "user_group_management": {
    "create_group": "新規グループの作成",
    "deny_create_group": "新規グループの作成はできません。",
    "group_name": "グループ名",
    "group_example": "例: Group1",
    "add_modal": {
      "add_user": "グループへのユーザー追加",
      "search_option": "検索オプション",
      "enable_option": "{{option}}を有効にする",
      "forward_match": "前方一致",
      "partial_match": "部分一致",
      "backward_match": "後方一致"
    },
    "group_list": "グループ一覧",
    "back_to_list": "グループ一覧に戻る",
    "basic_info": "基本情報",
    "user_list": "ユーザー一覧",
    "created_group": "グループを作成しました",
    "is_loading_data": "データを取得中です...",
    "no_pages": "グループが閲覧権限を保有するページはありません",
    "remove_from_group": "グループから外す",
    "delete_modal": {
      "header": "グループの削除",
      "desc": "グループ及び限定公開のページの削除を行うと元に戻すことはできませんのでご注意ください。",
      "dropdown_desc": "削除するグループの限定公開ページの処理を選択してください",
      "select_group": "グループを選択してください",
      "no_groups": "グループがありません",
      "publish_pages": "全て公開する",
      "delete_pages": "全て削除する",
      "transfer_pages": "全て他のグループに移譲する"
    }
  }
}<|MERGE_RESOLUTION|>--- conflicted
+++ resolved
@@ -294,11 +294,7 @@
       "install_bot_to_slack": "Bot を Slackにインストールする",
       "register_secret_and_token": "Signing Secret と Bot Token を登録する",
       "test_connection": "連携状況のテストをする",
-<<<<<<< HEAD
-      "how_to_create_a_bot": "Bot の作り方"
-=======
       "how_to_create_a_bot": "作成方法はこちら"
->>>>>>> 1fb9e968
     }
   },
   "user_management": {
