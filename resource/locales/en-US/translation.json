--- conflicted
+++ resolved
@@ -719,18 +719,11 @@
     "valid_email": "Valid email address is required",
     "existing_email": "The following emails already exist",
     "give_user_admin": "Succeeded to give {{username}} admin",
-<<<<<<< HEAD
-    "remove_user_admin": "Succeeded to remove {{username}} admin",
-    "activate_user_success": "Succeeded to activate {{username}} admin",
-    "deactivate_user_success": "Succeeded to deactive {{username}} admin",
-    "remove_user_success": "Succeeded to remove {{username}}"
-=======
     "remove_user_admin": "Succeeded to remove {{username}} admin ",
     "activate_user_success": "Succeeded to activating {{username}}",
     "deactivate_user_success": "Succeeded to deactivate {{username}}",
     "remove_user_success": "Succeeded to removing {{username}} ",
     "remove_external_user_success": "Succeeded to remove {{accountId}} "
->>>>>>> f0f8c0e4
   },
 
   "user_group_management": {
