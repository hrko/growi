--- conflicted
+++ resolved
@@ -371,11 +371,7 @@
     "siteurl_help": "Site full URL beginning from <code>http://</code> or <code>https://</code>.",
     "Confidential name": "Confidential name",
     "Default Language for new users": "Default Language for new users",
-<<<<<<< HEAD
     "ex) internal use only":"ex): internal use only",
-=======
-    "ex): internal use only": "ex): internal use only",
->>>>>>> b9c5431f
     "File Uploading": "File Uploading",
     "enable_files_except_image": "Enable file upload other than image files.",
     "attach_enable": "You can attach files other than image files if you enable this option.",
