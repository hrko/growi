--- conflicted
+++ resolved
@@ -342,15 +342,10 @@
     "remove_user_admin": "Succeeded to remove {{username}} admin",
     "activate_user_success": "Succeeded to activating {{username}}",
     "deactivate_user_success": "Succeeded to deactivate {{username}}",
-<<<<<<< HEAD
     "remove_user_success": "Succeeded to removing {{username}}",
     "remove_external_user_success": "Succeeded to remove {{accountId}}",
-    "remove_share_link_success": "Succeeded to remove {{shareLinkId}}"
-=======
-    "remove_user_success": "Succeeded to removing {{username}} ",
-    "remove_external_user_success": "Succeeded to remove {{accountId}} ",
+    "remove_share_link_success": "Succeeded to remove {{shareLinkId}}",
     "issue_share_link": "Succeeded to issue new share link"
->>>>>>> 32dd9cdf
   },
   "template": {
     "modal_label": {
