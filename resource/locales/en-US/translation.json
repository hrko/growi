{
  "Help": "Help",
  "Edit": "Edit",
  "Delete": "Delete",
  "Delete All": "Delete All",
  "Duplicate": "Duplicate",
  "Copy": "Copy",
  "Click to copy": "Click to copy",
  "Move/Rename": "Move/Rename",
  "Moved": "Moved",
  "Redirected": "Redirected",
  "Unlinked": "Unlinked",
  "Like!": "Like!",
  "Seen by": "Seen by",
  "Cancel": "Cancel",
  "Create": "Create",
  "Admin": "Admin",
  "administrator": "Admin",
  "Tag": "Tag",
  "Tags": "Tags",
  "New": "New",
  "Shortcuts": "Shortcuts",
  "eg": "e.g.",
  "add": "Add",
  "Undo": "Undo",
  "Article": "Article",
  "Page": "Page",
  "Page Path": "Page Path",
  "Category": "Category",
  "User": "User",
  "status":"Status",
  "account_id": "Account Id",

  "Update": "Update",
  "Update Page": "Update Page",
  "Warning": "Warning",

  "Sign in": "Sign in",
  "Sign up is here": "Sign up",
  "Sign in is here": "Sign in",
  "Sign up": "Sign up",
  "Sign up with Google Account": "Sign up with Google Account",
  "Sign in with Google Account": "Sign in with Google Account",
  "Sign up with this Google Account": "Sign up with this Google Account",
  "Example": "Example",
  "Taro Yamada": "John Doe",

  "List View": "List",
  "Timeline View": "Timeline",
  "History": "History",
  "Presentation Mode": "Presentation",

  "username": "Username",
  "Created": "Created",
  "Last updated": "Updated",
  "Last_Login": "Last Login",

  "Share": "Share",
  "Share Link": "Share Link",
  "Markdown Link": "Markdown Link",

  "Create/Edit Template": "Create/Edit Template Page",

  "Unportalize": "Unportalize",

  "Go to this version": "View this version",
  "View diff": "View diff",
  "No diff": "No diff",
  "Shrink versions that have no diffs": "Shrink versions that have no diffs",

  "User ID": "User ID",
  "Home": "Home",
  "User Settings": "User Settings",
  "User Information": "User Information",
  "Basic Info": "Basic Info",
  "Name": "Name",
  "Email": "Email",
  "Language": "Language",
  "English": "English",
  "Japanese": "Japanese",
  "Set Profile Image": "Set Profile Image",
  "Upload Image": "Upload Image",
  "Current Image": "Current Image",
  "Delete Image": "Delete Image",
  "Delete this image?": "Delete this image?",
  "Updated": "Updated",
  "Upload new image": "Upload new image",
  "Connected": "Connected",
  "Show": "Show",
  "Hide": "Hide",
  "Disclose E-mail": "Disclose E-mail",

  "page exists": "this page already exists",
  "Error occurred": "Error occurred",

  "Create today's": "Create today's ...",
  "Memo": "memo",
  "Input page name": "Input page name",
  "Input page name (optional)": "Input page name (optional)",
  "New Page": "New Page",
  "Create under": "Create page under below:",

  "Table of Contents": "Table of Contents",

  "Management Wiki Home": "Management Wiki Home",
  "App Settings": "App Settings",
  "Site URL settings": "Site URL settings",
  "Markdown Settings": "Markdown Settings",
  "Customize": "Customize",
  "Notification Settings": "Notification Settings",
  "User_Management": "User Management",
  "external_account_management": "External Account Management",
  "UserGroup Management": "UserGroup Management",
  "Full Text Search Management": "Full Text Search Management",
  "Import Data": "Import Data",
  "Export Archive Data": "Export Archive Data",
  "Basic Settings": "Basic Settings",
  "Basic authentication": "Basic authentication",
  "Register limitation": "Register limitation",
  "The contents entered here will be shown in the header etc": "The contents entered here will be shown in the header etc",
  "Public": "Public",
  "Anyone with the link": "Anyone with the link",
  "Specified users only": "Specified users only",
  "Just me": "Just me",
  "Only inside the group": "Only inside the group",
  "Reselect the group": "Reselect the group",
  "Shareable link": "Shareable link",
  "The whitelist of registration permission E-mail address": "The whitelist of registration permission E-mail address",
  "Add tags for this page": "Add tags for this page",
  "Edit tags for this page": "Edit tags for this page",
  "You have no tag, You can set tags on pages": "You have no tag, You can set tags on pages",

  "Show latest": "Show latest",
  "Load latest": "Load latest",
  "edited this page": "edited this page.",

  "List Drafts": "Drafts",
  "Deleted Pages": "Deleted Pages",
  "Sign out": "Logout",

  "form_validation": {
    "required": "<code>%s</code> is required"
  },

  "installer": {
    "setup": "Setup",
    "create_initial_account": "Create an initial account",
    "initial_account_will_be_administrator_automatically": "The initial account will be administrator automatically.",
    "unavaliable_user_id": "This 'User ID' is unavailable."
  },

  "breaking_changes": {
    "v346_using_basic_auth": "Basic Authentication currently in use will <strong>no longer be available</strong> in the near future. Remove settings from %s"
  },

  "page_register": {
    "notice": {
      "restricted": "Admin approval required.",
      "restricted_defail": "Once the admin approves your sign up, you'll be able to access this wiki."
    },
    "form_help": {
      "email": "You must have email address which listed below to sign up to this wiki.",
      "password": "Your password must be at least 6 characters long.",
      "user_id": "The URL of pages you create will contain your User ID. Your User ID can consist of letters, numbers, and some symbols."
    }
  },

  "page_me": {
    "form_help": {
      "profile_image1": "Image upload settings not completed.",
      "profile_image2": "Set up AWS or enable local uploads."
    }
  },
  "page_me_apitoken": {
    "notice": {
      "apitoken_issued": "API Token is not issued.",
      "update_token1": "You can update to generate a new API Token.",
      "update_token2": "You will need to update the API Token in any existing processes."
    },
    "form_help": {
    }
  },

  "Password": "Password",
  "Password Settings": "Password Settings",
  "Set new Password": "Set new Password",
  "Update Password": "Update Password",
  "Current password": "Current password",
  "New password": "New password",
  "Re-enter new password": "Re-enter new password",
  "Password is not set": "Password is not set",

  "security_settings": "Security Settings",

  "API Settings": "API Settings",
  "API Token Settings": "API Token Settings",
  "Current API Token": "Current API Token",
  "Update API Token": "Update API Token",

  "header_search_box": {
    "label": {
      "This tree": "This tree"
    },
    "item_label": {
      "This tree": "Only children of this tree"
    }
  },

  "copy_to_clipboard": {
    "Copy to clipboard": "Copy to clipboard",
    "Page path": "Page path",
    "Parmanent link": "Parmanent link",
    "Page path and parmanent link": "Page path and parmanent link",
    "Markdown link": "Markdown link"
  },

  "search_help": {
    "title": "Searching Help",
    "and": {
      "syntax help": "divide with space",
      "desc": "Search pages that include both {{word1}}, {{word2}} in the title or body"
    },
    "exclude": {
      "desc": "Exclude pages that include {{word}} in the title or body"
    },
    "phrase": {
      "syntax help": "surround with double quotes",
      "desc": "Search pages that include the phrase \"{{phrase}}\""
    },
    "prefix": {
      "desc": "Search only the pages that the title start with {{path}}"
    },
    "exclude_prefix": {
      "desc": "Exclude the pages that the title start with {{path}}"
    },
    "tag": {
      "desc": "Search for pages with {{tag}} tag"
    },
    "exclude_tag": {
      "desc": "Exclude pages with {{tag}} tag"
    }
  },
  "search": {
    "search page bodies": "Hit [Enter] key to full-text search"
  },

  "page_page": {
    "notice": {
      "version": "This is not the current version.",
      "moved": "This page was moved from <code>%s</code>",
      "redirected": "You are redirected from <code>%s</code>",
      "duplicated": "This page was duplicated from <code>%s</code>",
      "unlinked": "Redirect pages to this page have been deleted.",
      "restricted": "Access to this page is restricted"
    }
  },

  "page_edit": {
    "Show active line": "Show active line",
    "overwrite_scopes": "{{operation}} and Overwrite scopes of all descendants",
    "notice": {
      "conflict": "Couldn't save the changes you made because someone else was editing this page. Please re-edit the affected section after reloading the page."
    }
  },

  "page_api_error": {
    "notfound_or_forbidden": "Original page is not found or forbidden.",
    "already_exists": "New page is already exists.",
    "outdated": "Page is updated someone and now outdated.",
    "user_not_admin": "Only admin user can delete completely"
  },

  "modal_rename": {
    "label": {
      "Move/Rename page": "Move/Rename page",
      "New page name": "New page name",
      "Current page name": "Current page name",
      "Recursively": "Recursively",
      "Do not update metadata": "Do not update metadata",
      "Redirect": "Redirect"
    },
    "help": {
      "redirect": "Redirect to new page if someone accesses <code>%s</code>",
      "metadata": "Remains last update user and updated date as is",
      "recursive": "Move/Rename children of under <code>%s</code> recursively"
    }
  },

  "Put Back": "Put Back",
  "Delete Completely": "Delete Completely",

  "modal_delete": {
    "delete_page": "Delete Page",
    "deleting_page": "Deleting Page",
    "delete_recursively": "Delete child pages recursively.",
    "delete_completely": "Delete Completely",
    "delete_completely_restriction": "You don't have the authority to delete pages completely.",
    "recursively": "Delete children of under <code>%s</code> recursively.",
    "completely": "Delete completely instead of putting it into trash."
  },

  "modal_duplicate": {
    "label": {
      "Duplicate page": "Duplicate page",
      "New page name": "New page name",
      "Current page name": "Current page name"
    }
  },

  "modal_putback": {
    "label": {
      "Put Back Page": "Put Back Page",
      "recursively": "Put Back recursively"
    },
    "help": {
      "recursively": "Put Back children of under <code>%s</code> recursively"
    }
  },

  "modal_shortcuts": {
    "global": {
      "title": "Global shortcuts",
      "Open/Close shortcut help": "Open/Close shortcut help",
      "Edit Page": "Edit Page",
      "Create Page": "Create Page",
      "Show Contributors": "Show Contributors",
      "Konami Code": "Konami Code",
      "konami_code_url": "https://en.wikipedia.org/wiki/Konami_Code"
    },
    "editor": {
      "title": "Editor shortcuts",
      "Indent": "Indent",
      "Outdent": "Outdent",
      "Save Page": "Save Page",
      "Delete Line": "Delete Line"
    },
    "commentform": {
      "title": "Comment Form shortcuts",
      "Post": "Post"
    }
  },

  "template": {
    "modal_label": {
      "Create/Edit Template Page": "Create/Edit Template Page",
      "Create template under": "Create template page under:<br /><code><small>%s</small></code>"
    },
    "option_label": {
      "create/edit": "Create/Edit Template page..",
      "select": "Select template page type"
    },
    "children": {
      "label": "Template for children",
      "desc": "Applies only to the same level pages which the template exists"
    },
    "decendants": {
      "label": "Template for descendants",
      "desc": "Applies to all decendant pages"
    }
  },

  "sandbox": {
    "header": "Header",
    "header_x": "Header {{index}}",
    "block": "Paragraph",
    "block_detail": "makes a paragraph",
    "empty_line": "Empty Line",
    "line_break": "Line Break",
    "line_break_detail": "(2 spaces) make a line break",
    "typography": "Typography",
    "italics": "Italics",
    "bold": "Bold",
    "italic_bold": "Italic Bold",
    "strikethrough": "strikethrough",
    "link": "Link",
    "code_highlight": "Code Highlight",
    "list": "List",
    "unordered_list_x": "Unordered List {{index}}",
    "ordered_list_x": "Ordered List {{index}}",
    "task": "Task",
    "task_checked": "Checked",
    "task_unchecked": "Unchecked",
    "quote": "Quote",
    "quote1": "You can write",
    "quote2": "multi-line quotations",
    "quote_nested": "Nested Quote",
    "table": "Table",
    "image": "Image",
    "alt_text": "Alt Text",
    "insert_image": "inserts an image",
    "open_sandbox": "Open Sandbox"
  },

  "admin_top": {
    "Management Wiki": "Management Wiki",
    "System Information": "System Information",
    "wiki_administrator": "Only Wiki administrator can access this page",
    "assign_administrator": "You can assign administrator from Assign administrator button in the User management page",
    "List of installed plugins": "List of installed plugins",
    "Package name": "Package name",
    "Specified version": "Specified version",
    "Installed version": "Installed version"
  },

  "app_setting": {
    "Site Name": "Site name",
    "sitename_change": "You can change Site Name which is used for header and HTML title.",
    "header_content": "The contents entered here will be shown in the header etc.",
    "Site URL desc": "This is for the site URL setting.",
    "Site URL warn": "Some features don't work because the site URL is not set.",
    "siteurl_help": "Site full URL beginning from <code>http://</code> or <code>https://</code>.",
    "Confidential name": "Confidential name",
    "Default Language for new users": "Default Language for new users",
    "ex): internal use only":"ex): internal use only",
    "File Uploading": "File Uploading",
    "enable_files_except_image": "Enable file upload other than image files.",
    "attach_enable": "You can attach files other than image files if you enable this option.",
    "Update": "Update",
    "Mail settings": "Mail settings",
    "SMTP_used": "If you have SMTP settings, it will be used.",
    "SMTP_but_AWS": "If you do not have SMTP settings but AWS settings,  e-mails will be sent by SES.",
    "neihter_of": "If you do not of neither of these, e-mails will not be sent.",
    "From e-mail address": "From e-mail address",
    "SMTP settings": "SMTP settings"  ,
    "Host": "Host",
    "Port": "Port",
    "User": "User",
    "AWS settings": "AWS settings",
    "AWS_access": "This is for AWS settings. If you complete AWS settings, file upload function, profile picture function etc will be enabled.",
    "No_SMTP_setting": "If you do not have SMTP settings, e-mails will be sent via SES. You need to verify from e-mail address and production settings.",
    "change_setting": "Caution:if you change this setting not completed, you will not be able to access files you have uploaded so far.",
    "region": "Region",
    "bucket name": "Bucket name",
    "custom endpoint": "Custom endpoint",
    "custom_endpoint_change": "Input the URL of the endpoint of an object storage service like MinIO that has a S3-compatible API.  Amazon S3 is used if empty.",
    "Plugin settings": "Plugin settings",
    "Enable plugin loading": "Enable plugin loading",
    "Load plugins": "Load plugins",
    "Enable": "Enable",
    "Disable": "Disable",
    "Use env var if empty": "If the value in the database is empty, the value of the environment variable <code>%s</code> is used."
  },

  "security_setting": {
		"Security settings": "Security settings",
    "Guest Users Access": "Guest Users Access",
    "Fixed by env var": "This is fixed by the env var <code>%s=%s</code>.",
    "Register limitation": "Register limitation",
    "Register limitation desc": "Restricts ways to register new user.",
		"The whitelist of registration permission E-mail address": "The whitelist of registration permission E-mail address",
		"users_without_account": "Users without account is not accessible",
    "example": "Example",
    "restrict_emails": "You can restrict registerable e-mail address.",
		"for_instance": " For instance, if you use growi within a company, you can write ",
		"only_those": " Only those whose e-mail address including the company address can register.",
    "insert_single": "Please insert single e-mail address per line.",
    "page_listing_1": "Page listing/searching<br>restricted by 'Just Me'",
    "page_listing_1_desc": "Show pages that are restricted by 'Just Me' option when listing/searching",
    "page_listing_2": "Page listing/searching<br>restricted by User Group",
    "page_listing_2_desc": "Show pages that are restricted by User Group when listing/searching",
    "complete_deletion": "Restrict Complete Deletion of Pages",
    "complete_deletion_explain": "Restricts users who can completely delete pages.",
    "admin_only": "Admin Only",
    "admin_and_author": "Admin and Author",
    "anyone": "Anyone",

		"Authentication mechanism settings": "Authentication Mechanism Settings",
    "alert_siteUrl_is_not_set": "'Site URL' is NOT set. Set it from the %s",
    "xss_prevent_setting":"Prevent XSS(Cross Site Scripting)",
    "xss_prevent_setting_link":"Go to Markdown settings",
    "callback_URL": "Callback URL",
    "providerName": "Provider Name",
    "issuerHost": "Issuer Host",
    "scope": "Scope",
    "desc_of_callback_URL": "Use it in the setting of the %s provider",
    "clientID": "Client ID",
    "client_secret": "Client Secret",
    "guest_mode": {
      "deny": "Deny (Registered Users Only)",
      "readonly": "Accept (Guests can read only)"
    },
    "registration_mode": {
      "open": "Open (Anyone can register)",
      "restricted": "Restricted (Requires approval by administrators)",
      "closed": "Closed (Invitation Only)"
    },
    "configuration": " Configuration",
    "optional": "Optional",
    "Treat username matching as identical": "Automatically bind external accounts newly logged in to local accounts when <code>%s</code> match",
    "Treat username matching as identical_warn": "WARNING: Be aware of security because the system treats the same user as a match of <code>%s</code>.",
    "Treat email matching as identical": "Automatically bind external accounts newly logged in to local accounts when <code>%s</code> match",
    "Treat email matching as identical_warn": "WARNING: Be aware of security because the system treats the same user as a match of <code>%s</code>.",
    "Use env var if empty": "Use env var <code>%s</code> if empty",
    "Use default if both are empty": "If both ​​are empty, the default value <code>%s</code> is used.",
    "missing mandatory configs": "The following mandatory items are not set in either database nor environment variables.",
    "Local": {
      "name": "ID/Password"
    },
    "ldap": {
      "server_url_detail": "The LDAP URL of the directory service in the format <code>ldap://host:port/DN</code> or <code>ldaps://host:port/DN</code>.",
      "bind_mode": "Binding Mode",
      "bind_manager": "Manager Bind",
      "bind_user": "User Bind",
      "bind_DN_manager_detail": "The DN of the account that authenticates and queries the directory service",
      "bind_DN_user_detail1": "The query used to bind with the directory service.",
      "bind_DN_user_detail2": "Use <code>&#123;&#123;username&#125;&#125;</code> to reference the username entered in the login page.",
      "bind_DN_password": "Bind DN Password",
      "bind_DN_password_manager_detail": "The password for the Bind DN account.",
      "bind_DN_password_user_detail": "The password that is entered in the login page will be used to bind.",
      "search_filter": "Search Filter",
      "search_filter_detail1": "The query used to locate the authenticated user.",
      "search_filter_detail2": "Use <code>&#123;&#123;username&#125;&#125;</code> to reference the username entered in the login page.",
      "search_filter_detail3": "If empty, the filter <code>(uid=&#123;&#123;username&#125;&#125;)</code> is used.",
      "search_filter_example1": "Match with 'uid' or 'mail'",
      "search_filter_example2": "Match with 'sAMAccountName' for Active Directory",
      "username_detail": "Specification of mappings for <code>username</code> when creating new users",
      "name_detail": "Specification of mappings for full name when creating new users",
      "mail_detail": "Specification of mappings for mail address when creating new users",
      "group_search_base_DN": "Group Search Base DN",
      "group_search_base_DN_detail": "The base DN from which to search for groups. If defined, also <code>Group Search Filter</code> must be defined for the search to work.",
      "group_search_filter": "Group Search Filter",
      "group_search_filter_detail1": "The query used to filter for groups.",
      "group_search_filter_detail2": "Login via LDAP is accepted only when this query hits one or more groups.",
      "group_search_filter_detail3": "Use <code>&#123;&#123;dn&#125;&#125;</code> to have it replaced of the found user object.",
      "group_search_filter_detail4": "<code>(&(cn=group1)(memberUid=&#123;&#123;dn&#125;&#125;))</code> hits the groups which has <code>cn=group1</code> and <code>memberUid</code> includes the user's <code>uid</code>(when <code>Group DN Property</code> is not changed from the default value.)",
      "group_search_user_DN_property": "User DN Property",
      "group_search_user_DN_property_detail": "The property of user object to use in <code>&#123;&#123;dn&#125;&#125;</code> interpolation of <code>Group Search Filter</code>.",
      "test_config": "Test Saved Configuration"
    },
    "SAML": {
      "name": "SAML",
      "id_detail": "Specification of the name of attribute which can identify the user in SAML Identity Provider",
      "username_detail": "Specification of mappings for <code>username</code> when creating new users",
      "mapping_detail": "Specification of mappings for %s when creating new users",
      "cert_detail": "PEM-encoded X.509 signing certificate to validate the response from IdP",
      "Use env var if empty": "If the value in the database is empty, the value of the environment variable <code>%s</code> is used.",
      "note for the only env option": "The setting item that enables or disables the SAML authentication and the highlighted setting items use only the value of environment variables.<br>To change this setting, please change to false or delete the value of the environment variable <code>%s</code> ."
    },
    "Basic": {
      "name": "Basic Authentication",
      "desc_1": "Login with <code>username</code> in Authorization header.",
      "desc_2": "User will be automatically generated if not exist."
    },
    "OAuth": {
      "register": "Register for %s",
      "change_redirect_url": "Enter <code>%s</code> <br>(where <code>%s</code> is your host name) for \"Authorized redirect URIs\".",
      "Google": {
        "name": "Google OAuth",
        "register_1": "Access <a href=\"%s\" target=\"_blank\">%s</a>",
        "register_2": "Create Project if no projects exist",
        "register_3": "Create Credentials &rightarrow; OAuth client ID &rightarrow; Select \"Web application\"",
        "register_4": "Register your OAuth App with one of Authorized redirect URIs as <code>%s</code>",
        "register_5": "Copy and paste your ClientID and Client Secret above"
      },
      "Facebook": {
        "name": "Facebook OAuth"
      },
      "Twitter": {
        "name": "Twitter OAuth",
        "register_1": "Access <a href=\"%s\" target=\"_blank\">%s</a>",
        "register_2": "Sign in Twitter",
        "register_3": "Create Credentials &rightarrow; OAuth client ID &rightarrow; Select \"Web application\"",
        "register_4": "Register your OAuth App with one of Authorized redirect URIs as <code>%s</code>",
        "register_5": "Copy and paste your ClientID and Client Secret above"
      },
      "GitHub": {
        "name": "GitHub OAuth",
        "register_1": "Access <a href=\"%s\" target=\"_blank\">%s</a>",
        "register_2": "Register your OAuth App with \"Authorization callback URL\" as <code>%s</code>",
        "register_3": "Copy and paste your ClientID and Client Secret above"
      },
      "OIDC": {
        "name": "OpenID Connect",
        "id_detail": "Specification of the name of attribute which can identify the user in OIDC claims",
        "username_detail": "Specification of mappings for <code>username</code> when creating new users",
        "name_detail": "Specification of mappings for <code>name</code> when creating new users",
        "mapping_detail": "Specification of mappings for %s when creating new users",
        "register_1": "Contant to OIDC IdP Administrator",
        "register_2": "Register your OIDC App with \"Authorization callback URL\" as <code>%s</code>",
        "register_3": "Copy and paste your ClientID and Client Secret above"
      },
      "how_to": {
        "google": "How to configure Google OAuth?",
        "github": "How to configure GitHub OAuth?",
        "twitter": "How to configure Twitter OAuth?",
        "oidc": "How to configure OIDC?"
      }
    },
    "form_item_name": {
      "security:passport-saml:entryPoint": "Entry point",
      "security:passport-saml:issuer": "Issuer",
      "security:passport-saml:cert": "Certificate",
      "security:passport-saml:attrMapId": "ID",
      "security:passport-saml:attrMapUsername": "Username",
      "security:passport-saml:attrMapMail": "Mail Address",
      "security:passport-saml:attrMapFirstName": "First Name",
      "security:passport-saml:attrMapLastName": "Last Name"
    }
	},

  "markdown_setting": {
    "line_break_setting": "Line Break Setting",
    "line_break_setting_desc": "You can change line break settings.",
    "Enable Line Break": "Enable Line Break",
    "Enable Line Break desc": "Treat line break in the text page as <code>&lt;br&gt;</code> in HTML",
    "Enable Line Break for comment": "Enable Line Break in comment",
    "Enable Line Break for comment desc": "Treat line break in comment as <code>&lt;br&gt;</code> in HTML",
    "presentation_setting": "Presentation Setting",
    "presentation_setting_desc": "You can change presentation settings.",
    "Page break setting": "Page break Setting",
    "Preset one separator": "Preset 1",
    "Preset one separator desc": "3 Blank lines",
    "Preset one separator value": "\\n\\n\\n",
    "Preset two separator": "Preset 2",
    "Preset two separator desc": "5 Hyphens",
    "Preset two separator value": "-----",
    "Custom separator": "Custom",
    "Custom separator desc": "Regular Expression",
    "XSS_setting": "Prevent XSS(Cross Site Scripting) Setting",
    "XSS_setting_desc": "You can change the handling of HTML tags in markdown text.",
    "Enable XSS prevention": "Enable XSS Prevention",
    "Ignore all tags": "Ignore All Tags",
    "Ignore all tags desc": "Stripe all HTML tags and attributes",
    "Recommended setting": "Recommended Setting",
    "Custom Whitelist": "Custom Whitelist",
    "Tag names":"Tag names",
    "Tag attributes":"Tag attributes",
    "import_recommended": "Import recommended %s"
  },

  "notification_setting": {
    "notification_list": "List of Notification Settings",
    "add_notification": "Add New",
    "trigger_path": "Trigger Path",
    "trigger_path_help": "(expression with %s is supported)",
    "trigger_events": "Trigger Events",
    "notify_to": "Notify To",
    "back_to_list": "Go back to list",
    "notification_detail": "Notification Setting Details",
    "event_pageCreate": "When new page is \"CREATED\"",
    "event_pageEdit": "When page is \"EDITED\"",
    "event_pageDelete": "When page is \"DELETED\"",
    "event_pageMove": "When page is \"MOVED\" (renamed)",
    "event_pageLike": "When someone \"LIKES\" page",
    "event_comment": "When someone \"COMMENTS\" on page",
    "email": {
      "ifttt_link": "Create a new IFTTT applet with Email trigger"
    }
  },

  "customize_page": {
    "recommended":"Recommended",
    "Behavior": "Behavior",
    "Layout": "Layout",
    "Function": "Function",
    "function_choose": "You can choose Valid/Invalid of the function",
    "Timeline function": "Timeline function",
    "Code Highlight": "Code Highlight",
    "Theme": "Theme",
    "subpage_display": "You can show the timeline of the subpages.",
    "performance_decrease": "If there are many subpages, performance decreases while page loading.",
    "list_page_display": "You can speed up list page display by invalidating.",
    "tab_switch": "Save tab-switching in the browser",
    "save_edit": "Save edit tab and history tab switching in the browser and make it object for forward/back command of the browser.",
    "by_invalidating": "By invalidating, you can make page transition as the only object for forward/back command of the browser.",
    "nocdn_desc": "This function is disabled when the environment variable <code>NO_CDN=true</code>.<br>Github style has been forcibly applied.",
    "custom_title": "Custom Title",
    "custom_title_detail": "You can customize <code>%s</code> tag.<br><code>%s</code> will be automatically replaced with the app name, and <code>%s</code> will be replaced with the page name/path.",
    "custom_header": "Custom HTML Header",
    "custom_header_detail": "You can customize HTML header that applies all pages. Your custom script will be inserted in <code>%s</code> but above other <code>%s</code> tags.<br>Relaod page to see changes.",
    "Custom CSS": "Custom CSS",
    "write_CSS": "You can write CSS that is applied to whole system.",
    "reflect_change": "You need to reload the page to reflect the change.",
    "ctrl_space": "Ctrl+Space to Autocomplete",
    "Custom script": "Custom script",
    "write_java": "You can write Javascript that is applied to whole system.",
    "attach_title_header": "Add h1 section when create new page automatically",
    "attach_title_header_desc": "Add page path to the first line as h1 section when create new page",
    "recent_created__n_draft_num_desc": "Number of Recently Created Pages & Drafts Displayed",
    "recently_created_n_draft_num_desc": "Number of recently created pages and drafts displayed on user page",
    "update_layout_success": "Succeeded to update layout",
    "update_behavior_success": "Succeeded to update behavior",
    "update_function_success": "Succeeded to update function",
<<<<<<< HEAD
    "update_script_success": "Succeeded to update custom script"
=======
    "layout_description":{
      "growi_title":"Simple and Clear",
      "growi_text1":"Full screen layout and thin margins/paddings",
      "growi_text2":"Show and post comments at the bottom of the page",
      "growi_text3":"Affix Table-of-contents",
      "kibela_title":"Easy Viewing Structure",
      "kibela_text1":"Center aligned contents",
      "kibela_text2":"Show and post comments at the bottom of the page",
      "kibela_text3":"Affix Table-of-contents",
      "crowi_title":"Separated Functions",
      "crowi_text1":"Collapsible Sidebar",
      "crowi_text2":"Show and post comments in Sidebar",
      "crowi_text3":"Collapsible Table-of-contents"
    }
>>>>>>> c7229617
  },

  "user_management": {
    "target_user": "Target User",
    "new_password": "New Password",
    "invite_users": "Invite New Users",
    "emails": "Emails",
    "invite_thru_email": "Send Invitation Email",
    "invite": "Invite",
    "invited": "User was invited",
    "give_admin_access": "Give Admin Access",
    "remove_admin_access": "Remove Admin Access",
    "external_account": "External Account Management",
    "external_account_list": "External Account List",
    "back_to_user_management": "Back to User Management",
    "authentication_provider": "Authentication Provider",
    "manage": "Manage",
    "edit_menu": "Edit Menu",
    "password_setting": "Password Setting",
    "password_setting_help": "Is password set?",
    "set": "Yes",
    "unset": "No",
    "temporary_password": "The created user has a temporary password",
    "send_temporary_password": "Be sure to copy the temporary password ON THIS SCREEN and send it to the user.",
    "password_reset_message": "Let the user know the new password below and strongly recommend to change another one immediately.",
    "send_new_password": "Please send the new password to the user.",
    "password_never_seen": "The temporary password can never be retrieved after this screen is closed.",
    "reset_password": "Reset Password",
    "related_username": "Related user's <code>%s</code>",
    "accept": "Accept",
    "deactivate_account":"Deactivate Account",
    "your_own":"You cannot deactivate your own account",
    "administrator_menu":"Administrator Menu",
    "cannot_remove":"You cannot remove yourself from administrator",
    "cannot_invite_maximum_users": "Can not invite more than the maximum number of users.",
    "current_users": "Current users:",
    "valid_email": "Valid email address is required",
    "existing_email": "The following emails already exist",
    "give_user_admin": "Give {{username}} admin success",
    "remove_user_admin": "Remove {{username}} admin success",
    "activate_user_success": "Activating {{username}} success",
    "deactivate_user_success": "Deactivating {{username}} success",
    "remove_user_success": "Removing {{username}} success"
  },

  "user_group_management": {
    "group_list": "Group List",
    "back_to_list": "Go Back to Group List",
    "basic_info": "Basic Info",
    "user_list": "User List",
    "create_group": "Create New Group",
    "group_example": "e.g. : Group1",
    "created_group": "Group was created",
    "add_user": "Add a User to the Created Group",
    "deny_create_group": "You can't create a new group with the current settings",
    "choose_action": "Choose an action for private pages",
    "delete_group": "Delete Group",
    "group_name": "Group Name",
    "group_and_pages_not_retrievable": "Once deleted, the deleted group and its private pages cannot be retrieved",
    "publish_pages": "Publish All",
    "delete_pages": "Delete All",
    "transfer_pages": "Transfer to another group",
    "select_group": "Select a group",
    "no_groups": "No groups to select",
    "no_pages": "There are no pages the group has view permission",
    "remove_from_group": "Remove this user"
  },

  "importer_management": {
    "beta_warning": "This function is Beta.",
    "import_from": "Import from {{from}}",
    "import_growi_archive": "Import GROWI Archive",
    "growi_settings": {
      "overwrite_documents": "Imported documents will overwrite existing documents",
      "growi_archive_file": "GROWI Archive File",
      "uploaded_data": "Uploaded Data",
      "extracted_file": "Extracted File",
      "collection": "Collection",
      "upload": "Upload",
      "discard": "Discard Uploaded Data",
      "errors": {
        "at_least_one": "Select one or more collections.",
        "page_and_revision": "'Pages' and 'Revisions' must be imported both.",
        "depends": "'{{target}}' must be selected when '{{condition}}' is selected."
      },
      "configuration": {
        "pages": {
          "overwrite_author": {
            "label": "Overwrite page's author with the current user",
            "desc": "Recommended <span class=\"text-danger\">NOT</span> to check this when users will also be restored."
          },
          "set_public_to_page": {
            "label": "Set 'Public' to the pages that is '{{from}}'",
            "desc": "Make sure that this configuration makes all <b>'{{from}}'</b> pages readable from <span class=\"text-danger\">ANY users</span>."
          },
          "initialize_meta_datas": {
            "label": "Initialize page's like, read users and comment count",
            "desc": "Recommended <span class=\"text-danger\">NOT</span> to check this when users will also be restored."
          },
          "initialize_hackmd_related_datas": {
            "label": "Initialize HackMD related data",
            "desc": "Recommended to check this unless there is important drafts on HackMD."
          }
        },
        "revisions": {
          "overwrite_author": {
            "label": "Overwrite revision's author with the current user",
            "desc": "Recommended <span class=\"text-danger\">NOT</span> to check this when users will also be restored."
          }
        }
      }
    },
    "esa_settings": {
      "team_name": "Team name",
      "access_token": "Access token",
      "test_connection": "Test connection to esa"
    },
    "qiita_settings": {
      "team_name": "Team name",
      "access_token": "Access token",
      "test_connection": "Test connection to qiita:team"
    },
    "import": "Import",
    "page_skip": "Pages with a name that already exists on GROWI are not imported",
    "Directory_hierarchy_tag": "Directory Hierarchy Tag"
  },

  "full_text_search_management":{
    "elasticsearch_management":"Elasticsearch Management",
    "build_button":"Rebuild Index",
    "rebuild_description_1":"Force rebuild index.",
    "rebuild_description_2":"Click 'Build Now' to delete and create mapping file and add all pages.",
    "rebuild_description_3":"This may take a while."
  },
  "export_management": {
    "exporting_collection_list": "Exporting Collection List",
    "exported_data_list": "Exported Archive Data List",
    "export_collections": "Export Collections",
    "check_all": "Check All",
    "uncheck_all": "Uncheck All",
    "desc_password_seed": "DO NOT FORGET to set current <code>PASSWORD_SEED</code> to your new GROWI system when restoring user data, or users will NOT be able to login with their password.<br><br><strong>HINT:</strong><br>The current <code>PASSWORD_SEED</code> will be stored in <code>meta.json</code> in exported ZIP.",
    "create_new_archive_data": "Create New Archive Data",
    "export": "Export",
    "cancel": "Cancel",
    "file": "File",
    "growi_version": "Growi Version",
    "collections": "Collections",
    "exported_at": "Exported At",
    "export_menu": "Export Menu",
    "download": "Download",
    "delete": "Delete"
  }
}<|MERGE_RESOLUTION|>--- conflicted
+++ resolved
@@ -681,9 +681,7 @@
     "update_layout_success": "Succeeded to update layout",
     "update_behavior_success": "Succeeded to update behavior",
     "update_function_success": "Succeeded to update function",
-<<<<<<< HEAD
-    "update_script_success": "Succeeded to update custom script"
-=======
+    "update_script_success": "Succeeded to update custom script",
     "layout_description":{
       "growi_title":"Simple and Clear",
       "growi_text1":"Full screen layout and thin margins/paddings",
@@ -698,7 +696,6 @@
       "crowi_text2":"Show and post comments in Sidebar",
       "crowi_text3":"Collapsible Table-of-contents"
     }
->>>>>>> c7229617
   },
 
   "user_management": {
