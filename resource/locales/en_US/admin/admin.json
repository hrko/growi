--- conflicted
+++ resolved
@@ -299,17 +299,13 @@
       "invite_bot_to_channel": "Invite GROWI bot to channel by calling @example.",
       "register_secret_and_token": "Set Signing Secret and Bot Token",
       "test_connection": "Test Connection",
-<<<<<<< HEAD
       "test_connection_by_pressing_button": "Press the button to test the connection",
       "error_check_logs_below": "An error has occurred. Please check the logs below."
-=======
-      "how_to_create_a_bot": "How to create a bot"
     },
     "custom_bot_without_proxy_integration": "Custom bot without proxy integration",
     "integration_sentence": {
       "integration_is_not_complete": "Integration is not complete.",
       "proceed_with_the_following_integration_procedure": "Proceed with the following integration procedure."
->>>>>>> 0bd27684
     }
   },
   "user_management": {
