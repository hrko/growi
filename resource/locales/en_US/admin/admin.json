--- conflicted
+++ resolved
@@ -253,7 +253,6 @@
     "delete": "Delete"
   },
   "slack_integration": {
-<<<<<<< HEAD
     "modal": {
       "warning": "Warning",
       "sure_change_bot_type": "Are you sure you want to change the bot type?",
@@ -261,9 +260,7 @@
       "cancel": "Cancel",
       "change": "Change"
     },
-=======
     "use_env_var_if_empty": "If the value in the database is empty, the value of the environment variable <code>{{variable}}</code> is used.",
->>>>>>> 77eace06
     "access_token_settings": {
       "discard": "Discard",
       "generate": "Generate"
