--- conflicted
+++ resolved
@@ -44,15 +44,10 @@
     "file_upload_settings":"File Upload Settings",
     "file_upload_method":"File Upload Method",
     "fixed_by_env_var": "This is fixed by the env var <code>FILE_UPLOAD={{fileUploadType}}</code>.",
-<<<<<<< HEAD
-    "gcp_label": "GCP",
-    "aws_label": "AWS",
+    "gcs_label": "GCP(GCS)",
+    "aws_label": "AWS(S3)",
     "local_label": "Local",
     "gridfs_label": "MongoDB(GridFS)",
-=======
-    "gcs_label": "GCP(GCS)",
-    "aws_label": "AWS(S3)",
->>>>>>> f545a903
     "file_upload": "This is for uploading file settings. If you complete file upload settings, file upload function, profile picture function etc will be enabled.",
     "ses_settings":"SES settings",
     "test_connection": "Test connection to mail",
