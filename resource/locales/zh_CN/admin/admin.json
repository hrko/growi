{
  "mailer_setup_required":"<a href='/admin/app'>Email settings</a> are required to send.",
	"admin_top": {
		"management_wiki": "管理Wiki",
		"system_information": "系统信息",
		"wiki_administrator": "只有wiki管理员可以访问此页",
		"assign_administrator": "您可以使用“授予管理员访问权限”按钮在“用户管理”页上将所选用户指定为wiki管理员",
		"list_of_installed_plugins": "已安装插件列表",
		"package_name": "包名称",
		"specified_version": "指定版本",
		"installed_version": "已安装版本",
		"list_of_env_vars": "环境变量列表",
		"env_var_priority": "对于安全性以外的环境变量，优先获取数据库的值。",
		"about_security": "检查安全环境变量的<a href='/admin/security'>安全设置</a>。"
	},
	"app_setting": {
		"site_name": "网站名称 ",
		"sitename_change": "您可以更改用于标题和HTML标题的网站名称。",
		"header_content": "此处输入的内容将显示在标题等中。",
		"site_url_desc": "用于网站URL设置。",
		"site_url_warn": "某些功能不起作用，因为未设置网站URL。",
		"siteurl_help": "网站完整URL起始于 <code>http://</code> or <code>https://</code>.",
		"confidential_name": "内部名称",
		"confidential_example": "ex）：仅供内部使用",
		"default_language": "新用户的默认语言",
		"file_uploading": "文件上传",
		"enable_files_except_image": "启用此选项将允许上传任何文件类型。如果没有此选项，则仅支持图像文件上载。",
		"attach_enable": "如果启用此选项，则可以附加图像文件以外的文件。",
		"update": "更新",
		"mail_settings": "邮件设置",
    "mailer_is_not_set_up": "邮件设置尚未完成。",
    "transmission_method":"传送方法",
    "smtp_label":"SMTP",
    "ses_label":"SES(AWS)",
		"from_e-mail_address": "邮件发出地址",
    "send_test_email": "发送测试邮件",
    "success_to_send_test_email": "成功发送了一封测试邮件",
    "smtp_settings": "SMTP 设置",
		"host": "服务器",
		"port": "端口号",
		"user": "用户名",
    "initialize_mail_settings": "重置邮件设置",
    "initialize_mail_modal_header": "重置邮件设置",
    "confirm_to_initialize_mail_settings": "当前设置将被清空且不可恢复。确认重置？",
    "file_upload_settings":"文件上传设置",
    "file_upload_method":"文件上传方法",
    "file_delivery_method":"File Delivery Method",
    "file_delivery_method_redirect":"Redirect",
    "file_delivery_method_relay":"Internal System Relay",
    "file_delivery_method_redirect_info":"Redirect: It redirects to a signed URL without GROWI server, it gives excellent performance.",
    "file_delivery_method_relay_info":"Internal System Relay: The GROWI server delivers to clients, it provides complete security.",
    "gcs_label": "GCP(GCS)",
    "aws_label": "AWS(S3)",
    "local_label": "Local",
    "gridfs_label": "MongoDB(GridFS)",
    "ses_settings":"SES设置",
    "test_connection": "测试邮件服务器连接",
		"": "如果您没有SMTP设置，电子邮件将通过SES发送。您需要从电子邮件地址和生产设置进行验证。",
		"change_setting": "注意：如果你更改此设置未完成，您将无法访问迄今为止上传的文件。",
		"region": "Region",
		"bucket_name": "Bucket name",
		"custom_endpoint": "Custom endpoint",
		"custom_endpoint_change": "输入对象存储服务（如MinIO）端点的URL，MinIO具有与S3兼容的API。如果为空，则使用Amazon S3。",
		"plugin_settings": "插件设置",
		"enable_plugin_loading": "启用插件加载",
		"load_plugins": "加载插件",
		"enable": "启用",
		"disable": "停用",
		"use_env_var_if_empty": "如果数据库中的值为空，则环境变量的值 <cod>{{variable}}</code> 启用。",
    "note_for_the_only_env_option": "The GCS settings is limited by the value of environment variable.<br>To change this setting, please change to false or delete the value of the environment variable <code>{{env}}</code> ."
  },
	"markdown_setting": {
		"lineBreak_header": "换行设置",
		"lineBreak_desc": "您可以更改换行设置。",
		"lineBreak_options": {
			"enable_lineBreak": "启用换行符",
			"enable_lineBreak_desc": "HTML中将文本页中的换行符转换为<code>&lt;br&gt;</code>",
			"enable_lineBreak_for_comment": "注释中启用换行符",
			"enable_lineBreak_for_comment_desc": "HTML中将注释中的换行符转换为<code>&lt;br&gt;</code>"
		},
    "indent_header": "缩进设置",
    "indent_desc": "您可以更改缩进设置。",
    "indent_options": {
      "indentSize": "默认的缩进值",
      "indentSize_desc": "您可以更改Markdown编辑器的默认的缩进值。",
      "disallow_indent_change": "不允许用户更改缩进值",
      "disallow_indent_change_desc": "您可以不允许用户更改缩进值。"
    },
    "presentation_header": "演示文稿设置",
		"presentation_desc": "您可以更改演示文稿设置。",
		"presentation_options": {
			"page_break_setting": "分页设置",
			"preset_one_separator": "预设 1",
			"preset_one_separator_desc": "3 空行",
			"preset_one_separator_value": "\\n\\n\\n",
			"preset_two_separator": "预设 2",
			"preset_two_separator_desc": "5 连字符",
			"preset_two_separator_value": "-----",
			"custom_separator": "自定义",
			"custom_separator_desc": "正则表达式"
		},
		"xss_header": "阻止XSS（跨站点脚本）设置",
		"xss_desc": "您可以更改标记文本中HTML标记的处理方式。",
		"xss_options": {
			"enable_xss_prevention": "启用XSS预防",
			"remove_all_tags": "删除所有标记",
			"remove_all_tags_desc": "Stripe all HTML tags and attributes",
			"recommended_setting": "推荐设置",
			"custom_whitelist": "自定义白名单",
			"tag_names": "标记名",
			"tag_attributes": "标记属性",
			"import_recommended": "导入建议 {{target}}"
		}
	},
	"customize_setting": {
		"theme": "主体",
		"behavior": "行为",
		"behavior_desc": {
			"growi_text1": "<code>/page</code> and <code>/page/</code> 都显示同一页。",
			"growi_text2": "<code>/nonexistent_page</code> 显示编辑表单",
			"growi_text3": "如果使用GROWI增强布局，则所有页面都显示子页面列表",
			"crowi_text1": "<code>/page</code> 显示页面",
			"crowi_text2": "<code>/page/</code> 显示子页列表",
			"crowi_text3": "如果portal应用于<code>/page/</code>，则会显示portal和子页面列表",
			"crowi_text4": "<code>/nonexistent_page</code> 显示编辑表单<",
			"crowi_text5": "<code>/nonexistent_page/</code> 子页列表"
		},
		"theme_desc": {
			"light_and_dark": "明暗模式",
			"unique": "只有一种模式"
		},
		"function": "功能",
		"function_desc": "您可以选择函数的有效/无效",
		"function_options": {
			"timeline": "时间线函数",
			"timeline_desc1": "您可以显示子页的时间线。",
			"timeline_desc2": "如果有许多子页，则在加载页时性能会降低。",
			"timeline_desc3": "通过使列表页无效，可以加快列表页的显示速度。",
			"tab_switch": "在浏览器中保存选项卡切换",
			"tab_switch_desc1": "在浏览器中保存编辑选项卡和历史选项卡切换，并使其成为浏览器的前向/后向命令的对象。",
			"tab_switch_desc2": "通过失效，您可以将页面转换作为浏览器的前向/后向命令的唯一对象。",
			"attach_title_header": "自动创建新页面时添加h1节",
      "attach_title_header_desc": "创建新页面时，将页面路径作为h1节添加到第一行",

      "list_num_s": "Number of list displayed on modals",
      "list_num_desc_s": "Set number of list per page such as 'Page List', 'Timeline', 'Page History' and 'Attachment' pages.",

      "list_num_m": "Number of list displayed on article pages included other contents",
      "list_num_desc_m": "Set number of list per page such as 'Bookmarks' and 'Recently created' pages.",

      "list_num_l": "Number of list displayed on 'Search' pages",
      "list_num_desc_l": "Set number of list per page such as 'Search' pages.",

      "list_num_xl": "Number of list displayed on article pages",
      "list_num_desc_xl": "Set number of list per page such as 'Not found' and 'Trash' pages.",

			"stale_notification": "在过期页上显示通知",
			"stale_notification_desc": "显示自上次更新以来超过1年的页面通知。",
			"show_all_reply_comments": "显示所有回复评论",
			"show_all_reply_comments_desc": "当设置值为“关”时，将忽略最近两个之外的注释。"
		},
		"code_highlight": "代码突出显示",
		"nocdn_desc": "当强制应用环境变量<code>NO_CDN=true</code><br>Github样式时，此函数被禁用。",
		"custom_title": "自定义标题",
		"custom_title_detail": "您可以自定义<code>&lt；title&gt；</code>标记。<br><code>&123；&123；sitename&&125；&125；</code>将自动替换为应用程序名称，并且<code>&123；&123；page&&125；&125；</code>将替换为页面名称/路径。",
		"custom_title_detail_placeholder1": "<code>&#123；&#123；站点名称&#125；&#125；</code>-此wiki的站点名称。",
		"custom_title_detail_placeholder2": "<code>&#123；&#123；页名&#125；&#125；</code>-当前页的页名。",
		"custom_title_detail_placeholder3": "<code>&#123；&#123；页面路径&#125；&#125；</code>-当前页面的页面路径。",
		"custom_header": "自定义HTML标题",
		"custom_header_detail": "您可以自定义应用所有页面的HTML标题。您的自定义脚本将插入<code>&lt；header&gt；</code>中，但位于其他<code>&lt；script&gt；</code>标记之上。<br>重新链接页面以查看更改。",
		"custom_css": "自定义CSS",
		"write_css": "您可以编写应用于整个系统的CSS。",
		"ctrl_space": "Ctrl+Space 自动完成",
		"custom_script": "定制纸条",
		"write_java": "您可以编写应用于整个系统的Javascript。",
		"reflect_change": "您需要重新加载页面以反映更改。"
	},
	"importer_management": {
		"beta_warning": "这个函数是Beta。",
		"import_from": "Import from {{from}}",
		"import_growi_archive": "Import GROWI archive",
		"growi_settings": {
			"description_of_import_mode": {
				"about": "When you import data with the same name as an existing one, choose from the following three modes below.",
				"insert": "Insert: Skip importing the data.",
				"upsert": "Upsert: Overwrite and update the existing data with imported data.",
				"flash_and_insert": "Flash and Insert: After deleting the existing data completely, import the data"
			},
			"growi_archive_file": "GROWI Archive File",
			"uploaded_data": "Uploaded Data",
			"extracted_file": "Extracted File",
			"collection": "Collection",
			"upload": "Upload",
			"discard": "Discard uploaded data",
			"errors": {
        "versions_not_met": "this growi and the uploarded data versions are not met",
				"at_least_one": "Select one or more collections.",
				"page_and_revision": "'Pages' and 'Revisions' must be imported both.",
				"depends": "'{{target}}' must be selected when '{{condition}}' is selected."
			},
			"configuration": {
				"pages": {
					"overwrite_author": {
						"label": "Overwrite page's author with the current user",
						"desc": "Recommended <span class=\"text-danger\">NOT</span> to check this when users will also be restored."
					},
					"set_public_to_page": {
						"label": "Set 'Public' to the pages that is '{{from}}'",
						"desc": "Make sure that this configuration makes all <b>'{{from}}'</b> pages readable from <span class=\"text-danger\">ANY users</span>."
					},
					"initialize_meta_datas": {
						"label": "Initialize page's like, read users and comment count",
						"desc": "Recommended <span class=\"text-danger\">NOT</span> to check this when users will also be restored."
					},
					"initialize_hackmd_related_datas": {
						"label": "Initialize HackMD related data",
						"desc": "Recommended to check this unless there is important drafts on HackMD."
					}
				},
				"revisions": {
					"overwrite_author": {
						"label": "Overwrite revision's author with the current user",
						"desc": "Recommended <span class=\"text-danger\">NOT</span> to check this when users will also be restored."
					}
				}
			}
		},
		"esa_settings": {
			"team_name": "Team name",
			"access_token": "Access token",
			"test_connection": "Test connection to esa"
		},
		"qiita_settings": {
			"team_name": "Team name",
			"access_token": "Access token",
			"test_connection": "Test connection to qiita:team"
		},
    "import": "Import",
    "skip_username_and_email_when_overlapped": "Skip username and email using same username and email in new environment",
    "prepare_new_account_for_migration":"Prepare new account for migration",
    "archive_data_import_detail":"More details? Click here.",
    "admin_archive_data_import_guide_url":"https://docs.growi.org/en/admin-guide/management-cookbook/import.html",
		"page_skip": "Pages with a name that already exists on GROWI are not imported",
		"Directory_hierarchy_tag": "Directory hierarchy tag"
	},
	"export_management": {
		"exporting_collection_list": "正在导出集合列表",
		"exported_data_list": "导出的存档数据列表",
		"export_collections": "导出集合",
		"check_all": "全部检查",
		"uncheck_all": "全部取消选中",
		"desc_password_seed": "<p>还原用户数据时，不要忘记将当前的<code>密码种子设置到新的GROWI系统，否则用户将无法使用其密码登录。<br><br><strong>提示：</strong><br>当前的<code>密码种子将存储在<code>meta.json格式</code>在导出的zip压缩包中。</p>",
		"create_new_archive_data": "创建新的存档数据",
		"export": "导出",
		"cancel": "取消",
		"file": "文件",
		"growi_version": "Growi Version",
		"collections": "Collections",
		"exported_at": "Exported At",
		"export_menu": "导出菜单",
		"download": "下载",
		"delete": "删除"
  },
	"user_management": {
		"invite_users": "临时发布新用户",
		"click_twice_same_checkbox": "您应该至少选中一个复选框。",
		"invite_modal": {
			"emails": "电子邮件",
      "description1":"通过电子邮件地址临时发布新用户。",
      "description2":"将为首次登录生成一个临时密码。",
<<<<<<< HEAD
			"invite_thru_email": "发送邀请电子邮件",
      "mailer_setup_required":"<a href='/admin/app'>Email settings</a> are required to send.",
      "mail_setting_link":"<i class='icon-settings mr-2'></i><a href='/admin/app'>Email settings</a>",
=======
>>>>>>> 63e36844
			"valid_email": "需要有效的电子邮件地址",
			"invite_thru_email": "发送邀请电子邮件",
			"temporary_password": "创建的用户具有临时密码",
			"send_new_password": "请将新密码发送给用户。",
			"send_temporary_password": "请确保复制此屏幕上的临时密码并将其发送给用户。",
			"existing_email": "以下电子邮件已存在",
      "issue": "Issue"
		},
		"user_table": {
			"administrator": "管理员",
			"edit_menu": "编辑菜单",
			"reset_password": "重置密码",
			"administrator_menu": "管理员菜单",
			"accept": "接受",
			"deactivate_account": "停用帐户",
			"your_own": "您不能停用自己的帐户",
			"remove_admin_access": "删除管理员访问权限",
			"cannot_remove": "您不能从管理员中删除自己",
			"give_admin_access": "授予管理员访问权限"
		},
		"reset_password": "重置密码",
		"reset_password_modal": {
			"password_never_seen": "The temporary password can never be retrieved after this screen is closed.",
			"password_reset_message": "Let the user know the new password below and strongly recommend to change another one immediately.",
			"send_new_password": "Please send the new password to the user.",
			"target_user": "Target User",
			"new_password": "New Password"
		},
		"external_account": "外部账户管理",
		"external_accounts": "外部账户",
		"create_external_account": "创建外部账户",
    "external_account_list": "外部账户列表",
    "external_account_none":"No External Account",
		"invite": "邀请",
		"invited": "已邀请用户",
		"back_to_user_management": "返回用户管理",
		"authentication_provider": "身份认证",
		"manage": "管理",
		"password_setting": "密码设置",
		"password_setting_help": "是否设置了密码？",
		"set": "是",
		"unset": "否",
		"related_username": "相关用户的",
		"cannot_invite_maximum_users": "邀请的用户数不能超过最大值。",
		"current_users": "当前用户:"
	},
	"user_group_management": {
		"create_group": "创建新组",
		"deny_create_group": "不能用当前设置创建新组。",
		"group_name": "组名",
		"group_example": "e.g.：第1组",
		"add_modal": {
			"add_user": "将用户添加到创建的组",
			"search_option": "搜索选项",
			"enable_option": "启用{{option}",
			"forward_match": "Forword匹配",
			"partial_match": "部分匹配",
			"backward_match": "向后匹配"
		},
		"group_list": "组列表",
		"back_to_list": "返回组列表",
		"basic_info": "基本信息",
		"user_list": "用户列表",
		"created_group": "已创建组",
		"is_loading_data": "获取数据。。。",
		"no_pages": "组没有查看权限的页面。",
		"remove_from_group": "删除此用户",
		"delete_modal": {
			"header": "删除组",
			"desc": "删除后，将无法检索已删除的组及其私人页。",
			"dropdown_desc": "为私人页选择操作",
			"select_group": "选择组",
			"no_groups": "没有可选择的组",
			"publish_pages": "全部发布",
			"delete_pages": "全部删除",
			"transfer_pages": "转移到另一组"
		}
	}
}<|MERGE_RESOLUTION|>--- conflicted
+++ resolved
@@ -268,12 +268,7 @@
 			"emails": "电子邮件",
       "description1":"通过电子邮件地址临时发布新用户。",
       "description2":"将为首次登录生成一个临时密码。",
-<<<<<<< HEAD
-			"invite_thru_email": "发送邀请电子邮件",
-      "mailer_setup_required":"<a href='/admin/app'>Email settings</a> are required to send.",
       "mail_setting_link":"<i class='icon-settings mr-2'></i><a href='/admin/app'>Email settings</a>",
-=======
->>>>>>> 63e36844
 			"valid_email": "需要有效的电子邮件地址",
 			"invite_thru_email": "发送邀请电子邮件",
 			"temporary_password": "创建的用户具有临时密码",
