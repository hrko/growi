--- conflicted
+++ resolved
@@ -415,13 +415,8 @@
 		"open_sandbox": "开放式沙箱"
 	},
 	"hackmd": {
-<<<<<<< HEAD
-		"not_set_up": "HackMD is not set up.",
-=======
-    "hack_md": "HackMD",
     "not_set_up": "HackMD is not set up.",
     "used_for_not_found": "Can not use HackMD to a page that does not exist.",
->>>>>>> d5cc80dd
 		"start_to_edit": "Start to edit with HackMD",
 		"clone_page_content": "Click to clone page content and start to edit.",
 		"unsaved_draft": "HackMD has unsaved draft.",
