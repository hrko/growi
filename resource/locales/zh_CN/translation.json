{
  "Help": "帮助",
  "view": "View",
	"Edit": "编辑",
	"Delete": "删除",
	"delete_all": "删除所有",
	"Duplicate": "复制",
	"Copy": "复制",
	"Login": "登录",
	"Click to copy": "点击复制",
	"Move/Rename": "移动/重命名",
	"Moved": "移动",
	"Redirected": "重定向",
	"Unlinked": "Unlinked",
	"Like!": "Like!",
	"Seen by": "Seen by",
	"Cancel": "取消",
	"Create": "创建",
	"Admin": "管理",
	"administrator": "管理员",
	"Tag": "标签",
	"Tags": "Tags",
  "New": "新建",
  "Close": "Close",
	"Shortcuts": "快捷方式",
	"eg": "e.g.",
	"add": "添加",
	"Undo": "撤销",
	"Article": "主题",
	"Page": "页面",
	"Page Path": "相对路径",
	"Category": "分类",
	"User": "用户",
	"status": "状态",
	"account_id": "用户Id",
	"Initialize": "初始化",
  "Update": "更新",
	"Update Page": "更新本页",
	"Warning": "警告",
	"Sign in": "登录",
	"Sign up is here": "注册",
	"Sign in is here": "登录",
	"Sign up": "注册",
	"Sign up with Google Account": "Sign up with Google Account",
	"Sign in with Google Account": "Sign in with Google Account",
	"Sign up with this Google Account": "Sign up with this Google Account",
	"Example": "例如",
	"Taro Yamada": "John Doe",
	"List View": "列表",
	"Timeline View": "时间线",
  "History": "历史",
  "attachment_data": "Attachment Data",
<<<<<<< HEAD
=======
  "No_attachments_yet": "暂无附件",
>>>>>>> 7477f9ee
	"Presentation Mode": "演示文稿",
  "Not available for guest": "Not available for guest",
  "Create Archive Page": "创建归档页",
  "File type": "文件类型",
  "Target page": "目标页面",
  "Include Attachment File": "包含附件",
  "Include Comment": "包含评论",
  "Include Subordinated Page": "包括子页面",
  "All Subordinated Page": "所有子页面",
  "Specify Hierarchy": "指定层级",
  "Submitted the request to create the archive": "提交创建归档请求",
  "username": "用户名",
	"Created": "创建",
	"Last updated": "上次更新",
  "Last_Login": "上次登录",
	"Share": "分享",
  "Share Link": "分享链接",
	"Markdown Link": "Markdown链接",
	"Create/Edit Template": "创建/编辑 模板页面",
	"Unportalize": "未启动",
	"Go to this version": "查看此版本",
	"View diff": "查看差异",
	"No diff": "无差异",
	"Shrink versions that have no diffs": "收缩没有差异的版本",
	"User ID": "用户ID",
	"Home": "首页",
	"User Settings": "用户设置",
	"User Information": "用户信息",
	"Basic Info": "基础信息",
	"Name": "姓名",
	"Email": "邮箱",
	"Language": "语言",
	"English": "英语",
	"Japanese": "日语",
	"Chinese": "简体中文",
	"Set Profile Image": "头像",
	"Upload Image": "上传图片",
	"Current Image": "当前图片",
	"Delete Image": "删除图片",
	"Delete this image?": "删除图片?",
	"Updated": "更新",
	"Upload new image": "上传新图像",
	"Connected": "Connected",
	"Show": "显示",
	"Hide": "隐藏",
	"Reset": "重置",
	"Disclose E-mail": "显示邮箱",
	"page exists": "页面已存在",
	"Error occurred": "Error occurred",
	"Create today's": "Create today's ...",
	"Memo": "memo",
	"Input page name": "Input page name",
	"Input page name (optional)": "Input page name (optional)",
	"New Page": "新页面",
	"Create under": "Create page under below:",
	"Table of Contents": "Table of Contents",
	"Wiki Management Home Page": "Wiki管理首页",
	"App Settings": "系统设置",
	"Site URL settings": "主页URL设置",
	"Markdown Settings": "Markdown设置",
	"Customize": "页面定制",
	"Notification Settings": "通知设置",
	"User_Management": "用户管理",
	"external_account_management": "外部账户管理",
	"UserGroup Management": "用户组管理",
	"Full Text Search Management": "全文搜索管理",
	"Import Data": "导入数据",
	"Export Archive Data": "导出主题数据",
	"Basic Settings": "基础设置",
	"Basic authentication": "基本身份验证",
	"Register limitation": "注册限制",
	"The contents entered here will be shown in the header etc": "此处输入的内容将显示在标题等中",
	"Public": "公共",
	"Anyone with the link": "任何人",
	"Specified users only": "仅指定用户",
	"Only me": "只有我",
  "Only inside the group": "仅组内",
  "page_list": "Page List",
	"page_list_and_search_results": "页面列表/搜索结果",
	"scope_of_page_disclosure": "页面公开范围",
	"set_point": "设定值",
	"always_displayed": "始终显示",
	"always_hidden": "总是隐藏",
	"displayed_or_hidden": "显示/隐藏",
	"page_access_and_delete_rights": "页面访问/删除权限",
	"Reselect the group": "重新选择组",
	"Shareable link": "可分享链接",
	"The whitelist of registration permission E-mail address": "注册许可电子邮件地址的白名单",
	"Add tags for this page": "添加标签",
	"You have no tag, You can set tags on pages": "你没有标签，可以在页面上设置标签",
	"Show latest": "显示最新",
	"Load latest": "家在最新",
	"edited this page": "edited this page.",
	"List Drafts": "草稿",
	"Deleted Pages": "已删除页",
	"Sign out": "退出",
  "Disassociate": "解除关联",
  "No bookmarks yet": "暂无书签",
	"Recent Created": "最新创建",
	"Recent Changes": "最新修改",
	"form_validation": {
		"error_message": "有些值不正确",
		"required": "%s 是必需的",
		"invalid_syntax": "%s的语法无效。"
	},
	"installer": {
		"setup": "安装",
		"create_initial_account": "创建初始用户",
		"initial_account_will_be_administrator_automatically": "初始帐户将自动成为管理员。",
		"unavaliable_user_id": "用户ID不可用"
	},
	"breaking_changes": {
		"v346_using_basic_auth": "当前使用的基本身份验证在不久的将来将不再可用。从%s中删除设置"
	},
	"page_register": {
		"notice": {
			"restricted": "需要管理员批准。",
			"restricted_defail": "一旦管理员批准您的注册，您就可以访问此wiki。"
		},
		"form_help": {
			"email": "您必须有下面列出的电子邮件地址才能注册此wiki。",
			"password": "密码长度必须至少为6个字符。",
			"user_id": "您创建的网页的URL将包含您的用户ID。您的用户ID可以由字母、数字和一些符号组成。"
		}
	},
	"Settings": "设置",
	"page_me": {
		"form_help": {
			"profile_image1": "图像上传设置未完成。",
			"profile_image2": "设置AWS或启用本地上传。"
		}
	},
	"page_me_apitoken": {
		"notice": {
			"apitoken_issued": "API token 未发布。",
			"update_token1": "您可以更新以生成新的API令牌。",
			"update_token2": "您需要更新任何现有进程中的API令牌。"
		}
	},
	"Password": "密码",
	"Password Settings": "密码设置",
	"personal_settings": {
		"disassociate_external_account": "解除与外部帐户的关联",
		"disassociate_external_account_desc": "是否确实要解除与<strong>{{providerType}}</strong>帐户<strong>{{providerType}}</strong> 的关联？",
		"set_new_password": "设置新密码",
		"update_password": "更新密码",
		"current_password": "当前密码",
		"new_password": "新密码",
		"new_password_confirm": "重复新密码",
		"password_is_not_set": "密码未设置"
	},
	"Security Settings": "安全设置",
	"API Settings": "API设置",
	"API Token Settings": "API token 设置",
	"Current API Token": "当前 API token",
	"Update API Token": "更新 API token",
	"header_search_box": {
		"label": {
			"All pages": "所有页面",
			"This tree": "当前分支"
		},
		"item_label": {
			"All pages": "所有页面",
			"This tree": "当前分支以下内容"
		}
	},
	"copy_to_clipboard": {
		"Copy to clipboard": "复制到剪贴板",
		"Page path": "页面路径",
		"Page URL": "页面Url",
		"Parmanent link": "参数化链接",
		"Page path and parmanent link": "页面路径及参数化链接",
		"Markdown link": "Markdown链接"
	},
	"search_help": {
		"title": "搜索帮助",
		"and": {
			"syntax help": "用空格分隔",
			"desc": "在标题或正文中同时包含{{word1}、{{word2}的搜索页"
		},
		"exclude": {
			"desc": "排除标题或正文中包含{{word}的页"
		},
		"phrase": {
			"syntax help": "用双引号括起来",
			"desc": "包含短语“{{phrase}”的搜索页"
		},
		"prefix": {
			"desc": "只搜索标题以{{path}开头的页"
		},
		"exclude_prefix": {
			"desc": "排除标题以{{path}开头的页"
		},
		"tag": {
			"desc": "搜索带有{{tag}标记的页面"
		},
		"exclude_tag": {
			"desc": "排除带有{{tag}标记的页"
		}
	},
	"search": {
		"search page bodies": "按[回车]键进行全文搜索"
	},
	"page_page": {
		"notice": {
			"version": "这不是当前版本。",
			"moved": "此页已从<code>%s</code>",
			"redirected": "您将从<code>%s</code>",
			"duplicated": "此页来自<code>%s</code>",
			"unlinked": "将网页重定向到此网页已被删除。",
			"restricted": "访问此页受到限制",
			"stale": "自上次更新以来，已超过{{count}年。",
      "stale_plural": "自上次更新以来已过去{{count}年以上。",
      "no_deadline": "This page has no expiration date"
		}
	},
	"page_edit": {
		"Show active line": "显示活动行",
		"overwrite_scopes": "{{operation}和覆盖所有子体的作用域",
		"notice": {
			"conflict": "无法保存您所做的更改，因为其他人正在编辑此页。请在重新加载页面后重新编辑受影响的部分。"
		}
	},
	"page_api_error": {
		"notfound_or_forbidden": "未找到或禁止原始页。",
		"already_exists": "新建页面已存在",
		"outdated": "页面已被某人更新，现在已过时。",
		"user_not_admin": "仅管理员用户可以完全删除"
	},
	"modal_rename": {
		"label": {
			"Move/Rename page": "页面 移动/重命名",
			"New page name": "新建页面名称",
			"Current page name": "当前页面名称",
			"Recursively": "递归地",
			"Do not update metadata": "不更新元数据",
			"Redirect": "重定向"
		},
		"help": {
			"redirect": "Redirect to new page if someone accesses <code>%s</code>",
			"metadata": "Remains last update user and updated date as is",
			"recursive": "Move/Rename children of under <code>%s</code> recursively"
		}
	},
	"Put Back": "Put back",
	"Delete Completely": "Delete completely",
	"modal_delete": {
		"delete_page": "Delete page",
		"deleting_page": "Deleting page",
		"delete_recursively": "Delete child pages recursively.",
		"delete_completely": "Delete completely",
		"delete_completely_restriction": "You don't have the authority to delete pages completely.",
		"recursively": "Delete children of <code>%s</code> recursively.",
		"completely": "Delete completely instead of putting it into trash."
	},
	"modal_empty": {
		"empty_the_trash": "Empty The Trash",
		"notice": "完全删除的页面是不可恢复的。"
	},
	"modal_duplicate": {
		"label": {
			"Duplicate page": "Duplicate page",
			"New page name": "New page name",
			"Current page name": "Current page name"
		}
	},
	"modal_putback": {
		"label": {
			"Put Back Page": "Put back page",
			"recursively": "Put back recursively"
		},
		"help": {
			"recursively": "Put back children of under <code>%s</code> recursively"
		}
	},
	"modal_shortcuts": {
		"global": {
			"title": "全局快捷方式",
			"Open/Close shortcut help": "打开/关闭快捷方式帮助",
			"Edit Page": "编辑页面",
			"Create Page": "创建页面",
			"Show Contributors": "显示参与者",
			"Konami Code": "Konami Code",
			"konami_code_url": "https://en.wikipedia.org/wiki/Konami_Code"
		},
		"editor": {
			"title": "编辑器快捷方式",
			"Indent": "缩进",
			"Outdent": "回退缩进",
			"Save Page": "保存页面",
			"Delete Line": "删除行"
		},
		"commentform": {
			"title": "注释窗体快捷方式",
			"Post": "提交"
		}
	},
	"toaster": {
		"update_successed": "Succeeded to update {{target}}",
    "initialize_successed": "Succeeded to initialize {{target}}",
		"give_user_admin": "Succeeded to give {{username}} admin",
		"remove_user_admin": "Succeeded to remove {{username}} admin ",
		"activate_user_success": "Succeeded to activating {{username}}",
		"deactivate_user_success": "Succeeded to deactivate {{username}}",
		"remove_user_success": "Succeeded to removing {{username}} ",
    "remove_external_user_success": "Succeeded to remove {{accountId}} ",
    "failed_to_reset_password":"Failed to reset password"
  },
	"template": {
		"modal_label": {
			"Create/Edit Template Page": "创建/编辑模板页",
			"Create template under": "在下面创建模板页：<br/><code><small>%s</small></code>"
		},
		"option_label": {
			"create/edit": "创建/编辑模板页。",
			"select": "选择模板页面类型"
		},
		"children": {
			"label": "子模板",
			"desc": "仅应用于模板存在的同一级别页"
		},
		"decendants": {
			"label": "子代模板",
			"desc": "适用于所有分散页"
		}
	},
	"sandbox": {
		"header": "标题",
		"header_x": "标题{{index}",
		"block": "段落",
		"block_detail": "写一段",
		"empty_line": "空行",
		"line_break": "换行符",
		"line_break_detail": "（2空格）换行",
		"typography": "排版",
		"italics": "斜体",
		"bold": "加粗",
		"italic_bold": "斜体加粗",
		"strikethrough": "删除线",
		"link": "链接",
		"code_highlight": "代码突出显示",
		"list": "列表",
		"unordered_list_x": "无序列表{{index}}",
		"ordered_list_x": "有序列表{{index}}",
		"task": "任务",
		"task_checked": "选中的",
		"task_unchecked": "未选中的",
		"quote": "引用",
		"quote1": "你可以写",
		"quote2": "多行引用",
		"quote_nested": "嵌套引用",
		"table": "表格",
		"image": "图片",
		"alt_text": "Alt文本",
		"insert_image": "插入图像",
		"open_sandbox": "开放式沙箱"
	},
	"hackmd": {
    "hack_md": "HackMD",
		"not_set_up": "HackMD is not set up.",
		"start_to_edit": "Start to edit with HackMD",
		"clone_page_content": "Click to clone page content and start to edit.",
		"unsaved_draft": "HackMD has unsaved draft.",
		"draft_outdated": "DRAFT MAY BE OUTDATED",
		"based_on_revision": "The current draft on HackMD is based on",
		"view_outdated_draft": "View the outdated draft on HackMD",
		"resume_to_edit": "Resume to edit with HackMD",
		"discard_changes": "Discard changes of HackMD",
		"integration_failed": "HackMD Integration failed",
		"fail_to_connect": "GROWI client failed to connect to GROWI agent for HackMD.",
		"check_configuration": "Check your configuration following <a href='https://docs.growi.org/guide/admin-cookbook/integrate-with-hackmd.html'>the manual</a>.",
		"not_initialized": "HackmdEditor component has not initialized",
		"someone_editing": "Someone editing this page on HackMD",
		"this_page_has_draft": "This page has a draft on HackMD"
  },
  "slack_notification": {
    "popover_title": "Slack Notification",
    "popover_desc": "Input channel name. You can notify multiple channels by entering a comma-separated list."
  },
  "security_settings": "安全设置",
  "share_links": {
    "Shere this page link to public": "Shere this page link to public",
    "share_link_list": "Share link list",
    "share_link_management": "Share Link Management",
    "No_share_links":"No share links",
    "Share Link": "Share Link",
    "Page Path": "Page Path",
    "share_link_notice":"remove all share links",
    "delete_all_share_links":"Delete all share links",
    "expire": "Expiration",
    "Days": "Days",
    "Custom": "Custom",
    "description": "description",
    "enter_desc": "Enter description",
    "Unlimited": "unlimited",
    "Issue": "Issue",
    "share_settings" :"Share settings",
    "Invalid_Number_of_Date" : "You entered invalid value"
  },
	"security_setting": {
		"Security settings": "安全设置",
		"Guest Users Access": "来宾用户访问",
		"Fixed by env var": "这是由env var<code>%s=%s</code>修复的。",
		"Register limitation": "注册限制",
		"Register limitation desc": "限制新用户注册",
		"The whitelist of registration permission E-mail address": "注册许可电子邮件地址的白名单",
		"users_without_account": "无法访问没有帐户的用户",
		"example": "例子",
		"restrict_emails": "您可以通过编写电子邮件域（以@开头）将电子邮件注册限制为wiki。",
		"for_example": " 例如，如果要将注册限制为growi.org网站域，你可以写",
		"in_this_case": "；在这种情况下，只有growi.org网站域将能够注册，所有其他用户将被拒绝。",
		"insert_single": "请每行插入一个电子邮件地址。",
		"page_listing_1": "页面列表/搜索<br>受“仅限我”限制",
		"page_listing_1_desc": "列出/搜索时显示受“仅限我”选项限制的页面",
		"page_listing_2": "页面列表/搜索<br>受用户组限制",
		"page_listing_2_desc": "显示列出/搜索时受用户组限制的页面",
		"complete_deletion": "限制完全删除页面",
		"complete_deletion_explain": "限制可以完全删除页面的用户。",
		"admin_only": "仅管理员",
		"admin_and_author": "管理员|作者",
		"anyone": "任何人",
		"Authentication mechanism settings": "身份验证机制设置",
		"setup_is_not_yet_complete": "安装尚未完成",
		"alert_siteUrl_is_not_set": "主页URL未设置，通过 {{link}} 设置",
		"xss_prevent_setting": "阻止XSS（跨站点脚本）",
		"xss_prevent_setting_link": "转到Markdown设置",
		"callback_URL": "回调URL",
		"providerName": "提供程序名称",
		"issuerHost": "发行者主机",
		"scope": "Scope",
		"desc_of_callback_URL": "在{{AuthName}}身份提供程序的设置中使用它",
    "authorization_endpoint": "Authorization Endpoint",
    "token_endpoint": "Token Endpoint",
    "revocation_endpoint": "Revocation Endpoint",
    "introspection_endpoint": "Introspection Endpoint",
    "userinfo_endpoint": "UserInfo Endpoint",
    "end_session_endpoint": "EndSessioin Endpoint",
    "registration_endpoint": "Registration Endpoint",
    "jwks_uri": "JSON Web Key Set URL",
		"clientID": "Client ID",
		"client_secret": "客户机密",
		"updated_general_security_setting": "更新安全设置成功",
		"setup_not_completed_yet": "安装尚未完成",
		"guest_mode": {
			"deny": "拒绝（仅限注册用户）",
			"readonly": "接受（来宾可以只读）"
		},
		"registration_mode": {
			"open": "打开（任何人都可以注册）",
			"restricted": "受限（需要管理员批准）",
			"closed": "已关闭（仅限邀请）"
		},
		"configuration": " 配置",
		"optional": "可选的",
		"Treat username matching as identical": "Automatically bind external accounts newly logged in to local accounts when <code>username</code> match",
		"Treat username matching as identical_warn": "WARNING: Be aware of security because the system treats the same user as a match of <code>username</code>.",
		"Treat email matching as identical": "Automatically bind external accounts newly logged in to local accounts when <code>email</code> match",
		"Treat email matching as identical_warn": "WARNING: Be aware of security because the system treats the same user as a match of <code>email</code>.",
		"Use env var if empty": "Use env var <code>{{env}}</code> if empty",
		"Use default if both are empty": "If both ​​are empty, the default value <code>{{target}}</code> is used.",
		"missing mandatory configs": "The following mandatory items are not set in either database nor environment variables.",
		"Local": {
			"name": "ID/Password",
			"note for the only env option": "The LOCAL authentication is limited by the value of environment variable.<br>To change this setting, please change to false or delete the value of the environment variable <code>{{env}}/code> .",
			"enable_local": "Enable ID/Password"
		},
		"ldap": {
			"enable_ldap": "Enable LDAP",
			"server_url_detail": "The LDAP URL of the directory service in the format <code>ldap://host:port/DN</code> or <code>ldaps://host:port/DN</code>.",
			"bind_mode": "Binding Mode",
			"bind_manager": "Manager Bind",
			"bind_user": "User Bind",
			"bind_DN_manager_detail": "The DN of the account that authenticates and queries the directory service",
			"bind_DN_user_detail1": "The query used to bind with the directory service.",
			"bind_DN_user_detail2": "Use <code>&#123;&#123;username&#125;&#125;</code> to reference the username entered in the login page.",
			"bind_DN_password": "Bind DN Password",
			"bind_DN_password_manager_detail": "The password for the Bind DN account.",
			"bind_DN_password_user_detail": "The password that is entered in the login page will be used to bind.",
			"search_filter": "Search Filter",
			"search_filter_detail1": "The query used to locate the authenticated user.",
			"search_filter_detail2": "Use <code>&#123;&#123;username&#125;&#125;</code> to reference the username entered in the login page.",
			"search_filter_detail3": "If empty, the filter <code>(uid=&#123;&#123;username&#125;&#125;)</code> is used.",
			"search_filter_example1": "Match with 'uid' or 'mail'",
			"search_filter_example2": "Match with 'sAMAccountName' for Active Directory",
			"username_detail": "Specification of mappings for <code>username</code> when creating new users",
			"name_detail": "Specification of mappings for full name when creating new users",
			"mail_detail": "Specification of mappings for mail address when creating new users",
			"group_search_base_DN": "Group Search Base DN",
			"group_search_base_DN_detail": "The base DN from which to search for groups. If defined, also <code>Group Search Filter</code> must be defined for the search to work.",
			"group_search_filter": "Group Search Filter",
			"group_search_filter_detail1": "The query used to filter for groups.",
			"group_search_filter_detail2": "Login via LDAP is accepted only when this query hits one or more groups.",
			"group_search_filter_detail3": "Use <code>&#123;&#123;dn&#125;&#125;</code> to have it replaced of the found user object.",
			"group_search_filter_detail4": "<code>(&(cn=group1)(memberUid=&#123;&#123;dn&#125;&#125;))</code> hits the groups which has <code>cn=group1</code> and <code>memberUid</code> includes the user's <code>uid</code>(when <code>Group DN Property</code> is not changed from the default value.)",
			"group_search_user_DN_property": "User DN Property",
			"group_search_user_DN_property_detail": "The property of user object to use in <code>&#123;&#123;dn&#125;&#125;</code> interpolation of <code>Group Search Filter</code>.",
			"test_config": "Test Saved Configuration",
			"updated_ldap": "Succeeded to update LDAP setting"
		},
		"SAML": {
			"name": "SAML",
			"enable_saml": "Enable SAML",
			"id_detail": "Specification of the name of attribute which can identify the user in SAML Identity Provider",
			"username_detail": "Specification of mappings for <code>username</code> when creating new users",
			"mapping_detail": "Specification of mappings for {{target}} when creating new users",
			"cert_detail": "PEM-encoded X.509 signing certificate to validate the response from IdP",
			"Use env var if empty": "If the value in the database is empty, the value of the environment variable <code>{{env}}</code> is used.",
			"note for the only env option": "The setting item that enables or disables the SAML authentication and the highlighted setting items use only the value of environment variables.<br>To change this setting, please change to false or delete the value of the environment variable <code>{{env}}</code> .",
			"attr_based_login_control_detail": "Limit who can sign up by using <code>&lt;saml: Attribute&gt;</code> element included in <code>&lt;saml: AttributeStatement&gt;</code> element and its child element <code>&lt;saml: AttributeValue&gt;</code>.",
			"attr_based_login_control_rule_detail": "See <a href=\"https://lucene.apache.org/core/2_9_4/queryparsersyntax.html\" target=\"_blank\">Apache Lucene - Query Parser Syntax</a>.<h6>Supported Queries:</h6><ul><li>Terms</li><li>Fields</li><li>AND/NOT/OR Operator</li><li>Grouping</li></ul><h6>Unsupported Queries:</h6><ul><li>Wildcard, Fuzzy, Proximity, Range and Boosting</li><li>+/- Operator</li><li>Field Grouping</li></ul>",
			"attr_based_login_control_rule_example": "<h6>Example</h6>If a rule is <code>(Department: A || Department: B) && Position: Leader</code>, users who have either <code>Department: A</code> or <code>Department: B</code> and have <code>Position: Leader</code> <strong>can</strong> sign in.",
			"updated_saml": "Succeeded to update SAML setting"
		},
		"Basic": {
			"enable_basic": "Enable Basic",
			"name": "Basic Authentication",
			"desc_1": "Login with <code>username</code> in Authorization header.",
			"desc_2": "User will be automatically generated if not exist.",
			"updated_basic": "Succeeded to update Basic setting"
		},
		"OAuth": {
			"enable_oidc": "Enable OIDC",
			"register": "Register for %s",
			"change_redirect_url": "Enter <code>%s</code> <br>(where <code>%s</code> is your host name) for \"Authorized redirect URIs\".",
			"Google": {
				"enable_google": "Enable Google OAuth",
				"name": "Google OAuth",
				"register_1": "Access {{link}}",
				"register_2": "Create Project if no projects exist",
				"register_3": "Create Credentials &rightarrow; OAuth client ID &rightarrow; Select \"Web application\"",
				"register_4": "Register your OAuth App with one of Authorized redirect URIs as <code>{{url}}</code>",
				"register_5": "Copy and paste your ClientID and Client Secret above",
				"updated_google": "Succeeded to update Google OAuth setting"
			},
			"Facebook": {
				"name": "Facebook OAuth"
			},
			"Twitter": {
				"enable_twitter": "Enable Twitter OAuth",
				"name": "Twitter OAuth",
				"register_1": "Access {{link}}",
				"register_2": "Sign in Twitter",
				"register_3": "Create Credentials &rightarrow; OAuth client ID &rightarrow; Select \"Web application\"",
				"register_4": "Register your OAuth App with one of Authorized redirect URIs as <code>{{url}}</code>",
				"register_5": "Copy and paste your ClientID and Client Secret above",
				"updated_twitter": "Succeeded to update Twitter OAuth setting"
			},
			"GitHub": {
				"enable_github": "Enable GitHub OAuth",
				"name": "GitHub OAuth",
				"register_1": "Access {{link}}",
				"register_2": "Register your OAuth App with \"Authorization callback URL\" as <code>{{url}}</code>",
				"register_3": "Copy and paste your ClientID and Client Secret above",
				"updated_github": "Succeeded to update GitHub OAuth setting"
			},
			"OIDC": {
				"name": "OpenID Connect",
				"id_detail": "Specification of the name of attribute which can identify the user in OIDC claims",
				"username_detail": "Specification of mappings for <code>username</code> when creating new users",
				"name_detail": "Specification of mappings for <code>name</code> when creating new users",
				"mapping_detail": "Specification of mappings for %s when creating new users",
				"register_1": "Contant to OIDC IdP Administrator",
				"register_2": "Register your OIDC App with \"Authorization callback URL\" as <code>%s</code>",
				"register_3": "Copy and paste your ClientID and Client Secret above",
				"updated_oidc": "Succeeded to update OpenID Connect",
        "Use discovered URL if empty": "Use discovered URL from \"Issuer Host\" if empty"
			},
			"how_to": {
				"google": "How to configure Google OAuth?",
				"github": "How to configure GitHub OAuth?",
				"twitter": "How to configure Twitter OAuth?",
				"oidc": "How to configure OIDC?"
			}
		},
		"form_item_name": {
			"entryPoint": "Entry point",
			"issuer": "Issuer",
			"cert": "Certificate",
			"attrMapId": "ID",
			"attrMapUsername": "Username",
			"attrMapMail": "Mail Address",
			"attrMapFirstName": "First Name",
			"attrMapLastName": "Last Name",
			"ABLCRule": "Rule"
		}
	},
	"notification_setting": {
		"slack_incoming_configuration": "Slack Incoming Webhooks configuration",
		"prioritize_webhook": "Prioritize incoming webhook than Slack App",
		"prioritize_webhook_desc": "Check this option and GROWI use Incoming Webhooks even if Slack App settings are enabled.",
		"slack_app_configuration": "Slack app configuration",
		"slack_app_configuration_desc": "This is the way that compatible with Crowi,<br /> but not recommended in GROWI because it is <strong>too complex</strong>.",
		"use_instead": "Please use Slack Incoming Webhooks Configuration instead.",
		"how_to": {
			"header": "How to configure Incoming Webhooks?",
			"workspace": "(At Workspace) Add a hook",
			"workspace_desc1": "Go to <a href='https: //slack.com/services/new/incoming-webhook'>Incoming Webhooks configuration page</a>.",
			"workspace_desc2": "Choose the default channel to post.",
			"workspace_desc3": "Add.",
			"at_growi": "(At GROWI admin page) Set Webhook URL",
			"at_growi_desc": "Input &rdquo;Webhook URL&rdquo; and submit on this page."
		},
		"user_trigger_notification_header": "Default notification settings for patterns",
		"pattern": "Pattern",
		"channel": "Channel",
		"pattern_desc": "Path name of wiki. Pattern expression with <code>*</code> can be used.",
		"channel_desc": "Slack channel name. Without <code>#</code>.",
		"valid_page": "启用/禁用通知",
		"link_notification_help": "<strong>只有那些知道“链接的任何人”链接的人才能查看的页面并不总是得到通知。</strong> ",
		"just_me_notification_help": "<strong>被“仅限我”限制的页在编辑时被通知。</strong>",
		"group_notification_help": "<strong>被“用户组”限制的页面在编辑时被通知。</strong>",
		"notification_list": "List of notification settings",
		"add_notification": "Add new",
		"trigger_path": "Trigger path",
		"trigger_path_help": "(expression with <code>*</code> is supported)",
		"trigger_events": "Trigger events",
		"notify_to": "Notify to",
		"back_to_list": "Go back to list",
		"notification_detail": "Notification Setting Details",
		"event_pageCreate": "When new page is \"CREATED\"",
		"event_pageEdit": "When page is \"EDITED\"",
		"event_pageDelete": "When page is \"DELETED\"",
		"event_pageMove": "When page is \"MOVED\" (renamed)",
		"event_pageLike": "When someone \"LIKES\" page",
		"event_comment": "When someone \"COMMENTS\" on page",
		"email": {
			"ifttt_link": "Create a new IFTTT applet with Email trigger"
		},
		"updated_slackApp": "Succeeded to update Slack App Configuration setting",
		"add_notification_pattern": "Add user trigger notification patterns",
		"delete_notification_pattern": "Delete notification pattern",
		"delete_notification_pattern_desc1": "Delete Path: {{path}}",
		"delete_notification_pattern_desc2": "Once deleted, it cannot be recovered",
		"toggle_notification": "Updated setting of {{path}}"
	},
	"full_text_search_management": {
		"elasticsearch_management": "Elasticsearch管理",
		"connection_status": "连接状态",
		"connection_status_label_unconfigured": "未配置",
		"connection_status_label_connected": "已连接",
		"connection_status_label_disconnected": "断开的",
		"connection_status_label_erroroccured": "搜索服务出错",
		"indices_status": "索引状态",
		"indices_status_label_normalized": "标准化",
		"indices_status_label_unnormalized": "重建或损坏",
		"indices_summary": "索引摘要",
		"reconnect": "重新连接",
		"reconnect_button": "尝试重新连接",
		"reconnect_description": "单击按钮尝试重新连接到Elasticsearch。",
		"normalize": "规范化",
		"normalize_button": "规范化索引",
		"normalize_description": "单击按钮修复损坏的索引。",
		"rebuild": "重建",
		"rebuild_button": "重建索引",
		"rebuild_description_1": "单击按钮以重新生成索引并添加所有页面数据。",
		"rebuild_description_2": "这可能需要一段时间。"
	},
	"personal_dropdown": {
		"home": "家",
		"settings": "设置",
		"color_mode": "颜色模式",
		"sidebar_mode": "边栏模式",
		"sidebar_mode_editor": "编辑器上的边栏模式",
		"use_os_settings": "使用操作系统设置"
	},
	"search_result": {
		"result_meta": "在{{total}中找到了{{keyword}。",
		"deletion_mode_btn_lavel": "选择并删除页面",
		"cancel": "取消",
		"delete": "删除",
		"check_all": "全部检查",
		"deletion_modal_header": "删除页",
		"delete_completely": "完全删除"
	},
	"login": {
		"Sign in error": "登录错误",
		"Registration successful": "注册成功",
		"Setup": "安装程序"
	},
  "export_bulk": {
    "failed_to_export": "导出失败",
    "failed_to_count_pages": "页面计数失败",
    "export_page_markdown": "以Markdown格式导出页面",
    "export_page_pdf": "以PDF格式导出页面"
  },
	"message": {
		"successfully_connected": "连接成功！",
		"fail_to_save_access_token": "无法保存访问令牌。请再试一次。",
		"fail_to_fetch_access_token": "无法获取访问令牌。请重新连接。",
		"successfully_disconnected": "成功断开连接！",
		"strategy_has_not_been_set_up": "{{strategy}尚未设置",
		"maximum_number_of_users": "注册的用户数不能超过最大值。",
		"database_error": "发生数据库服务器错误",
		"sign_in_failure": "登录失败。",
		"aws_sttings_required": "使用此功能所需的AWS设置。请询问管理员。",
		"application_already_installed": "应用程序已安装。",
		"email_address_could_not_be_used": "无法使用此电子邮件地址。（确保允许的电子邮件地址）",
		"user_id_is_not_available.": "此用户ID不可用。",
		"email_address_is_already_registered": "此电子邮件地址已注册。",
		"can_not_register_maximum_number_of_users": "注册的用户数不能超过最大值。",
		"failed_to_register": "注册失败。",
		"successfully_created": "已成功创建用户{{username}。",
		"can_not_activate_maximum_number_of_users": "无法激活超过最大用户数的用户。",
		"failed_to_activate": "无法激活。",
		"unable_to_use_this_user": "无法使用此用户。",
		"complete_to_install1": "完成安装GROWI！请以管理员帐户登录。",
		"complete_to_install2": "完成安装GROWI！请先检查此页上的每个设置。",
		"failed_to_create_admin_user": "无法创建管理用户。{{errMessage}"
  },
  "validation":{
    "aws_region": "关于地区，请输入AWS地区名，例如：ap-east-1",
    "aws_custom_endpoint": "关于自定义端点，请指定以http(s)://开头的URL，链接末尾不需要添加“/”",
    "failed_to_send_a_test_email":"SMTP方式测试邮件发送失败，请检查相关设定。"
  }
}<|MERGE_RESOLUTION|>--- conflicted
+++ resolved
@@ -50,10 +50,7 @@
 	"Timeline View": "时间线",
   "History": "历史",
   "attachment_data": "Attachment Data",
-<<<<<<< HEAD
-=======
   "No_attachments_yet": "暂无附件",
->>>>>>> 7477f9ee
 	"Presentation Mode": "演示文稿",
   "Not available for guest": "Not available for guest",
   "Create Archive Page": "创建归档页",
