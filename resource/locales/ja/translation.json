{
  "Help": "ヘルプ",
  "Edit": "編集",
  "Delete": "削除",
  "Delete All": "全て削除",
  "Duplicate": "複製",
  "Copy": "コピー",
  "Click to copy": "クリックでコピー",
  "Move/Rename": "移動/名前変更",
  "Moved": "移動しました",
  "Redirected": "リダイレクトされました",
  "Unlinked": "リダイレクト削除",
  "Like!": "いいね！",
  "Seen by": "見た人",
  "Cancel": "キャンセル",
  "Create": "作成",
  "Admin": "管理",
  "administrator": "管理者",
  "Tag": "タグ",
  "Tags": "タグ",
  "New": "作成",
  "Shortcuts": "ショートカット",
  "eg": "例:",
  "add": "追加",
  "Undo": "元に戻す",
  "Article": "記事",
  "Page": "ページ",
  "Page Path": "ページパス",
  "Category": "カテゴリー",
  "User": "ユーザー",
  "status": "ステータス",
  "account_id": "アカウントID",
  "Update": "更新",
  "Update Page": "ページを更新",
  "Warning": "注意",
  "Sign in": "ログイン",
  "Sign up is here": "新規登録はこちら",
  "Sign in is here": "ログインはこちら",
  "Sign up": "新規登録",
  "Sign up with Google Account": "Google で登録",
  "Sign in with Google Account": "Google でログイン",
  "Sign up with this Google Account": "この Google アカウントで登録します",
  "Example": "例",
  "Taro Yamada": "山田 太郎",
  "List View": "リスト表示",
  "Timeline View": "タイムライン表示",
  "History": "更新履歴",
  "Presentation Mode": "プレゼンテーション",
  "username": "ユーザー名",
  "Created": "作成日",
  "Last updated": "最終更新",
  "Last_Login": "最終ログイン",
  "Share": "共有",
  "Share Link": "共有用リンク",
  "Markdown Link": "Markdown形式のリンク",
  "Create/Edit Template": "テンプレートページの作成/編集",
  "Unportalize": "ポータル解除",
  "Go to this version": "このバージョンを見る",
  "View diff": "差分を表示",
  "No diff": "差分なし",
  "Shrink versions that have no diffs": "差分のないバージョンをコンパクトに表示する",
  "User ID": "ユーザーID",
  "Home": "ホーム",
  "User Settings": "ユーザー設定",
  "User Information": "ユーザー情報",
  "Basic Info": "ユーザーの基本情報",
  "Name": "名前",
  "Email": "メールアドレス",
  "Language": "言語",
  "English": "英語",
  "Japanese": "日本語",
  "Set Profile Image": "プロフィール画像の設定",
  "Upload Image": "画像をアップロード",
  "Current Image": "現在の画像",
  "Delete Image": "画像を削除",
  "Delete this image?": "削除してよろしいですか？",
  "Updated": "更新しました",
  "Upload new image": "新しい画像をアップロード",
  "Connected": "接続されています",
  "Show": "公開",
  "Hide": "非公開",
  "Disclose E-mail": "メールアドレスの公開",
  "page exists": "このページはすでに存在しています",
  "Error occurred": "エラーが発生しました",
  "Create today's": "今日の◯◯を作成",
  "Memo": "メモ",
  "Input page name": "ページ名を入力",
  "Input page name (optional)": "ページ名を入力(空欄OK)",
  "New Page": "新規ページ",
  "Create under": "ページを以下に作成",
  "Table of Contents": "目次",
  "Management Wiki Home": "Wiki管理トップ",
  "App Settings": "アプリ設定",
  "Site URL settings": "サイトURL設定",
  "Markdown Settings": "マークダウン設定",
  "Customize": "カスタマイズ",
  "Notification Settings": "通知設定",
  "User_Management": "ユーザー管理",
  "external_account_management": "外部アカウント管理",
  "UserGroup Management": "グループ管理",
  "Full Text Search Management": "全文検索管理",
  "Import Data": "データインポート",
  "Export Archive Data": "データアーカイブ",
  "Basic Settings": "基本設定",
  "Register limitation": "登録の制限",
  "The contents entered here will be shown in the header etc": "ここに入力した内容は、ヘッダー等に表示されます。",
  "Public": "公開",
  "Anyone with the link": "リンクを知っている人のみ",
  "Specified users": "特定ユーザーのみ",
  "Just me": "自分のみ",
  "Only inside the group": "特定グループのみ",
  "Reselect the group": "グループの再選択",
  "Shareable link": "このページの共有用URL",
  "The whitelist of registration permission E-mail address": "登録許可メールアドレスの<br>ホワイトリスト",
  "Add tags for this page": "タグを付ける",
  "Edit tags for this page": "タグを編集する",
  "You have no tag, You can set tags on pages": "使用中のタグがありません",
  "Show latest": "最新のページを表示",
  "Load latest": "最新版を読み込む",
  "edited this page": "さんがこのページを編集しました。",
  "List Drafts": "下書き一覧",
  "Deleted Pages": "削除済みページ",
  "Sign out": "ログアウト",
  "form_validation": {
    "required": "<code>%s</code> に値を入力してください"
  },
  "installer": {
    "setup": "セットアップ",
    "create_initial_account": "最初のアカウントの作成",
    "initial_account_will_be_administrator_automatically": "初めに作成するアカウントは、自動的に管理者権限が付与されます",
    "unavaliable_user_id": "このユーザーIDは利用できません。"
  },
  "breaking_changes": {
    "v346_using_basic_auth": "現在利用中の Basic 認証機能は、近い将来<strong>廃止されます</strong>。%s から設定を削除してください。"
  },
  "page_register": {
    "notice": {
      "restricted": "この Wiki への新規登録は制限されています。",
      "restricted_defail": "利用を開始するには、新規登録後、管理者による承認が必要です。"
    },
    "form_help": {
      "email": "この Wiki では以下のメールアドレスのみ登録可能です。",
      "password": "パスワードには、6文字以上の半角英数字または記号等を設定してください。",
      "user_id": "ユーザーIDは、ユーザーページのURLなどに利用されます。半角英数字と一部の記号のみ利用できます。"
    }
  },
  "page_me": {
    "form_help": {
      "profile_image1": "画像をアップロードをするための設定がされていません。",
      "profile_image2": "アップロードできるようにするには、AWS またはローカルアップロードの設定をしてください。"
    }
  },
  "page_me_apitoken": {
    "notice": {
      "apitoken_issued": "API Token が設定されていません。",
      "update_token1": "API Token を更新すると、自動的に新しい Token が生成されます。",
      "update_token2": "現在の Token を利用している処理は動かなくなります。"
    },
    "form_help": {}
  },
  "Password": "パスワード",
  "Password Settings": "パスワード設定",
  "Set new Password": "パスワードを新規に設定",
  "Update Password": "パスワードを更新",
  "Current password": "現在のパスワード",
  "New password": "新しいパスワード",
  "Re-enter new password": "(確認用)",
  "Password is not set": "パスワードが設定されていません",
  "security_settings": "セキュリティ設定",
  "API Settings": "API設定",
  "API Token Settings": "API Token設定",
  "Current API Token": "現在のAPI Token",
  "Update API Token": "API Tokenを更新",
  "header_search_box": {
    "label": {
      "This tree": "この階層"
    },
    "item_label": {
      "This tree": "この階層下の子ページのみ"
    }
  },
  "copy_to_clipboard": {
    "Copy to clipboard": "クリップボードにコピー",
    "Page path": "ページ名",
    "Parmanent link": "パーマリンク",
    "Page path and parmanent link": "ページ名とパーマリンク",
    "Markdown link": "マークダウン形式のリンク"
  },
  "search_help": {
    "title": "検索のヘルプ",
    "and": {
      "syntax help": "スペース区切り",
      "desc": "ページ名 or 本文に {{word1}}, {{word2}} の両方を含むページを検索"
    },
    "exclude": {
      "desc": "ページ名 or 本文に {{word}} を含むページを除外"
    },
    "phrase": {
      "syntax help": "ダブルクォートで囲う",
      "desc": "{{phrase}} という文章を含むページを検索"
    },
    "prefix": {
      "desc": "ページ名が {{path}} から始まるページに絞る"
    },
    "exclude_prefix": {
      "desc": "ページ名が {{path}} から始まるページを除外"
    },
    "tag": {
      "desc": "{{tag}} というタグを含むページを検索"
    },
    "exclude_tag": {
      "desc": "{{tag}} というタグを含むページを除外"
    }
  },
  "search": {
    "search page bodies": "[Enter] キー押下で全文検索"
  },
  "page_page": {
    "notice": {
      "version": "これは現在の版ではありません。",
      "moved": "このページは <code>%s</code> から移動しました。",
      "redirected": "リダイレクト元 >> <code>%s</code>",
      "duplicated": "このページは <code>%s</code> から複製されました。",
      "unlinked": "このページへのリダイレクトは削除されました。",
      "restricted": "このページの閲覧は制限されています",
      "stale": "このページは最終更新日から{{count}}年以上が経過しています。"
    }
  },
  "page_edit": {
    "Show active line": "アクティブ行をハイライト",
    "overwrite_scopes": "{{operation}}と同時に全ての配下ページのスコープを上書き",
    "notice": {
      "conflict": "すでに他の人がこのページを編集していたため保存できませんでした。ページを再読み込み後、自分の編集箇所のみ再度編集してください。"
    }
  },
  "page_api_error": {
    "notfound_or_forbidden": "元のページが見つからないか、アクセス権がありません。",
    "already_exists": "新しいページが既に存在しています。",
    "outdated": "ページが他のユーザーによって更新されました。",
    "user_not_admin": "権限のあるユーザーのみが完全削除できます"
  },
  "modal_rename": {
    "label": {
      "Move/Rename page": "ページを移動/名前変更する",
      "New page name": "移動先のページ名",
      "Current page name": "現在のページ名",
      "Recursively": "再帰的に移動/名前変更",
      "Do not update metadata": "メタデータを更新しない",
      "Redirect": "リダイレクトする"
    },
    "help": {
      "redirect": "<code>%s</code> にアクセスされた際に自動的に新しいページにジャンプします",
      "metadata": "最終更新ユーザー、最終更新日を更新せず維持します",
      "recursive": "<code>%s</code> 配下のページも移動/名前変更します"
    }
  },
  "Put Back": "元に戻す",
  "Delete Completely": "完全削除",
  "modal_delete": {
    "delete_page": "ページを削除する",
    "deleting_page": "ページパス",
    "delete_recursively": "全ての子ページも削除",
    "delete_completely": "完全削除",
    "delete_completely_restriction": "完全削除をするための権限がありません。",
    "recursively": "<code>%s</code> 配下のページも削除します",
    "completely": "ゴミ箱を経由せず、完全に削除します"
  },
  "modal_duplicate": {
    "label": {
      "Duplicate page": "ページを複製する",
      "New page name": "複製後のページ名",
      "Current page name": "現在のページ名"
    }
  },
  "modal_putback": {
    "label": {
      "Put Back Page": "ページを元に戻す",
      "recursively": "全ての子ページも元に戻す"
    },
    "help": {
      "recursively": "<code>%s</code> 配下のページも元に戻します"
    }
  },
  "modal_shortcuts": {
    "global": {
      "title": "グローバルショートカット",
      "Open/Close shortcut help": "ショートカットヘルプの表示/非表示",
      "Edit Page": "ページ編集",
      "Create Page": "ページ作成",
      "Show Contributors": "コントリビューターを表示",
      "Konami Code": "コナミコマンド",
      "konami_code_url": "https://ja.wikipedia.org/wiki/コナミコマンド"
    },
    "editor": {
      "titile": "エディターショートカット",
      "Indent": "インデント",
      "Outdent": "左インデント",
      "Save Page": "保存",
      "Delete Line": "行削除"
    },
    "commentform": {
      "title": "コメントフォームショートカット",
      "Post": "投稿"
    }
  },
  "template": {
    "modal_label": {
      "Create/Edit Template Page": "テンプレートページの作成/編集",
      "Create template under": "<code><small>%s</small></code><br />にテンプレートページを作成"
    },
    "option_label": {
      "select": "テンプレートタイプを選択してください",
      "create/edit": "テンプレートページの作成/編集.."
    },
    "children": {
      "label": "同一階層テンプレート",
      "desc": "テンプレートページが存在する階層にのみ適用されます"
    },
    "decendants": {
      "label": "下位層テンプレート",
      "desc": "テンプレートページが存在する下位層のすべてのページに適用されます"
    }
  },
  "sandbox": {
    "header": "見出し",
    "header_x": "見出し {{index}}",
    "block": "ブロック",
    "block_detail": "を挟むことで段落になります",
    "empty_line": "空白行",
    "line_break": "改行",
    "line_break_detail": "(スペース2つ) で改行されます",
    "typography": "タイポグラフィー",
    "italics": "斜体",
    "bold": "強調",
    "italic_bold": "イタリックボールド",
    "strikethrough": "取り消し線",
    "link": "リンク",
    "code_highlight": "コードハイライト",
    "list": "リスト",
    "unordered_list_x": "リスト {{index}}",
    "ordered_list_x": "番号付きリスト {{index}}",
    "task": "タスク",
    "task_checked": "チェック付き",
    "task_unchecked": "チェックなし",
    "quote": "引用",
    "quote1": "複数行の引用文を",
    "quote2": "書くことができます",
    "table": "テーブル",
    "quote_nested": "多重引用",
    "image": "画像",
    "alt_text": "Alt文字列",
    "insert_image": "で画像を挿入できます",
    "open_sandbox": "Sandbox を開く"
  },
  "security_setting": {
    "Guest Users Access": "ゲストユーザーのアクセス",
    "Fixed by env var": "環境変数 <code>%s=%s</code> により固定されています。",
    "Register limitation": "登録の制限",
    "Register limitation desc": "新しいユーザーを登録する方法を制限します.",
    "The whitelist of registration permission E-mail address": "登録許可メールアドレスの<br>ホワイトリスト",
    "users_without_account": "アカウントを持たないユーザーはアクセス不可",
    "example": "例",
    "restrict_emails": "登録可能なメールアドレスを制限することができます。",
    "for_instance": "例えば、",
    "only_those": "と記載することで、そのドメインのメールアドレスを持っている人のみ登録可能になります。",
    "insert_single": "1行に1メールアドレス入力してください。",
    "page_listing_1": "ページのリスト表示と検索<br>'自分のみ'に閲覧制限しているページ",
    "page_listing_1_desc": "ページのリスト表示や検索結果において、'自分のみ'に閲覧制限をしているページをアクセス権のないユーザーにも表示します。",
    "page_listing_2": "ページのリスト表示と検索<br>特定グループに閲覧制限しているページ",
    "page_listing_2_desc": "ページのリスト表示や検索結果において、特定グループにのみ閲覧制限をしているページをアクセス権のないユーザーにも表示します。",
    "complete_deletion": "ページの完全削除",
    "complete_deletion_explain": "ページを完全に削除できるユーザーを制限します。",
    "admin_only": "管理者のみ可能",
    "admin_and_author": "管理者とページ作者が可能",
    "anyone": "誰でも可能",
    "Authentication mechanism settings": "認証機構設定",
    "alert_siteUrl_is_not_set": "'サイトURL' が設定されていません。%s から設定してください。",
    "xss_prevent_setting": "XSS(Cross Site Scripting)対策設定",
    "xss_prevent_setting_link": "マークダウン設定ページに移動",
    "callback_URL": "コールバックURL",
    "desc_of_callback_URL": "%s プロバイダ側の設定で利用してください。",
    "clientID": "クライアントID",
    "client_secret": "クライアントシークレット",
    "guest_mode": {
      "deny": "拒否 (アカウントを持つユーザーのみ利用可能)",
      "readonly": "許可 (ゲストユーザーも閲覧のみ可能)"
    },
    "registration_mode": {
      "open": "公開 (だれでも登録可能)",
      "restricted": "制限 (登録完了には管理者の承認が必要)",
      "closed": "非公開 (登録には管理者による招待が必要)"
    },
    "configuration": "設定",
    "optional": "オプション",
    "Treat username matching as identical": "新規ログイン時、<code>%s</code> が一致したローカルアカウントが存在した場合は自動的に紐付ける",
    "Treat username matching as identical_warn": "警告: <code>%s</code> の一致を以て同一ユーザーであるとみなすので、セキュリティに注意してください",
    "Treat email matching as identical": "新規ログイン時、<code>%s</code> が一致したローカルアカウントが存在した場合は自動的に紐付ける",
    "Treat email matching as identical_warn": "警告: <code>%s</code> の一致を以て同一ユーザーであるとみなすので、セキュリティに注意してください",
    "Use env var if empty": "空の場合、環境変数 <code>%s</code> を利用します",
    "Use default if both are empty": "どちらの値も空の場合、デフォルト値 <code>%s</code> を利用します",
    "missing mandatory configs": "以下の必須項目の値がデータベースと環境変数のどちらにも設定されていません",
    "Local": {
      "name": "ID/Password"
    },
    "ldap": {
      "server_url_detail": "LDAP URLを <code>ldap://host:port/DN</code> または <code>ldaps://host:port/DN</code> の形式で入力してください。",
      "bind_mode": "Bind モード",
      "bind_manager": "管理者 Bind",
      "bind_user": "ユーザー Bind",
      "bind_DN_manager_detail": "ディレクトリーサービスに認証する際のアカウント DN",
      "bind_DN_user_detail1": "ディレクトリーサービスに Bind するアカウント DN を決定するためのクエリ",
      "bind_DN_user_detail2": "ログイン時に入力されるユーザー名を使用するには <code>&#123;&#123;username&#125;&#125;</code> の形式を使用してください。",
      "bind_DN_password": "Bind DN パスワード",
      "bind_DN_password_manager_detail": "Bind DN アカウントのパスワード",
      "bind_DN_password_user_detail": "ログイン時のパスワードが使用されます。",
      "search_filter": "検索フィルター",
      "search_filter_detail1": "認証されるユーザーを一意に決定するための LDAP フィルタ",
      "search_filter_detail2": "ログイン時のユーザー名を使用するには <code>&#123;&#123;username&#125;&#125;</code> の形式を使用してください。",
      "search_filter_detail3": "空欄の場合 <code>(uid=&#123;&#123;username&#125;&#125;)</code> が使用されます。",
      "search_filter_example1": "'uid' または 'mail' に一致",
      "search_filter_example2": "'sAMAccountName' に一致 (Active Directory)",
      "username_detail": "新規ユーザーのアカウント名(<code>username</code>)に関連付ける属性",
      "name_detail": "新規ユーザーの表示名に関連付ける属性",
      "mail_detail": "新規ユーザーのメールアドレスに関連付ける属性",
      "group_search_base_DN": "グループ検索ベース DN",
      "group_search_base_DN_detail": "グループ検索を実行するベース DN。利用する場合は <code>グループ検索フィルター</code> も入力する必要があります。",
      "group_search_filter": "グループ検索フィルター",
      "group_search_filter_detail1": "グループフィルターに用いるクエリ",
      "group_search_filter_detail2": "このクエリにヒットするグループがあったときのみ、LDAPでのログインが成功します。",
      "group_search_filter_detail3": "ログイン対象ユーザーオブジェクトのプロパティーで置換する場合は <code>&#123;&#123;dn&#125;&#125;</code> を用いてください。",
      "group_search_filter_detail4": "<code>(&(cn=group1)(memberUid=&#123;&#123;dn&#125;&#125;))</code> は <code>cn=group1</code> と、ユーザーの <code>uid</code> を含む <code>memberUid</code> を持つグループにヒットします(<code>ユーザーの DN プロパティー</code> がデフォルトから変更されていない場合)",
      "group_search_user_DN_property": "ユーザーの DN プロパティー",
      "group_search_user_DN_property_detail": "<code>グループ検索フィルター</code> 内の <code>&#123;&#123;dn&#125;&#125;</code> で置換される、ユーザーオブジェクトのプロパティー",
      "test_config": "ログインテスト"
    },
    "SAML": {
      "name": "SAML",
      "id_detail": "SAML Identity プロバイダ内で一意に識別可能な値を格納している属性",
      "username_detail": "新規ユーザーのアカウント名(<code>username</code>)に関連付ける属性",
      "mapping_detail": "新規ユーザーの%sに関連付ける属性",
      "cert_detail": "IdP からのレスポンスの validation を行うためのPEMエンコードされた X.509 証明書",
      "Use env var if empty": "データベース側の値が空の場合、環境変数 <code>%s</code> の値を利用します",
      "note for the only env option": "現在SAML認証のON/OFFの設定値及びハイライトされている設定値は環境変数の値のみを使用するようになっています<br>この設定を変更する場合は環境変数 <code>%s</code> の値をfalseに変更もしくは削除してください"
    },
    "Basic": {
      "name": "Basic 認証",
      "desc_1": "Authorization ヘッダに格納されている <code>username</code> でログインします。",
      "desc_2": "ユーザーが存在しなかった場合は自動生成します。"
    },
    "OAuth": {
      "register": "%sに登録",
      "change_redirect_url": "承認済みのリダイレクトURLに、 <code>%s</code> を入力",
      "Google": {
        "name": "Google OAuth",
        "register_1": "<a href=\"%s\" target=\"_blank\">%s</a>へアクセス",
        "register_2": "プロジェクトがない場合はプロジェクトを作成",
        "register_3": "認証情報を作成 &rightarrow; OAuthクライアントID &rightarrow; ウェブアプリケーションを選択",
        "register_4": "承認済みのリダイレクトURIを<code>%s</code>としてGrowiを登録",
        "register_5": "上記フォームにクライアントIDとクライアントシークレットを入力"
      },
      "Facebook": {
        "name": "Facebook OAuth"
      },
      "Twitter": {
        "name": "Twitter OAuth",
        "register_1": "<a href=\"%s\" target=\"_blank\">%s</a>へアクセス",
        "register_2": "Twitterにサインイン",
        "register_3": "Create New Appをクリック &rightarrow; Application Detailsの各項目を入力",
        "register_4": "Create your Twitter Applicationで作成",
        "register_5": "上記フォームにクライアントIDとクライアントシークレットを入力"
      },
      "GitHub": {
        "name": "GitHub OAuth",
        "register_1": "<a href=\"%s\" target=\"_blank\">%s</a>へアクセス",
        "register_2": "\"Authorization callback URL\"を<code>%s</code>としてGrowiを登録",
        "register_3": "上記フォームにクライアントIDとクライアントシークレットを入力"
      },
      "how_to": {
        "google": "Google OAuth の設定方法",
        "github": "GitHub OAuth の設定方法",
        "twitter": "Twitter OAuth の設定方法"
      }
    },
    "form_item_name": {
      "security:passport-saml:entryPoint": "エントリーポイント",
      "security:passport-saml:issuer": "発行者",
      "security:passport-saml:cert": "証明書",
      "security:passport-saml:attrMapId": "ID",
      "security:passport-saml:attrMapUsername": "ユーザー名",
      "security:passport-saml:attrMapMail": "メールアドレス",
      "security:passport-saml:attrMapFirstName": "姓",
      "security:passport-saml:attrMapLastName": "名"
    }
  },
  "notification_setting": {
    "notification_list": "通知設定の一覧",
    "add_notification": "通知設定の追加",
    "trigger_path": "トリガーパス",
    "trigger_path_help": "(%sが使用できます)",
    "trigger_events": "トリガーイベント",
    "notify_to": "通知先",
    "back_to_list": "通知設定一覧に戻る",
    "notification_detail": "通知詳細設定",
    "event_pageCreate": "ページが新規作成されたとき",
    "event_pageEdit": "ページが編集されたとき",
    "event_pageDelete": "ページが削除されたとき",
    "event_pageMove": "ページが移動(名前が変更)されたとき",
    "event_pageLike": "ページに「いいね」がついたとき",
    "event_comment": "コメントが投稿されたとき",
    "email": {
      "ifttt_link": "IFTTT でメールトリガの新しいアプレットを作る"
    }
  },
  "full_text_search_management": {
    "elasticsearch_management": "Elasticsearch 管理",
<<<<<<< HEAD
    "connection_status": "接続の状態",
    "connection_status_label_connected": "接続されています",
    "connection_status_label_disconnected": "切断されています",
    "indices_status": "インデックスの状態",
    "indices_status_label_normalized": "正規化されています",
    "indices_status_label_unnormalized": "リビルド中 または 破損しています",
    "indices_summary": "インデックスのサマリ",
    "reconnect": "再接続",
    "reconnect_button": "再接続の試行",
    "reconnect_description": "Elasticsearch への再接続を試みます。",
    "normalize": "正規化",
    "normalize_button": "インデックスの正規化",
    "normalize_description": "破損したインデックスを修復します。",
    "rebuild": "リビルド",
    "rebuild_button": "インデックスのリビルド",
    "rebuild_description_1": "全てのページのインデックスを削除し、作り直します。",
    "rebuild_description_2": "この作業には数秒かかります。"
  },
  "export_management": {
    "exporting_collection_list": "エクスポート中のコレクション",
    "exported_data_list": "エクスポートされたアーカイブリスト",
    "export_collections": "コレクションのエクスポート",
    "check_all": "全てにチェックを付ける",
    "uncheck_all": "全てからチェックを外す",
    "desc_password_seed": "ユーザーデータをバックアップ/リストアする場合、現在の <code>PASSWORD_SEED</code> を新しい GROWI システムにセットすることを忘れないでください。さもなくば、ユーザーがパスワードでログインできなくなります。<br><br><strong>ヒント:</strong><br>現在の <code>PASSWORD_SEED</code> は、エクスポートされる ZIP 中の <code>meta.json</code> に保存されます。",
    "create_new_archive_data": "アーカイブデータの新規作成",
    "export": "エクスポート",
    "cancel": "キャンセル",
    "file": "ファイル名",
    "growi_version": "Growi バージョン",
    "collections": "コレクション",
    "exported_at": "エクスポートされた時間",
    "export_menu": "エクスポートメニュー",
    "download": "ダウンロード",
    "delete": "削除"
=======
    "build_button": "インデックスのリビルド",
    "rebuild_description_1": "Build Now ボタンを押すと全てのページのインデックスを削除し、作り直します。",
    "rebuild_description_2": "この作業には数秒かかります。",
    "rebuild_description_3": ""
>>>>>>> 208b47ce
  }
}<|MERGE_RESOLUTION|>--- conflicted
+++ resolved
@@ -513,7 +513,6 @@
   },
   "full_text_search_management": {
     "elasticsearch_management": "Elasticsearch 管理",
-<<<<<<< HEAD
     "connection_status": "接続の状態",
     "connection_status_label_connected": "接続されています",
     "connection_status_label_disconnected": "切断されています",
@@ -549,11 +548,5 @@
     "export_menu": "エクスポートメニュー",
     "download": "ダウンロード",
     "delete": "削除"
-=======
-    "build_button": "インデックスのリビルド",
-    "rebuild_description_1": "Build Now ボタンを押すと全てのページのインデックスを削除し、作り直します。",
-    "rebuild_description_2": "この作業には数秒かかります。",
-    "rebuild_description_3": ""
->>>>>>> 208b47ce
   }
 }