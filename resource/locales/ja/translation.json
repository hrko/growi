--- conflicted
+++ resolved
@@ -456,17 +456,11 @@
       "username_detail": "新規ユーザーのアカウント名(<code>username</code>)に関連付ける属性",
       "mapping_detail": "新規ユーザーの{{target}}に関連付ける属性",
       "cert_detail": "IdP からのレスポンスの validation を行うためのPEMエンコードされた X.509 証明書",
-<<<<<<< HEAD
       "Use env var if empty": "データベース側の値が空の場合、環境変数 <code>{{env}}</code> の値を利用します",
       "note for the only env option": "現在SAML認証のON/OFFの設定値及びハイライトされている設定値は環境変数の値のみを使用するようになっています<br>この設定を変更する場合は環境変数 <code>{{env}}</code> の値をfalseに変更もしくは削除してください",
-      "updated_saml": "SAML設定 を更新しました"
-=======
-      "Use env var if empty": "データベース側の値が空の場合、環境変数 <code>%s</code> の値を利用します",
-      "note for the only env option": "現在SAML認証のON/OFFの設定値及びハイライトされている設定値は環境変数の値のみを使用するようになっています<br>この設定を変更する場合は環境変数 <code>%s</code> の値をfalseに変更もしくは削除してください",
       "attr_based_login_control_detail": "SAMLの <code>&lt;saml:AttributeStatement&gt;</code> 要素に含まれる <code>&lt;saml:Attribute&gt;</code> 要素と、その子要素 <code>&lt;saml:AttributeValue&gt;</code> を利用してログインの可否を制御します。",
       "attr_based_login_control_rule_detail": "<code>属性名 = 値</code> を <code>|</code>(論理和)、 <code>&</code>(論理積) で連結した形式で記述してください。演算子の優先順位は論理積が論理和より高く、各演算子の結合規則は左から右です。",
       "attr_based_login_control_rule_example": "例えば <code>Department=A | Department=B & Position=Leader</code> だと <code>Department</code> が <code>A</code> の場合, もしくは<code>Department</code> が <code>B</code> かつ <code>Position</code> が <code>Leader</code> の場合にログインを<strong>許可</strong>します。"
->>>>>>> 45fc7e72
     },
     "Basic": {
       "enable_basic": "Basic を有効にする",
@@ -525,7 +519,6 @@
       }
     },
     "form_item_name": {
-<<<<<<< HEAD
       "entryPoint": "エントリーポイント",
       "issuer": "発行者",
       "cert": "証明書",
@@ -533,18 +526,8 @@
       "attrMapUsername": "ユーザー名",
       "attrMapMail": "メールアドレス",
       "attrMapFirstName": "姓",
-      "attrMapLastName": "名"
-=======
-      "security:passport-saml:entryPoint": "エントリーポイント",
-      "security:passport-saml:issuer": "発行者",
-      "security:passport-saml:cert": "証明書",
-      "security:passport-saml:attrMapId": "ID",
-      "security:passport-saml:attrMapUsername": "ユーザー名",
-      "security:passport-saml:attrMapMail": "メールアドレス",
-      "security:passport-saml:attrMapFirstName": "姓",
-      "security:passport-saml:attrMapLastName": "名",
-      "security:passport-saml:ABLCRule": "ルール"
->>>>>>> 45fc7e72
+      "attrMapLastName": "名",
+      "ABLCRule": "ルール"
     }
   },
   "notification_setting": {
