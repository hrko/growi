@import 'editor-overlay';

body:not(.on-edit) {
  // hide .page-editor-footer
  .page-editor-footer {
    display: none !important;
  }
}

body.on-edit {

  // calculate margin
  $header-plus-footer: 2px                      // .main padding-top
                      + 42px                    // .nav height
                      + 1px                     // .page-editor-footer border-top
                      + 40px;                   // .page-editor-footer min-height
  $editor-margin: $header-plus-footer + 26px;   // .btn-open-dropzone height

  // hide unnecessary elements
  .navbar.navbar-static-top,
  .row.row-alerts,
  .row.page-list,
  .row.page-comments-row,
  .row.page-attachments-row,
  .row.not-found-message-row,
  .users-meta,
  .user-page-content-container,
  .portal-form-button,
  .alert-info.alert-moved,
  .alert-info.alert-unlinked,
  .like-button, .bookmark-link, .btn-edit,
  .authors,
  footer {
    display: none !important;
  }

  // hide unnecessary elements for growi layout
  .revision-toc-container {
    display: none;
  }

  // hide unnecessary elements for crowi layout
  #toggle-sidebar,
  .crowi-sidebar {
    display: none;
  }

  // show only either Edit button or HackMD button
  &.hackmd .nav-tab-edit {
    display: none;
  }
  &:not(.hackmd) .nav-tab-hackmd {
    display: none;
  }

  /*****************
   * Expand Editor
   *****************/
  .container-fluid {
    padding-bottom: 0;
  }
  .main {
    width: 100%;
    height: 100vh;
    margin-top: 0px !important;
    padding-top: 2px;
    padding-left: 0;
    padding-right: 0;

    // for growi layout
    > .row {
      margin: 0;
      > .col-lg-10, > .col-md-9 {
        width: 100%;
        padding: 0;
      }
    }

    &,
    .content-main,
    .tab-content {
      display: flex;
      flex-direction: column;
      flex: 1;

      .tab-pane#edit, .tab-pane#hackmd {
        min-height: calc(100vh - #{$header-plus-footer});   // for IE11
        height: calc(100vh - #{$header-plus-footer});
      }

      #page-editor {
        // right(preview)
        &,
        .row,
        .page-editor-preview-container,
        .page-editor-preview-body {
          min-height: calc(100vh - #{$header-plus-footer});   // for IE11
          height: calc(100vh - #{$header-plus-footer});
        }
        // left(editor)
        .page-editor-editor-container {
          min-height: calc(100vh - #{$header-plus-footer});   // for IE11
          height: calc(100vh - #{$header-plus-footer});

          .react-codemirror2, .CodeMirror, .CodeMirror-scroll,
          .textarea-editor {
            height: calc(100vh - #{$editor-margin});
          }
        }
      }

      #page-editor-with-hackmd {
        &,
        .hackmd-preinit, #iframe-hackmd-container > iframe {
          width: 100vw;
          min-height: calc(100vh - #{$header-plus-footer});   // for IE11
          height: calc(100vh - #{$header-plus-footer});
        }
      }

    }
  }

  .row.bg-title {
    $left-margin: $nav-main-left-tab-width * 2 + 25px;  // width of .nav-main-left-tab x 2 + some margin
    $right-margin: 128px + 94px + 46px;                 // width of all of nav-main-right-tab

    position: absolute;
    z-index: 1;
    left: $left-margin;
    width: calc(100% - #{$left-margin} - #{$right-margin});

    // for crowi layout
    > .col-md-9, .col-xs-12 {
      padding: 0;
      width: 100%;
    }

    background: none;

    .header-wrap {
      overflow-x: hidden;
    }
    h1#revision-path {
      @include variable-font-size(20px);
      line-height: 1em;

      // nowrap even if the path is too long
      .d-flex {
        flex-wrap: nowrap;
      }
      .path-segment {
        white-space: nowrap;
      }
    }

    // hide if screen size is less than tablet
    @media (max-width: $screen-sm) {
      display: none;
    }
  }

  .page-editor-footer {
    width: 100%;
    margin: 0;
    padding: 3px;
    min-height: 40px;
    border-top: solid 1px transparent;

    .grant-selector {
      .btn-group {
        min-width: 150px;
      }
    }
    .btn-submit {
      width: 100px;
    }
  }


<<<<<<< HEAD
  &.builtin-editor {
=======
  &.builtin-editor .tab-pane#edit {
    @extend %expand-by-flex;

    #page-editor {
      // right(preview)
      &,
      &>.row,
      .page-editor-preview-container,
      .page-editor-preview-body {
        min-height: calc(100vh - #{$header-plus-footer});   // for IE11
        height: calc(100vh - #{$header-plus-footer});
      }
      // left(editor)
      .page-editor-editor-container {
        min-height: calc(100vh - #{$header-plus-footer});   // for IE11
        height: calc(100vh - #{$header-plus-footer});

        .react-codemirror2, .CodeMirror, .CodeMirror-scroll,
        .textarea-editor {
          height: calc(100vh - #{$editor-margin});
        }

        @media (min-width: $screen-md) {
          padding-right: 0;
        }
      }
    }
>>>>>>> f3374b74

    /*****************
    * Editor styles
    *****************/
    .page-editor-editor-container {
      border-right: 1px solid transparent;
      // override CodeMirror styles
      .CodeMirror {
        .cm-matchhighlight {
          background-color: cyan;
        }
        .CodeMirror-selection-highlight-scrollbar {
          background-color: darkcyan;
        }
      }

      // add icon on cursor
      .autoformat-markdown-table-activated .CodeMirror-cursor {
        &:after {
          font-family: 'FontAwesome';
          content: '\f0ce';
        }
      }

      .textarea-editor {
        border: none;
        font-family: monospace;
      }

    }
    .page-editor-preview-container {
    }

    .page-editor-preview-body {
      padding-top: 18px;
      padding-right: 15px;
      overflow-y: scroll;
    }

    #page-editor-options-selector {
      label {
        margin-right: 0.5em;
      }

      // configuration dropdown
      .configuration-dropdown {
        .icon-container {
          display: inline-block;
          width: 20px;
        }
        .dropdown-menu > li > a {
          display: flex;
          justify-content: space-between;
          align-items: center;

          .menuitem-label {
            flex: 1;
            margin-right: 10px;
          }
        }
      }

      @media (max-width: $screen-xs-max) { // {{{ less than smartphone size
        display: none;
      }
    }

<<<<<<< HEAD
=======
    #page-grant-selector {
      .btn-group {
        min-width: 150px;
      }
    }
>>>>>>> f3374b74
  } // .builtin-editor .tab-pane#edit


  &.hackmd {
    #page-editor-options-selector {
      display: none;
    }

    .hackmd-preinit, #iframe-hackmd-container > iframe {
      border: none;
    }

    .hackmd-status-label {
      font-size: 3em;
      color: $muted;
    }
  }

}


/*
 * for creating portal
 */
.nav-tabs-create-portal {
  display: none;
}
.on-edit .nav-tabs-create-portal {
  display: block;
}

// overwrite .CodeMirror-hints
.CodeMirror-hints {
  // FIXME: required because .content-main.on-edit has 'z-index:1050'
  // z-index: 1060 !important;

  max-height: 30em !important;

  .CodeMirror-hint.crowi-emoji-autocomplete {
    font-family: $font-family-monospace-not-strictly;
    line-height: 1.6em;

    .img-container {
      display: inline-block;
      width: 30px;
    }
  }
  // active line
  .CodeMirror-hint-active.crowi-emoji-autocomplete {
    .img-container {
      font-size: 15px;  // adjust to .wiki
      padding-top: 0.3em;
      padding-bottom: 0.3em;
    }
  }

}

// overwrite .CodeMirror-placeholder
.CodeMirror pre.CodeMirror-placeholder {
  color: $text-muted;
}<|MERGE_RESOLUTION|>--- conflicted
+++ resolved
@@ -91,7 +91,7 @@
       #page-editor {
         // right(preview)
         &,
-        .row,
+        &>.row,
         .page-editor-preview-container,
         .page-editor-preview-body {
           min-height: calc(100vh - #{$header-plus-footer});   // for IE11
@@ -105,6 +105,10 @@
           .react-codemirror2, .CodeMirror, .CodeMirror-scroll,
           .textarea-editor {
             height: calc(100vh - #{$editor-margin});
+          }
+
+          @media (min-width: $screen-md) {
+            padding-right: 0;
           }
         }
       }
@@ -178,37 +182,7 @@
   }
 
 
-<<<<<<< HEAD
   &.builtin-editor {
-=======
-  &.builtin-editor .tab-pane#edit {
-    @extend %expand-by-flex;
-
-    #page-editor {
-      // right(preview)
-      &,
-      &>.row,
-      .page-editor-preview-container,
-      .page-editor-preview-body {
-        min-height: calc(100vh - #{$header-plus-footer});   // for IE11
-        height: calc(100vh - #{$header-plus-footer});
-      }
-      // left(editor)
-      .page-editor-editor-container {
-        min-height: calc(100vh - #{$header-plus-footer});   // for IE11
-        height: calc(100vh - #{$header-plus-footer});
-
-        .react-codemirror2, .CodeMirror, .CodeMirror-scroll,
-        .textarea-editor {
-          height: calc(100vh - #{$editor-margin});
-        }
-
-        @media (min-width: $screen-md) {
-          padding-right: 0;
-        }
-      }
-    }
->>>>>>> f3374b74
 
     /*****************
     * Editor styles
@@ -276,14 +250,17 @@
       }
     }
 
-<<<<<<< HEAD
-=======
     #page-grant-selector {
       .btn-group {
         min-width: 150px;
       }
     }
->>>>>>> f3374b74
+
+    #page-grant-selector {
+      .btn-group {
+        min-width: 150px;
+      }
+    }
   } // .builtin-editor .tab-pane#edit
 
 
