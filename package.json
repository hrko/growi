{
  "name": "growi",
<<<<<<< HEAD
  "version": "5.0.0-RC.0",
=======
  "version": "4.5.9-RC.0",
>>>>>>> d061cd2b
  "description": "Team collaboration software using markdown",
  "tags": [
    "wiki",
    "communication",
    "documentation",
    "collaboration"
  ],
  "author": "Yuki Takei <yuki@weseek.co.jp>",
  "contributors": [],
  "license": "MIT",
  "homepage": "https://growi.org",
  "repository": {
    "type": "git",
    "url": "https://github.com/weseek/growi.git"
  },
  "bugs": {
    "url": "https://github.com/weseek/growi/issues"
  },
  "private": true,
  "workspaces": {
    "packages": [
      "packages/*"
    ],
    "nohoist": [
      "**/slackbot-proxy/bootstrap"
    ]
  },
  "scripts": {
    "start": "yarn app:server",
    "prestart": "yarn app:build",
    "app:build": "yarn lerna run build",
    "app:server": "yarn lerna run server --scope @growi/app",
    "slackbot-proxy:build": "yarn lerna run build --scope @growi/slackbot-proxy --scope @growi/slack",
    "slackbot-proxy:server": "yarn lerna run start:prod --scope @growi/slackbot-proxy",
    "bump-versions:premajor": "node ./bin/github-actions/bump-versions -i premajor",
    "bump-versions:preminor": "node ./bin/github-actions/bump-versions -i preminor",
    "bump-versions:patch": "node ./bin/github-actions/bump-versions -i patch",
    "bump-versions:rc": "node ./bin/github-actions/bump-versions -i prerelease",
    "bump-versions:slackbot-proxy": "node ./bin/github-actions/bump-versions -i prerelease -d packages/slackbot-proxy --preid slackbot-proxy --update-dependencies false",
    "//// scripts for backward compatibility": "",
    "build:prod": "echo !!! CAUTION !!! ==> The script 'build:prod' is deprecated. Use 'yarn app:build' instead. && yarn app:build",
    "server:prod": "echo !!! CAUTION !!! ==> The script 'server:prod' is deprecated. Use 'yarn app:build' instead. && yarn app:server"
  },
  "dependencies": {
    "cross-env": "^7.0.0",
    "dotenv-flow": "^3.2.0",
    "npm-run-all": "^4.1.5",
    "tslib": "^2.3.1"
  },
  "devDependencies": {
    "@types/jest": "^26.0.22",
    "@types/node": "^14.14.35",
    "@types/rewire": "^2.5.28",
    "@typescript-eslint/eslint-plugin": "^4.28.5",
    "@typescript-eslint/parser": "^4.28.5",
    "eslint": "^7.31.0",
    "eslint-config-weseek": "^1.1.0",
    "eslint-import-resolver-typescript": "^2.4.0",
    "eslint-plugin-import": "^2.23.4",
    "eslint-plugin-jest": "^24.3.2",
    "eslint-plugin-react": "^7.24.0",
    "eslint-plugin-react-hooks": "^4.2.0",
    "jest": "^27.0.6",
    "jest-date-mock": "^1.0.8",
    "jest-localstorage-mock": "^2.4.14",
    "lerna": "^4.0.0",
    "postcss": "^8.4.5",
    "postcss-scss": "^4.0.3",
    "rewire": "^5.0.0",
    "shipjs": "^0.24.1",
    "stylelint": "^14.2.0",
    "stylelint-config-recess-order": "^3.0.0",
    "ts-jest": "^27.0.4",
    "ts-node": "^9.1.1",
    "tsconfig-paths": "^3.9.0",
    "typescript": "^4.2.3"
  },
  "engines": {
    "node": "^14 || ^16",
    "npm": ">=6.14 <7 || >=8.1 < 9",
    "yarn": ">=1.22 <2"
  }
}<|MERGE_RESOLUTION|>--- conflicted
+++ resolved
@@ -1,10 +1,6 @@
 {
   "name": "growi",
-<<<<<<< HEAD
   "version": "5.0.0-RC.0",
-=======
-  "version": "4.5.9-RC.0",
->>>>>>> d061cd2b
   "description": "Team collaboration software using markdown",
   "tags": [
     "wiki",
