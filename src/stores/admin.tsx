--- conflicted
+++ resolved
@@ -1,4 +1,4 @@
-import useSWR, { responseInterface } from 'swr';
+import useSWR, { SWRResponse } from 'swr';
 import { apiv3Get } from '~/client/js/util/apiv3-client';
 import {
   UserGroup as IUserGroup,
@@ -11,7 +11,7 @@
   securityParamsGeneralSetting as ISecurityParamsGeneralSetting,
 } from '~/interfaces/admin';
 
-export const useAppSettingsSWR = (): responseInterface<IAppParams, Error> => {
+export const useAppSettingsSWR = (): SWRResponse<IAppParams, Error> => {
   return useSWR(
     '/app-settings',
     (endpoint, path) => apiv3Get(endpoint, { path }).then(result => result.data.appSettingsParams),
@@ -19,7 +19,7 @@
   );
 };
 
-export const useMarkdownSettingsSWR = (): responseInterface<IMarkdownParams, Error> => {
+export const useMarkdownSettingsSWR = (): SWRResponse<IMarkdownParams, Error> => {
   return useSWR(
     '/markdown-setting',
     (endpoint, path) => apiv3Get(endpoint, { path }).then(result => result.data.markdownParams),
@@ -27,7 +27,7 @@
   );
 };
 
-export const useCustomizeSettingsSWR = (): responseInterface<ICustomizeParams, Error> => {
+export const useCustomizeSettingsSWR = (): SWRResponse<ICustomizeParams, Error> => {
   return useSWR(
     '/customize-setting',
     (endpoint, path) => apiv3Get(endpoint, { path }).then(result => result.data.customizeParams),
@@ -35,7 +35,7 @@
   );
 };
 
-export const useSecuritySettingGeneralSWR = (): responseInterface<ISecurityParamsGeneralSetting, Error> => {
+export const useSecuritySettingGeneralSWR = (): SWRResponse<ISecurityParamsGeneralSetting, Error> => {
   return useSWR(
     '/security-setting',
     (endpoint, path) => apiv3Get(endpoint, { path }).then(result => result.data.securityParams.generalSetting),
@@ -43,17 +43,6 @@
   );
 };
 
-<<<<<<< HEAD
-// TODO: fix pagination
-// export const useUserGroupSWR = ({ pagination }): responseInterface<IUserGroup[], Error> => {
-//   return useSWR(
-//     ['/user-groups', pagination],
-//     (endpoint, pagination) => apiv3Get(endpoint, { pagination })
-//       .then(result => result.data),
-//     { revalidateOnFocus: false },
-//   );
-// };
-=======
 export const useUserGroupSWR = ({ pagination }): responseInterface<IUserGroup[], Error> => {
   return useSWR(
     ['/user-groups', pagination],
@@ -62,7 +51,6 @@
     { revalidateOnFocus: false },
   );
 };
->>>>>>> d2f9ef6e
 
 export const useUserGroupRelationsSWR = (): responseInterface<IUserGroupRelation[], Error> => {
   return useSWR(
