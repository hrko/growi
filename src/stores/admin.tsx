import useSWR, { responseInterface } from 'swr';
import { apiv3Get } from '~/client/js/util/apiv3-client';
import {
<<<<<<< HEAD
  appParams as IAppParams,
  customizeParams as ICustomizeParams,
} from '~/interfaces/admin';

export const useAppSettingsSWR = (): responseInterface<IAppParams, Error> => {
  return useSWR(
    '/app-settings',
    (endpoint, path) => apiv3Get(endpoint, { path }).then(result => result.data.appSettingsParams),
=======
  markdownParams as IMarkdownParams,
  customizeParams as ICustomizeParams,
} from '~/interfaces/admin';

export const useMarkdownSettingsSWR = (): responseInterface<IMarkdownParams, Error> => {
  return useSWR(
    '/markdown-setting',
    (endpoint, path) => apiv3Get(endpoint, { path }).then(result => result.data.markdownParams),
>>>>>>> 06095c1f
    { revalidateOnFocus: false },
  );
};

export const useCustomizeSettingsSWR = (): responseInterface<ICustomizeParams, Error> => {
  return useSWR(
    '/customize-setting',
    (endpoint, path) => apiv3Get(endpoint, { path }).then(result => result.data.customizeParams),
    { revalidateOnFocus: false },
  );
};<|MERGE_RESOLUTION|>--- conflicted
+++ resolved
@@ -1,8 +1,8 @@
 import useSWR, { responseInterface } from 'swr';
 import { apiv3Get } from '~/client/js/util/apiv3-client';
 import {
-<<<<<<< HEAD
   appParams as IAppParams,
+  markdownParams as IMarkdownParams,
   customizeParams as ICustomizeParams,
 } from '~/interfaces/admin';
 
@@ -10,16 +10,14 @@
   return useSWR(
     '/app-settings',
     (endpoint, path) => apiv3Get(endpoint, { path }).then(result => result.data.appSettingsParams),
-=======
-  markdownParams as IMarkdownParams,
-  customizeParams as ICustomizeParams,
-} from '~/interfaces/admin';
+    { revalidateOnFocus: false },
+  );
+};
 
 export const useMarkdownSettingsSWR = (): responseInterface<IMarkdownParams, Error> => {
   return useSWR(
     '/markdown-setting',
     (endpoint, path) => apiv3Get(endpoint, { path }).then(result => result.data.markdownParams),
->>>>>>> 06095c1f
     { revalidateOnFocus: false },
   );
 };
