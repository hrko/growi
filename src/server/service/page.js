const mongoose = require('mongoose');
const escapeStringRegexp = require('escape-string-regexp');
const logger = require('@alias/logger')('growi:models:page');
const debug = require('debug')('growi:models:page');
const { Writable } = require('stream');
const { createBatchStream } = require('@server/util/batch-stream');
const { isTrashPage } = require('@commons/util/path-utils');
const { serializePageSecurely } = require('../models/serializers/page-serializer');

const BULK_REINDEX_SIZE = 100;

class PageService {

  constructor(crowi) {
    this.crowi = crowi;
    this.pageEvent = crowi.event('page');

    // init
    this.pageEvent.on('create', this.pageEvent.onCreate);
    this.pageEvent.on('update', this.pageEvent.onUpdate);
    this.pageEvent.on('createMany', this.pageEvent.onCreateMany);
  }

  /**
   * go back by using redirectTo and return the paths
   *  ex: when
   *    '/page1' redirects to '/page2' and
   *    '/page2' redirects to '/page3'
   *    and given '/page3',
   *    '/page1' and '/page2' will be return
   *
   * @param {string} redirectTo
   * @param {object} redirectToPagePathMapping
   * @param {array} pagePaths
   */
  prepareShoudDeletePagesByRedirectTo(redirectTo, redirectToPagePathMapping, pagePaths = []) {
    const pagePath = redirectToPagePathMapping[redirectTo];

    if (pagePath == null) {
      return pagePaths;
    }

    pagePaths.push(pagePath);
    return this.prepareShoudDeletePagesByRedirectTo(pagePath, redirectToPagePathMapping, pagePaths);
  }


  async renamePage(page, newPagePath, user, options, isRecursively = false) {

    const Page = this.crowi.model('Page');
    const Revision = this.crowi.model('Revision');
    const path = page.path;
    const createRedirectPage = options.createRedirectPage || false;
    const updateMetadata = options.updateMetadata || false;
    const socketClientId = options.socketClientId || null;

    // sanitize path
    newPagePath = this.crowi.xss.process(newPagePath); // eslint-disable-line no-param-reassign

    const update = {};
    // update Page
    update.path = newPagePath;
    if (updateMetadata) {
      update.lastUpdateUser = user;
      update.updatedAt = Date.now();
    }
    const renamedPage = await Page.findByIdAndUpdate(page._id, { $set: update }, { new: true });

    // update Rivisions
    await Revision.updateRevisionListByPath(path, { path: newPagePath }, {});

    if (createRedirectPage) {
      const body = `redirect ${newPagePath}`;
      await Page.create(path, body, user, { redirectTo: newPagePath });
    }

    if (isRecursively) {
      this.renameDescendantsWithStream(page, newPagePath, user, options);
    }

    this.pageEvent.emit('delete', page, user, socketClientId);
    this.pageEvent.emit('create', renamedPage, user, socketClientId);

    return renamedPage;
  }


  async renameDescendants(pages, user, options, oldPagePathPrefix, newPagePathPrefix) {
    const Page = this.crowi.model('Page');

    const pageCollection = mongoose.connection.collection('pages');
    const revisionCollection = mongoose.connection.collection('revisions');
    const { updateMetadata, createRedirectPage } = options;

    const unorderedBulkOp = pageCollection.initializeUnorderedBulkOp();
    const createRediectPageBulkOp = pageCollection.initializeUnorderedBulkOp();
    const revisionUnorderedBulkOp = revisionCollection.initializeUnorderedBulkOp();
    const createRediectRevisionBulkOp = revisionCollection.initializeUnorderedBulkOp();

    pages.forEach((page) => {
      const newPagePath = page.path.replace(oldPagePathPrefix, newPagePathPrefix);
      const revisionId = new mongoose.Types.ObjectId();

      if (updateMetadata) {
        unorderedBulkOp.find({ _id: page._id }).update([{ $set: { path: newPagePath, lastUpdateUser: user._id, updatedAt: { $toDate: Date.now() } } }]);
      }
      else {
        unorderedBulkOp.find({ _id: page._id }).update({ $set: { path: newPagePath } });
      }
      if (createRedirectPage) {
        createRediectPageBulkOp.insert({
          path: page.path, revision: revisionId, creator: user._id, lastUpdateUser: user._id, status: Page.STATUS_PUBLISHED, redirectTo: newPagePath,
        });
        createRediectRevisionBulkOp.insert({
          _id: revisionId, path: page.path, body: `redirect ${newPagePath}`, author: user._id, format: 'markdown',
        });
      }
      revisionUnorderedBulkOp.find({ path: page.path }).update({ $set: { path: newPagePath } }, { multi: true });
    });

    try {
      await unorderedBulkOp.execute();
      await revisionUnorderedBulkOp.execute();
      // Execute after unorderedBulkOp to prevent duplication
      if (createRedirectPage) {
        await createRediectPageBulkOp.execute();
        await createRediectRevisionBulkOp.execute();
      }
    }
    catch (err) {
      if (err.code !== 11000) {
        throw new Error('Failed to rename pages: ', err);
      }
    }

    this.pageEvent.emit('updateMany', pages, user);
  }

  /**
   * Create rename stream
   */
  async renameDescendantsWithStream(targetPage, newPagePath, user, options = {}) {
    const Page = this.crowi.model('Page');
    const newPagePathPrefix = newPagePath;
    const { PageQueryBuilder } = Page;
    const pathRegExp = new RegExp(`^${escapeStringRegexp(targetPage.path)}`, 'i');

    const readStream = new PageQueryBuilder(Page.find())
      .addConditionToExcludeRedirect()
      .addConditionToListOnlyDescendants(targetPage.path)
      .addConditionToFilteringByViewer(user)
      .query
      .lean()
      .cursor();

    const renameDescendants = this.renameDescendants.bind(this);
    const pageEvent = this.pageEvent;
    let count = 0;
    const writeStream = new Writable({
      objectMode: true,
      async write(batch, encoding, callback) {
        try {
          count += batch.length;
          await renameDescendants(batch, user, options, pathRegExp, newPagePathPrefix);
          logger.debug(`Reverting pages progressing: (count=${count})`);
        }
        catch (err) {
          logger.error('revertPages error on add anyway: ', err);
        }

        callback();
      },
      final(callback) {
        logger.debug(`Reverting pages has completed: (totalCount=${count})`);
        // update  path
        targetPage.path = newPagePath;
        pageEvent.emit('syncDescendants', targetPage, user);
        callback();
      },
    });

    readStream
      .pipe(createBatchStream(BULK_REINDEX_SIZE))
      .pipe(writeStream);
  }


  async deleteCompletelyOperation(pageIds, pagePaths) {
    // Delete Bookmarks, Attachments, Revisions, Pages and emit delete
    const Bookmark = this.crowi.model('Bookmark');
    const Comment = this.crowi.model('Comment');
    const Page = this.crowi.model('Page');
    const PageTagRelation = this.crowi.model('PageTagRelation');
    const ShareLink = this.crowi.model('ShareLink');
    const Revision = this.crowi.model('Revision');
    const Attachment = this.crowi.model('Attachment');

    const { attachmentService } = this.crowi;
    const attachments = await Attachment.find({ page: { $in: pageIds } });

    const pages = await Page.find({ redirectTo: { $ne: null } });
    const redirectToPagePathMapping = {};
    pages.forEach((page) => {
      redirectToPagePathMapping[page.redirectTo] = page.path;
    });

    const redirectedFromPagePaths = [];
    pagePaths.forEach((pagePath) => {
      redirectedFromPagePaths.push(...this.prepareShoudDeletePagesByRedirectTo(pagePath, redirectToPagePathMapping));
    });

    return Promise.all([
      Bookmark.deleteMany({ page: { $in: pageIds } }),
      Comment.deleteMany({ page: { $in: pageIds } }),
      PageTagRelation.deleteMany({ relatedPage: { $in: pageIds } }),
      ShareLink.deleteMany({ relatedPage: { $in: pageIds } }),
      Revision.deleteMany({ path: { $in: pagePaths } }),
      Page.deleteMany({ $or: [{ path: { $in: pagePaths } }, { path: { $in: redirectedFromPagePaths } }, { _id: { $in: pageIds } }] }),
      attachmentService.removeAllAttachments(attachments),
    ]);
  }

  async duplicate(page, newPagePath, user, isRecursively) {
    const Page = this.crowi.model('Page');
    const PageTagRelation = mongoose.model('PageTagRelation');
    // populate
    await page.populate({ path: 'revision', model: 'Revision', select: 'body' }).execPopulate();

    // create option
    const options = { page };
    options.grant = page.grant;
    options.grantUserGroupId = page.grantedGroup;
    options.grantedUsers = page.grantedUsers;

    newPagePath = this.crowi.xss.process(newPagePath); // eslint-disable-line no-param-reassign

    const createdPage = await Page.create(
      newPagePath, page.revision.body, user, options,
    );

    if (isRecursively) {
      this.duplicateDescendantsWithStream(page, newPagePath, user);
    }

    // take over tags
    const originTags = await page.findRelatedTagsById();
    let savedTags = [];
    if (originTags != null) {
      await PageTagRelation.updatePageTags(createdPage.id, originTags);
      savedTags = await PageTagRelation.listTagNamesByPage(createdPage.id);
    }

    const result = serializePageSecurely(createdPage);
    result.tags = savedTags;

    return result;
  }

  /**
   * Receive the object with oldPageId and newPageId and duplicate the tags from oldPage to newPage
   * @param {Object} pageIdMapping e.g. key: oldPageId, value: newPageId
   */
  async duplicateTags(pageIdMapping) {
    const PageTagRelation = mongoose.model('PageTagRelation');

    // convert pageId from string to ObjectId
    const pageIds = Object.keys(pageIdMapping);
    const stage = { $or: pageIds.map((pageId) => { return { relatedPage: mongoose.Types.ObjectId(pageId) } }) };

    const pagesAssociatedWithTag = await PageTagRelation.aggregate([
      {
        $match: stage,
      },
      {
        $group: {
          _id: '$relatedTag',
          relatedPages: { $push: '$relatedPage' },
        },
      },
    ]);

    const newPageTagRelation = [];
    pagesAssociatedWithTag.forEach(({ _id, relatedPages }) => {
      // relatedPages
      relatedPages.forEach((pageId) => {
        newPageTagRelation.push({
          relatedPage: pageIdMapping[pageId], // newPageId
          relatedTag: _id,
        });
      });
    });

    return PageTagRelation.insertMany(newPageTagRelation, { ordered: false });
  }

  async duplicateDescendants(pages, user, oldPagePathPrefix, newPagePathPrefix) {
    const Page = this.crowi.model('Page');
    const Revision = this.crowi.model('Revision');

    const paths = pages.map(page => (page.path));
    const revisions = await Revision.find({ path: { $in: paths } });

    // Mapping to set to the body of the new revision
    const pathRevisionMapping = {};
    revisions.forEach((revision) => {
      pathRevisionMapping[revision.path] = revision;
    });

    // key: oldPageId, value: newPageId
    const pageIdMapping = {};
    const newPages = [];
    const newRevisions = [];

    pages.forEach((page) => {
      const newPageId = new mongoose.Types.ObjectId();
      const newPagePath = page.path.replace(oldPagePathPrefix, newPagePathPrefix);
      const revisionId = new mongoose.Types.ObjectId();
      pageIdMapping[page._id] = newPageId;

      newPages.push({
        _id: newPageId,
        path: newPagePath,
        creator: user._id,
        grant: page.grant,
        grantedGroup: page.grantedGroup,
        grantedUsers: page.grantedUsers,
        lastUpdateUser: user._id,
        redirectTo: null,
        revision: revisionId,
      });

      newRevisions.push({
        _id: revisionId, path: newPagePath, body: pathRevisionMapping[page.path].body, author: user._id, format: 'markdown',
      });

    });

    await Page.insertMany(newPages, { ordered: false });
    await Revision.insertMany(newRevisions, { ordered: false });
    await this.duplicateTags(pageIdMapping);
  }

  async duplicateDescendantsWithStream(page, newPagePath, user) {
    const Page = this.crowi.model('Page');
    const newPagePathPrefix = newPagePath;
    const pathRegExp = new RegExp(`^${escapeStringRegexp(page.path)}`, 'i');

    const { PageQueryBuilder } = Page;

    const readStream = new PageQueryBuilder(Page.find())
      .addConditionToExcludeRedirect()
      .addConditionToListOnlyDescendants(page.path)
      .addConditionToFilteringByViewer(user)
      .query
      .lean()
      .cursor();

    const duplicateDescendants = this.duplicateDescendants.bind(this);
    const pageEvent = this.pageEvent;
    let count = 0;
    const writeStream = new Writable({
      objectMode: true,
      async write(batch, encoding, callback) {
        try {
          count += batch.length;
          await duplicateDescendants(batch, user, pathRegExp, newPagePathPrefix);
          logger.debug(`Adding pages progressing: (count=${count})`);
        }
        catch (err) {
          logger.error('addAllPages error on add anyway: ', err);
        }
<<<<<<< HEAD

=======

        callback();
      },
      final(callback) {
        logger.debug(`Adding pages has completed: (totalCount=${count})`);
        // update  path
        page.path = newPagePath;
        pageEvent.emit('syncDescendants', page, user);
        callback();
      },
    });

    readStream
      .pipe(createBatchStream(BULK_REINDEX_SIZE))
      .pipe(writeStream);

  }


  async deletePage(page, user, options = {}, isRecursively = false) {
    const Page = this.crowi.model('Page');
    const Revision = this.crowi.model('Revision');

    const newPath = Page.getDeletedPageName(page.path);
    const isTrashed = isTrashPage(page.path);

    if (isTrashed) {
      throw new Error('This method does NOT support deleting trashed pages.');
    }

    const socketClientId = options.socketClientId || null;
    if (!Page.isDeletableName(page.path)) {
      throw new Error('Page is not deletable.');
    }

    if (isRecursively) {
      this.deleteDescendantsWithStream(page, user, options);
    }

    // update Rivisions
    await Revision.updateRevisionListByPath(page.path, { path: newPath }, {});
    const deletedPage = await Page.findByIdAndUpdate(page._id, {
      $set: {
        path: newPath, status: Page.STATUS_DELETED, deleteUser: user._id, deletedAt: Date.now(),
      },
    }, { new: true });
    const body = `redirect ${newPath}`;
    await Page.create(page.path, body, user, { redirectTo: newPath });

    this.pageEvent.emit('delete', page, user, socketClientId);
    this.pageEvent.emit('create', deletedPage, user, socketClientId);

    return deletedPage;
  }

  async deleteDescendants(pages, user) {
    const Page = this.crowi.model('Page');

    const pageCollection = mongoose.connection.collection('pages');
    const revisionCollection = mongoose.connection.collection('revisions');

    const deletePageBulkOp = pageCollection.initializeUnorderedBulkOp();
    const updateRevisionListOp = revisionCollection.initializeUnorderedBulkOp();
    const createRediectRevisionBulkOp = revisionCollection.initializeUnorderedBulkOp();
    const newPagesForRedirect = [];

    pages.forEach((page) => {
      const newPath = Page.getDeletedPageName(page.path);
      const revisionId = new mongoose.Types.ObjectId();
      const body = `redirect ${newPath}`;

      deletePageBulkOp.find({ _id: page._id }).update({
        $set: {
          path: newPath, status: Page.STATUS_DELETED, deleteUser: user._id, deletedAt: Date.now(),
        },
      });
      updateRevisionListOp.find({ path: page.path }).update({ $set: { path: newPath } });
      createRediectRevisionBulkOp.insert({
        _id: revisionId, path: page.path, body, author: user._id, format: 'markdown',
      });

      newPagesForRedirect.push({
        path: page.path,
        creator: user._id,
        grant: page.grant,
        grantedGroup: page.grantedGroup,
        grantedUsers: page.grantedUsers,
        lastUpdateUser: user._id,
        redirectTo: newPath,
        revision: revisionId,
      });
    });

    try {
      await deletePageBulkOp.execute();
      await updateRevisionListOp.execute();
      await createRediectRevisionBulkOp.execute();
      await Page.insertMany(newPagesForRedirect, { ordered: false });
    }
    catch (err) {
      if (err.code !== 11000) {
        throw new Error('Failed to revert pages: ', err);
      }
    }
  }

  /**
   * Create delete stream
   */
  async deleteDescendantsWithStream(targetPage, user, options = {}) {
    const Page = this.crowi.model('Page');
    const { PageQueryBuilder } = Page;

    const readStream = new PageQueryBuilder(Page.find())
      .addConditionToExcludeRedirect()
      .addConditionToListOnlyDescendants(targetPage.path)
      .addConditionToFilteringByViewer(user)
      .query
      .lean()
      .cursor();

    const deleteDescendants = this.deleteDescendants.bind(this);
    let count = 0;
    const writeStream = new Writable({
      objectMode: true,
      async write(batch, encoding, callback) {
        try {
          count += batch.length;
          deleteDescendants(batch, user);
          logger.debug(`Reverting pages progressing: (count=${count})`);
        }
        catch (err) {
          logger.error('revertPages error on add anyway: ', err);
        }

        callback();
      },
      final(callback) {
        logger.debug(`Reverting pages has completed: (totalCount=${count})`);

        callback();
      },
    });

    readStream
      .pipe(createBatchStream(BULK_REINDEX_SIZE))
      .pipe(writeStream);
  }

  // delete multiple pages
  async deleteMultipleCompletely(pages, user, options = {}) {
    const ids = pages.map(page => (page._id));
    const paths = pages.map(page => (page.path));
    const socketClientId = options.socketClientId || null;

    logger.debug('Deleting completely', paths);

    await this.deleteCompletelyOperation(ids, paths);

    if (socketClientId != null) {
      this.pageEvent.emit('deleteCompletely', pages, user, socketClientId); // update as renamed page
    }
    return;
  }

  async deleteCompletely(page, user, options = {}, isRecursively = false) {
    const ids = [page._id];
    const paths = [page.path];
    const socketClientId = options.socketClientId || null;

    logger.debug('Deleting completely', paths);

    await this.deleteCompletelyOperation(ids, paths);

    if (isRecursively) {
      this.deleteCompletelyDescendantsWithStream(page, user, options);
    }

    if (socketClientId != null) {
      this.pageEvent.emit('delete', page, user, socketClientId); // update as renamed page
    }
    return;
  }

  /**
   * Create delete completely stream
   */
  async deleteCompletelyDescendantsWithStream(targetPage, user, options = {}) {
    const Page = this.crowi.model('Page');
    const { PageQueryBuilder } = Page;

    const readStream = new PageQueryBuilder(Page.find())
      .addConditionToExcludeRedirect()
      .addConditionToListOnlyDescendants(targetPage.path)
      .addConditionToFilteringByViewer(user)
      .query
      .lean()
      .cursor();

    const deleteMultipleCompletely = this.deleteMultipleCompletely.bind(this);
    let count = 0;
    const writeStream = new Writable({
      objectMode: true,
      async write(batch, encoding, callback) {
        try {
          count += batch.length;
          await deleteMultipleCompletely(batch, user, options);
          logger.debug(`Adding pages progressing: (count=${count})`);
        }
        catch (err) {
          logger.error('addAllPages error on add anyway: ', err);
        }

>>>>>>> ffae9cdc
        callback();
      },
      final(callback) {
        logger.debug(`Adding pages has completed: (totalCount=${count})`);
<<<<<<< HEAD
        // update  path
        page.path = newPagePath;
        pageEvent.emit('syncDescendants', page, user);
=======

>>>>>>> ffae9cdc
        callback();
      },
    });

    readStream
      .pipe(createBatchStream(BULK_REINDEX_SIZE))
      .pipe(writeStream);
<<<<<<< HEAD

  }


  async deletePage(page, user, options = {}, isRecursively = false) {
    const Page = this.crowi.model('Page');
    const Revision = this.crowi.model('Revision');

    const newPath = Page.getDeletedPageName(page.path);
    const isTrashed = isTrashPage(page.path);

    if (isTrashed) {
      throw new Error('This method does NOT support deleting trashed pages.');
    }

    const socketClientId = options.socketClientId || null;
    if (!Page.isDeletableName(page.path)) {
      throw new Error('Page is not deletable.');
    }

    if (isRecursively) {
      this.deleteDescendantsWithStream(page, user, options);
    }

    // update Rivisions
    await Revision.updateRevisionListByPath(page.path, { path: newPath }, {});
    const deletedPage = await Page.findByIdAndUpdate(page._id, {
      $set: {
        path: newPath, status: Page.STATUS_DELETED, deleteUser: user._id, deletedAt: Date.now(),
      },
    }, { new: true });
    const body = `redirect ${newPath}`;
    await Page.create(page.path, body, user, { redirectTo: newPath });

    this.pageEvent.emit('delete', page, user, socketClientId);
    this.pageEvent.emit('create', deletedPage, user, socketClientId);

    return deletedPage;
  }

  async deleteDescendants(pages, user) {
    const Page = this.crowi.model('Page');

    const pageCollection = mongoose.connection.collection('pages');
    const revisionCollection = mongoose.connection.collection('revisions');

    const deletePageBulkOp = pageCollection.initializeUnorderedBulkOp();
    const updateRevisionListOp = revisionCollection.initializeUnorderedBulkOp();
    const createRediectRevisionBulkOp = revisionCollection.initializeUnorderedBulkOp();
    const newPagesForRedirect = [];

    pages.forEach((page) => {
      const newPath = Page.getDeletedPageName(page.path);
      const revisionId = new mongoose.Types.ObjectId();
      const body = `redirect ${newPath}`;

      deletePageBulkOp.find({ _id: page._id }).update({
        $set: {
          path: newPath, status: Page.STATUS_DELETED, deleteUser: user._id, deletedAt: Date.now(),
        },
      });
      updateRevisionListOp.find({ path: page.path }).update({ $set: { path: newPath } });
      createRediectRevisionBulkOp.insert({
        _id: revisionId, path: page.path, body, author: user._id, format: 'markdown',
      });

      newPagesForRedirect.push({
        path: page.path,
        creator: user._id,
        grant: page.grant,
        grantedGroup: page.grantedGroup,
        grantedUsers: page.grantedUsers,
        lastUpdateUser: user._id,
        redirectTo: newPath,
        revision: revisionId,
      });
    });

    try {
      await deletePageBulkOp.execute();
      await updateRevisionListOp.execute();
      await createRediectRevisionBulkOp.execute();
      await Page.insertMany(newPagesForRedirect, { ordered: false });
    }
    catch (err) {
      if (err.code !== 11000) {
        throw new Error('Failed to revert pages: ', err);
      }
    }
  }

  /**
   * Create delete stream
   */
  async deleteDescendantsWithStream(targetPage, user, options = {}) {
    const Page = this.crowi.model('Page');
    const { PageQueryBuilder } = Page;

    const readStream = new PageQueryBuilder(Page.find())
      .addConditionToExcludeRedirect()
      .addConditionToListOnlyDescendants(targetPage.path)
      .addConditionToFilteringByViewer(user)
      .query
      .lean()
      .cursor();

    const deleteDescendants = this.deleteDescendants.bind(this);
    let count = 0;
    const writeStream = new Writable({
      objectMode: true,
      async write(batch, encoding, callback) {
        try {
          count += batch.length;
          deleteDescendants(batch, user);
          logger.debug(`Reverting pages progressing: (count=${count})`);
        }
        catch (err) {
          logger.error('revertPages error on add anyway: ', err);
        }

        callback();
      },
      final(callback) {
        logger.debug(`Reverting pages has completed: (totalCount=${count})`);

        callback();
      },
    });

    readStream
      .pipe(createBatchStream(BULK_REINDEX_SIZE))
      .pipe(writeStream);
  }

  // delete multiple pages
  async deleteMultipleCompletely(pages, user, options = {}) {
    const ids = pages.map(page => (page._id));
    const paths = pages.map(page => (page.path));
    const socketClientId = options.socketClientId || null;

    logger.debug('Deleting completely', paths);

    await this.deleteCompletelyOperation(ids, paths);

    this.pageEvent.emit('deleteCompletely', pages, user, socketClientId); // update as renamed page

    return;
  }

  async deleteCompletely(page, user, options = {}, isRecursively = false) {
    const ids = [page._id];
    const paths = [page.path];
    const socketClientId = options.socketClientId || null;

    logger.debug('Deleting completely', paths);

    await this.deleteCompletelyOperation(ids, paths);

    if (isRecursively) {
      this.deleteCompletelyDescendantsWithStream(page, user, options);
    }

    this.pageEvent.emit('delete', page, user, socketClientId); // update as renamed page

    return;
  }

  /**
   * Create delete completely stream
   */
  async deleteCompletelyDescendantsWithStream(targetPage, user, options = {}) {
    const Page = this.crowi.model('Page');
    const { PageQueryBuilder } = Page;

    const readStream = new PageQueryBuilder(Page.find())
      .addConditionToExcludeRedirect()
      .addConditionToListOnlyDescendants(targetPage.path)
      .addConditionToFilteringByViewer(user)
      .query
      .lean()
      .cursor();

    const deleteMultipleCompletely = this.deleteMultipleCompletely.bind(this);
    let count = 0;
    const writeStream = new Writable({
      objectMode: true,
      async write(batch, encoding, callback) {
        try {
          count += batch.length;
          await deleteMultipleCompletely(batch, user, options);
          logger.debug(`Adding pages progressing: (count=${count})`);
        }
        catch (err) {
          logger.error('addAllPages error on add anyway: ', err);
        }

        callback();
      },
      final(callback) {
        logger.debug(`Adding pages has completed: (totalCount=${count})`);

        callback();
      },
    });

    readStream
      .pipe(createBatchStream(BULK_REINDEX_SIZE))
      .pipe(writeStream);
  }

  async revertDeletedPages(pages, user) {
    const Page = this.crowi.model('Page');
    const pageCollection = mongoose.connection.collection('pages');
    const revisionCollection = mongoose.connection.collection('revisions');

    const removePageBulkOp = pageCollection.initializeUnorderedBulkOp();
    const revertPageBulkOp = pageCollection.initializeUnorderedBulkOp();
    const revertRevisionBulkOp = revisionCollection.initializeUnorderedBulkOp();

    // e.g. key: '/test'
    const pathToPageMapping = {};
    const toPaths = pages.map(page => Page.getRevertDeletedPageName(page.path));
    const toPages = await Page.find({ path: { $in: toPaths } });
    toPages.forEach((toPage) => {
      pathToPageMapping[toPage.path] = toPage;
    });

    pages.forEach((page) => {

      // e.g. page.path = /trash/test, toPath = /test
      const toPath = Page.getRevertDeletedPageName(page.path);

      if (pathToPageMapping[toPath] != null) {
      // When the page is deleted, it will always be created with "redirectTo" in the path of the original page.
      // So, it's ok to delete the page
      // However, If a page exists that is not "redirectTo", something is wrong. (Data correction is needed).
        if (pathToPageMapping[toPath].redirectTo === page.path) {
          removePageBulkOp.find({ path: toPath }).remove();
        }
      }
      revertPageBulkOp.find({ _id: page._id }).update({
        $set: {
          path: toPath, status: Page.STATUS_PUBLISHED, lastUpdateUser: user._id, deleteUser: null, deletedAt: null,
        },
      });
      revertRevisionBulkOp.find({ path: page.path }).update({ $set: { path: toPath } }, { multi: true });
    });

    try {
      await removePageBulkOp.execute();
      await revertPageBulkOp.execute();
      await revertRevisionBulkOp.execute();
    }
    catch (err) {
      if (err.code !== 11000) {
        throw new Error('Failed to revert pages: ', err);
      }
    }
  }

=======
  }

  async revertDeletedDescendants(pages, user) {
    const Page = this.crowi.model('Page');
    const pageCollection = mongoose.connection.collection('pages');
    const revisionCollection = mongoose.connection.collection('revisions');

    const removePageBulkOp = pageCollection.initializeUnorderedBulkOp();
    const revertPageBulkOp = pageCollection.initializeUnorderedBulkOp();
    const revertRevisionBulkOp = revisionCollection.initializeUnorderedBulkOp();

    // e.g. key: '/test'
    const pathToPageMapping = {};
    const toPaths = pages.map(page => Page.getRevertDeletedPageName(page.path));
    const toPages = await Page.find({ path: { $in: toPaths } });
    toPages.forEach((toPage) => {
      pathToPageMapping[toPage.path] = toPage;
    });

    pages.forEach((page) => {

      // e.g. page.path = /trash/test, toPath = /test
      const toPath = Page.getRevertDeletedPageName(page.path);

      if (pathToPageMapping[toPath] != null) {
      // When the page is deleted, it will always be created with "redirectTo" in the path of the original page.
      // So, it's ok to delete the page
      // However, If a page exists that is not "redirectTo", something is wrong. (Data correction is needed).
        if (pathToPageMapping[toPath].redirectTo === page.path) {
          removePageBulkOp.find({ path: toPath }).remove();
        }
      }
      revertPageBulkOp.find({ _id: page._id }).update({
        $set: {
          path: toPath, status: Page.STATUS_PUBLISHED, lastUpdateUser: user._id, deleteUser: null, deletedAt: null,
        },
      });
      revertRevisionBulkOp.find({ path: page.path }).update({ $set: { path: toPath } }, { multi: true });
    });

    try {
      await removePageBulkOp.execute();
      await revertPageBulkOp.execute();
      await revertRevisionBulkOp.execute();
    }
    catch (err) {
      if (err.code !== 11000) {
        throw new Error('Failed to revert pages: ', err);
      }
    }
  }

>>>>>>> ffae9cdc
  async revertDeletedPage(page, user, options = {}, isRecursively = false) {
    const Page = this.crowi.model('Page');
    const Revision = this.crowi.model('Revision');

    const newPath = Page.getRevertDeletedPageName(page.path);
    const originPage = await Page.findByPath(newPath);
    if (originPage != null) {
      // When the page is deleted, it will always be created with "redirectTo" in the path of the original page.
      // So, it's ok to delete the page
      // However, If a page exists that is not "redirectTo", something is wrong. (Data correction is needed).
      if (originPage.redirectTo !== page.path) {
        throw new Error('The new page of to revert is exists and the redirect path of the page is not the deleted page.');
      }
      await this.deleteCompletely(originPage, options);
    }

    if (isRecursively) {
      this.revertDeletedDescendantsWithStream(page, user, options);
    }

    page.status = Page.STATUS_PUBLISHED;
    page.lastUpdateUser = user;
    debug('Revert deleted the page', page, newPath);
    const updatedPage = await Page.findByIdAndUpdate(page._id, {
      $set: {
        path: newPath, status: Page.STATUS_PUBLISHED, lastUpdateUser: user._id, deleteUser: null, deletedAt: null,
      },
    }, { new: true });
    await Revision.updateMany({ path: page.path }, { $set: { path: newPath } });

    return updatedPage;
  }

  /**
   * Create revert stream
   */
  async revertDeletedDescendantsWithStream(targetPage, user, options = {}) {
    const Page = this.crowi.model('Page');
    const { PageQueryBuilder } = Page;

    const readStream = new PageQueryBuilder(Page.find())
      .addConditionToExcludeRedirect()
      .addConditionToListOnlyDescendants(targetPage.path)
      .addConditionToFilteringByViewer(user)
      .query
      .lean()
      .cursor();

<<<<<<< HEAD
    const revertDeletedPages = this.revertDeletedPages.bind(this);
=======
    const revertDeletedDescendants = this.revertDeletedDescendants.bind(this);
>>>>>>> ffae9cdc
    let count = 0;
    const writeStream = new Writable({
      objectMode: true,
      async write(batch, encoding, callback) {
        try {
          count += batch.length;
<<<<<<< HEAD
          revertDeletedPages(batch, user);
=======
          revertDeletedDescendants(batch, user);
>>>>>>> ffae9cdc
          logger.debug(`Reverting pages progressing: (count=${count})`);
        }
        catch (err) {
          logger.error('revertPages error on add anyway: ', err);
        }

        callback();
      },
      final(callback) {
        logger.debug(`Reverting pages has completed: (totalCount=${count})`);

        callback();
      },
    });

    readStream
      .pipe(createBatchStream(BULK_REINDEX_SIZE))
      .pipe(writeStream);
  }


  async handlePrivatePagesForDeletedGroup(deletedGroup, action, transferToUserGroupId) {
    const Page = this.crowi.model('Page');
    const pages = await Page.find({ grantedGroup: deletedGroup });

    switch (action) {
      case 'public':
        await Promise.all(pages.map((page) => {
          return Page.publicizePage(page);
        }));
        break;
      case 'delete':
        return this.deleteMultiplePagesCompletely(pages);
      case 'transfer':
        await Promise.all(pages.map((page) => {
          return Page.transferPageToGroup(page, transferToUserGroupId);
        }));
        break;
      default:
        throw new Error('Unknown action for private pages');
    }
  }

  validateCrowi() {
    if (this.crowi == null) {
      throw new Error('"crowi" is null. Init User model with "crowi" argument first.');
    }
  }

}

module.exports = PageService;<|MERGE_RESOLUTION|>--- conflicted
+++ resolved
@@ -369,9 +369,6 @@
         catch (err) {
           logger.error('addAllPages error on add anyway: ', err);
         }
-<<<<<<< HEAD
-
-=======
 
         callback();
       },
@@ -531,9 +528,8 @@
 
     await this.deleteCompletelyOperation(ids, paths);
 
-    if (socketClientId != null) {
-      this.pageEvent.emit('deleteCompletely', pages, user, socketClientId); // update as renamed page
-    }
+    this.pageEvent.emit('deleteCompletely', pages, user, socketClientId); // update as renamed page
+
     return;
   }
 
@@ -550,9 +546,8 @@
       this.deleteCompletelyDescendantsWithStream(page, user, options);
     }
 
-    if (socketClientId != null) {
-      this.pageEvent.emit('delete', page, user, socketClientId); // update as renamed page
-    }
+    this.pageEvent.emit('delete', page, user, socketClientId); // update as renamed page
+
     return;
   }
 
@@ -585,18 +580,11 @@
           logger.error('addAllPages error on add anyway: ', err);
         }
 
->>>>>>> ffae9cdc
         callback();
       },
       final(callback) {
         logger.debug(`Adding pages has completed: (totalCount=${count})`);
-<<<<<<< HEAD
-        // update  path
-        page.path = newPagePath;
-        pageEvent.emit('syncDescendants', page, user);
-=======
-
->>>>>>> ffae9cdc
+
         callback();
       },
     });
@@ -604,218 +592,9 @@
     readStream
       .pipe(createBatchStream(BULK_REINDEX_SIZE))
       .pipe(writeStream);
-<<<<<<< HEAD
-
-  }
-
-
-  async deletePage(page, user, options = {}, isRecursively = false) {
-    const Page = this.crowi.model('Page');
-    const Revision = this.crowi.model('Revision');
-
-    const newPath = Page.getDeletedPageName(page.path);
-    const isTrashed = isTrashPage(page.path);
-
-    if (isTrashed) {
-      throw new Error('This method does NOT support deleting trashed pages.');
-    }
-
-    const socketClientId = options.socketClientId || null;
-    if (!Page.isDeletableName(page.path)) {
-      throw new Error('Page is not deletable.');
-    }
-
-    if (isRecursively) {
-      this.deleteDescendantsWithStream(page, user, options);
-    }
-
-    // update Rivisions
-    await Revision.updateRevisionListByPath(page.path, { path: newPath }, {});
-    const deletedPage = await Page.findByIdAndUpdate(page._id, {
-      $set: {
-        path: newPath, status: Page.STATUS_DELETED, deleteUser: user._id, deletedAt: Date.now(),
-      },
-    }, { new: true });
-    const body = `redirect ${newPath}`;
-    await Page.create(page.path, body, user, { redirectTo: newPath });
-
-    this.pageEvent.emit('delete', page, user, socketClientId);
-    this.pageEvent.emit('create', deletedPage, user, socketClientId);
-
-    return deletedPage;
-  }
-
-  async deleteDescendants(pages, user) {
-    const Page = this.crowi.model('Page');
-
-    const pageCollection = mongoose.connection.collection('pages');
-    const revisionCollection = mongoose.connection.collection('revisions');
-
-    const deletePageBulkOp = pageCollection.initializeUnorderedBulkOp();
-    const updateRevisionListOp = revisionCollection.initializeUnorderedBulkOp();
-    const createRediectRevisionBulkOp = revisionCollection.initializeUnorderedBulkOp();
-    const newPagesForRedirect = [];
-
-    pages.forEach((page) => {
-      const newPath = Page.getDeletedPageName(page.path);
-      const revisionId = new mongoose.Types.ObjectId();
-      const body = `redirect ${newPath}`;
-
-      deletePageBulkOp.find({ _id: page._id }).update({
-        $set: {
-          path: newPath, status: Page.STATUS_DELETED, deleteUser: user._id, deletedAt: Date.now(),
-        },
-      });
-      updateRevisionListOp.find({ path: page.path }).update({ $set: { path: newPath } });
-      createRediectRevisionBulkOp.insert({
-        _id: revisionId, path: page.path, body, author: user._id, format: 'markdown',
-      });
-
-      newPagesForRedirect.push({
-        path: page.path,
-        creator: user._id,
-        grant: page.grant,
-        grantedGroup: page.grantedGroup,
-        grantedUsers: page.grantedUsers,
-        lastUpdateUser: user._id,
-        redirectTo: newPath,
-        revision: revisionId,
-      });
-    });
-
-    try {
-      await deletePageBulkOp.execute();
-      await updateRevisionListOp.execute();
-      await createRediectRevisionBulkOp.execute();
-      await Page.insertMany(newPagesForRedirect, { ordered: false });
-    }
-    catch (err) {
-      if (err.code !== 11000) {
-        throw new Error('Failed to revert pages: ', err);
-      }
-    }
-  }
-
-  /**
-   * Create delete stream
-   */
-  async deleteDescendantsWithStream(targetPage, user, options = {}) {
-    const Page = this.crowi.model('Page');
-    const { PageQueryBuilder } = Page;
-
-    const readStream = new PageQueryBuilder(Page.find())
-      .addConditionToExcludeRedirect()
-      .addConditionToListOnlyDescendants(targetPage.path)
-      .addConditionToFilteringByViewer(user)
-      .query
-      .lean()
-      .cursor();
-
-    const deleteDescendants = this.deleteDescendants.bind(this);
-    let count = 0;
-    const writeStream = new Writable({
-      objectMode: true,
-      async write(batch, encoding, callback) {
-        try {
-          count += batch.length;
-          deleteDescendants(batch, user);
-          logger.debug(`Reverting pages progressing: (count=${count})`);
-        }
-        catch (err) {
-          logger.error('revertPages error on add anyway: ', err);
-        }
-
-        callback();
-      },
-      final(callback) {
-        logger.debug(`Reverting pages has completed: (totalCount=${count})`);
-
-        callback();
-      },
-    });
-
-    readStream
-      .pipe(createBatchStream(BULK_REINDEX_SIZE))
-      .pipe(writeStream);
-  }
-
-  // delete multiple pages
-  async deleteMultipleCompletely(pages, user, options = {}) {
-    const ids = pages.map(page => (page._id));
-    const paths = pages.map(page => (page.path));
-    const socketClientId = options.socketClientId || null;
-
-    logger.debug('Deleting completely', paths);
-
-    await this.deleteCompletelyOperation(ids, paths);
-
-    this.pageEvent.emit('deleteCompletely', pages, user, socketClientId); // update as renamed page
-
-    return;
-  }
-
-  async deleteCompletely(page, user, options = {}, isRecursively = false) {
-    const ids = [page._id];
-    const paths = [page.path];
-    const socketClientId = options.socketClientId || null;
-
-    logger.debug('Deleting completely', paths);
-
-    await this.deleteCompletelyOperation(ids, paths);
-
-    if (isRecursively) {
-      this.deleteCompletelyDescendantsWithStream(page, user, options);
-    }
-
-    this.pageEvent.emit('delete', page, user, socketClientId); // update as renamed page
-
-    return;
-  }
-
-  /**
-   * Create delete completely stream
-   */
-  async deleteCompletelyDescendantsWithStream(targetPage, user, options = {}) {
-    const Page = this.crowi.model('Page');
-    const { PageQueryBuilder } = Page;
-
-    const readStream = new PageQueryBuilder(Page.find())
-      .addConditionToExcludeRedirect()
-      .addConditionToListOnlyDescendants(targetPage.path)
-      .addConditionToFilteringByViewer(user)
-      .query
-      .lean()
-      .cursor();
-
-    const deleteMultipleCompletely = this.deleteMultipleCompletely.bind(this);
-    let count = 0;
-    const writeStream = new Writable({
-      objectMode: true,
-      async write(batch, encoding, callback) {
-        try {
-          count += batch.length;
-          await deleteMultipleCompletely(batch, user, options);
-          logger.debug(`Adding pages progressing: (count=${count})`);
-        }
-        catch (err) {
-          logger.error('addAllPages error on add anyway: ', err);
-        }
-
-        callback();
-      },
-      final(callback) {
-        logger.debug(`Adding pages has completed: (totalCount=${count})`);
-
-        callback();
-      },
-    });
-
-    readStream
-      .pipe(createBatchStream(BULK_REINDEX_SIZE))
-      .pipe(writeStream);
-  }
-
-  async revertDeletedPages(pages, user) {
+  }
+
+  async revertDeletedDescendants(pages, user) {
     const Page = this.crowi.model('Page');
     const pageCollection = mongoose.connection.collection('pages');
     const revisionCollection = mongoose.connection.collection('revisions');
@@ -865,60 +644,6 @@
     }
   }
 
-=======
-  }
-
-  async revertDeletedDescendants(pages, user) {
-    const Page = this.crowi.model('Page');
-    const pageCollection = mongoose.connection.collection('pages');
-    const revisionCollection = mongoose.connection.collection('revisions');
-
-    const removePageBulkOp = pageCollection.initializeUnorderedBulkOp();
-    const revertPageBulkOp = pageCollection.initializeUnorderedBulkOp();
-    const revertRevisionBulkOp = revisionCollection.initializeUnorderedBulkOp();
-
-    // e.g. key: '/test'
-    const pathToPageMapping = {};
-    const toPaths = pages.map(page => Page.getRevertDeletedPageName(page.path));
-    const toPages = await Page.find({ path: { $in: toPaths } });
-    toPages.forEach((toPage) => {
-      pathToPageMapping[toPage.path] = toPage;
-    });
-
-    pages.forEach((page) => {
-
-      // e.g. page.path = /trash/test, toPath = /test
-      const toPath = Page.getRevertDeletedPageName(page.path);
-
-      if (pathToPageMapping[toPath] != null) {
-      // When the page is deleted, it will always be created with "redirectTo" in the path of the original page.
-      // So, it's ok to delete the page
-      // However, If a page exists that is not "redirectTo", something is wrong. (Data correction is needed).
-        if (pathToPageMapping[toPath].redirectTo === page.path) {
-          removePageBulkOp.find({ path: toPath }).remove();
-        }
-      }
-      revertPageBulkOp.find({ _id: page._id }).update({
-        $set: {
-          path: toPath, status: Page.STATUS_PUBLISHED, lastUpdateUser: user._id, deleteUser: null, deletedAt: null,
-        },
-      });
-      revertRevisionBulkOp.find({ path: page.path }).update({ $set: { path: toPath } }, { multi: true });
-    });
-
-    try {
-      await removePageBulkOp.execute();
-      await revertPageBulkOp.execute();
-      await revertRevisionBulkOp.execute();
-    }
-    catch (err) {
-      if (err.code !== 11000) {
-        throw new Error('Failed to revert pages: ', err);
-      }
-    }
-  }
-
->>>>>>> ffae9cdc
   async revertDeletedPage(page, user, options = {}, isRecursively = false) {
     const Page = this.crowi.model('Page');
     const Revision = this.crowi.model('Revision');
@@ -967,22 +692,14 @@
       .lean()
       .cursor();
 
-<<<<<<< HEAD
-    const revertDeletedPages = this.revertDeletedPages.bind(this);
-=======
     const revertDeletedDescendants = this.revertDeletedDescendants.bind(this);
->>>>>>> ffae9cdc
     let count = 0;
     const writeStream = new Writable({
       objectMode: true,
       async write(batch, encoding, callback) {
         try {
           count += batch.length;
-<<<<<<< HEAD
-          revertDeletedPages(batch, user);
-=======
           revertDeletedDescendants(batch, user);
->>>>>>> ffae9cdc
           logger.debug(`Reverting pages progressing: (count=${count})`);
         }
         catch (err) {
