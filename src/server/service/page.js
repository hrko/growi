--- conflicted
+++ resolved
@@ -157,23 +157,6 @@
     return this.completelyDeletePages(pages, user, options);
   }
 
-<<<<<<< HEAD
-  async revertDeletedPageRecursively(targetPage, user, options = {}) {
-    const findOpts = { includeTrashed: true };
-    const Page = this.crowi.model('Page');
-    const pages = await Page.findManageableListWithDescendants(targetPage, user, findOpts);
-
-    let updatedPage = null;
-    await Promise.all(pages.map((page) => {
-      const isParent = (page.path === targetPage.path);
-      const p = this.revertDeletedPage(page, user, options);
-      if (isParent) {
-        updatedPage = p;
-      }
-      return p;
-    }));
-
-=======
   // revert pages recursively
   async revertDeletedPages(page, user, options = {}) {
     const Page = this.crowi.model('Page');
@@ -194,7 +177,6 @@
     page.lastUpdateUser = user;
     debug('Revert deleted the page', page, newPath);
     const updatedPage = await Page.rename(page, newPath, user, {});
->>>>>>> 21ec228b
     return updatedPage;
   }
 
