const logger = require('@alias/logger')('growi:service:BoltService');

class BoltReciever {

  init(app) {
    this.bolt = app;
  }

  async requestHandler(req, res) {
    let ackCalled = false;

    // for verification request URL on Event Subscriptions
    if (req.body.challenge && req.body.type) {
      return res.send(req.body);
    }

    const payload = req.body.payload;
    let reqBody;

    if (payload != null) {
      reqBody = JSON.parse(payload);
    }
    else {
      reqBody = req.body;
    }

    const event = {
      body: reqBody,
      ack: (response) => {
        if (ackCalled) {
          return;
        }

        if (response instanceof Error) {
          res.status(500).send();
        }
        else if (!response) {
          res.send('');
        }
        else {
          res.send(response);
        }

        ackCalled = true;
      },
    };
    await this.bolt.processEvent(event);
  }

}

const { App } = require('@slack/bolt');
const { WebClient, LogLevel } = require('@slack/web-api');

class BoltService {

  constructor(crowi) {
    this.crowi = crowi;
    this.receiver = new BoltReciever();

    const signingSecret = crowi.configManager.getConfig('crowi', 'slackbot:signingSecret');
    const token = crowi.configManager.getConfig('crowi', 'slackbot:token');

    const client = new WebClient(token, { logLevel: LogLevel.DEBUG });
    this.client = client;

    if (token != null || signingSecret != null) {
      logger.debug('TwitterStrategy: setup is done');
      this.bolt = new App({
        token,
        signingSecret,
        receiver: this.receiver,
      });
      this.init();
    }
  }

  init() {
    // Example of listening for event
    // See. https://github.com/slackapi/bolt-js#listening-for-events
    // or https://slack.dev/bolt-js/concepts#basic
    this.bolt.command('/growi-bot', async({ command, ack, say }) => { // demo
      await say('Hello');
    });

    // The echo command simply echoes on command
    this.bolt.command('/echo', async({ command, ack, say }) => {
      // Acknowledge command request
      await ack();

      await say(`${command.text}`);
    });

    this.bolt.command('/growi', async({
      command, client, body, ack,
    }) => {
      await ack();
      const args = command.text.split(' ');
      const firstArg = args[0];

      switch (firstArg) {
        case 'search':
          this.searchResults(command, args);
          break;

        case 'create':
          this.createModal(command, client, body);
          break;

        default:
          this.notCommand(command);
          break;
      }
    });

<<<<<<< HEAD
    this.bolt.view('createPage', async({ ack, view }) => {
      ack();
      return this.createPageInGrowi(view);
    });
=======
    this.bolt.action('button_click', async({ body, ack, say }) => {
      await ack();
      await say('clicked the button');
    });

>>>>>>> 8a1637cb
  }

  notCommand(command) {
    logger.error('Input first arguments');
    return this.client.chat.postEphemeral({
      channel: command.channel_id,
      user: command.user_id,
      blocks: [
        this.generateMarkdownSectionBlock('*コマンドが存在しません。*\n Hint\n `/growi [command] [keyword]`'),
      ],
    });

  }

  async searchResults(command, args) {
    const firstKeyword = args[1];
    if (firstKeyword == null) {
      return this.client.chat.postEphemeral({
        channel: command.channel_id,
        user: command.user_id,
        blocks: [
          this.generateMarkdownSectionBlock('*キーワードを入力してください。*\n Hint\n `/growi search [keyword]`'),
        ],
      });
    }

    // remove leading 'search'.
    args.shift();
    const keywords = args.join(' ');
    const { searchService } = this.crowi;
    const option = { limit: 10 };
    const results = await searchService.searchKeyword(keywords, null, {}, option);

    // no search results
    if (results.data.length === 0) {
      return this.client.chat.postEphemeral({
        channel: command.channel_id,
        user: command.user_id,
        blocks: [
          this.generateMarkdownSectionBlock('*キーワードに該当するページは存在しません。*'),
        ],
      });
    }

    const resultPaths = results.data.map((data) => {
      return data._source.path;
    });

    try {
      await this.client.chat.postEphemeral({
        channel: command.channel_id,
        user: command.user_id,
        blocks: [
          this.generateMarkdownSectionBlock('検索結果 10 件'),
          this.generateMarkdownSectionBlock(`${resultPaths.join('\n')}`),
          {
            type: 'actions',
            elements: [
              {
                type: 'button',
                text: {
                  type: 'plain_text',
                  text: '検索結果をこのチャンネルに共有する',
                },
                style: 'primary',
                action_id: 'button_click',
              },
            ],
          },
        ],
      });
    }
    catch {
      logger.error('Failed to get search results.');
      await this.client.chat.postEphemeral({
        channel: command.channel_id,
        user: command.user_id,
        blocks: [
          this.generateMarkdownSectionBlock('*検索に失敗しました。*\n Hint\n `/growi search [keyword]`'),
        ],
      });
    }
  }

  async createModal(command, client, body) {
    const User = this.crowi.model('User');

    try {
      const slackUser = await User.findUserByUsername('slackeeeUser');
      if (slackUser == null) {
        throw new Error('userNull');
      }

      await client.views.open({
        trigger_id: body.trigger_id,

        view: {
          type: 'modal',
          callback_id: 'createPage',
          title: {
            type: 'plain_text',
            text: 'Create Page',
          },
          submit: {
            type: 'plain_text',
            text: 'Submit',
          },
          close: {
            type: 'plain_text',
            text: 'Cancel',
          },
          blocks: [
            this.generateMarkdownSectionBlock('ページを作成します'),
            this.generateInputSectionBlock('path', 'Path', 'path_input', false, '/path'),
            this.generateInputSectionBlock('contents', 'Contents', 'contents_input', true, 'Input with Markdown...'),
          ],
        },
      });
    }
    catch (e) {
      if (e instanceof Error) {
        return this.client.chat.postEphemeral({
          channel: command.channel_id,
          user: command.user_id,
          blocks: [
            this.generateMarkdownSectionBlock('* slackUser が存在しません。*'),
          ],
        });
      }

      logger.error('Failed to create page.');
      await this.client.chat.postEphemeral({
        channel: command.channel_id,
        user: command.user_id,
        blocks: [
          this.generateMarkdownSectionBlock('*ページ作成に失敗しました。*\n Hint\n `/growi create`'),
        ],
      });
    }
  }

  async createPageInGrowi(view) {
    const User = this.crowi.model('User');
    const Page = this.crowi.model('Page');
    const pathUtils = require('growi-commons').pathUtils;

    try {
      // create user to create page in slack
      const slackUser = await User.findUserByUsername('slackUser');

      let path = view.state.values.path.path_input.value;
      const body = view.state.values.contents.contents_input.value;

      // sanitize path
      path = this.crowi.xss.process(path);
      path = pathUtils.addHeadingSlash(path);

      const user = slackUser._id;
      return Page.create(path, body, user, {});
    }
    catch {
      logger.error('Failed to create page in GROWI');
    }
  }

  generateMarkdownSectionBlock(blocks) {
    return {
      type: 'section',
      text: {
        type: 'mrkdwn',
        text: blocks,
      },
    };
  }

  generateInputSectionBlock(blockId, labelText, actionId, isMultiline, placeholder) {
    return {
      type: 'input',
      block_id: blockId,
      label: {
        type: 'plain_text',
        text: labelText,
      },
      element: {
        type: 'plain_text_input',
        action_id: actionId,
        multiline: isMultiline,
        placeholder: {
          type: 'plain_text',
          text: placeholder,
        },
      },
    };
  }

}

module.exports = BoltService;<|MERGE_RESOLUTION|>--- conflicted
+++ resolved
@@ -113,18 +113,16 @@
       }
     });
 
-<<<<<<< HEAD
     this.bolt.view('createPage', async({ ack, view }) => {
       ack();
       return this.createPageInGrowi(view);
     });
-=======
+
     this.bolt.action('button_click', async({ body, ack, say }) => {
       await ack();
       await say('clicked the button');
     });
 
->>>>>>> 8a1637cb
   }
 
   notCommand(command) {
