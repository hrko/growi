--- conflicted
+++ resolved
@@ -95,22 +95,6 @@
     this.lastLoadedAt = new Date();
   }
 
-<<<<<<< HEAD
-  verifyAccessToken(body, command) {
-    const slackBotAccessToken = body.slack_bot_access_token || null;
-    if (slackBotAccessToken == null || slackBotAccessToken !== this.crowi.configManager.getConfig('crowi', 'slackbot:access-token')) {
-      logger.error('slack_bot_access_token is inValid.');
-      this.client.chat.postEphemeral({
-        channel: command.channel_id,
-        user: command.user_id,
-        blocks: [this.generateMarkdownSectionBlock('*Access token is inValid*')],
-      });
-      throw new Error('slack_bot_access_token is inValid');
-    }
-  }
-
-  init() {
-=======
   /**
    * @inheritdoc
    */
@@ -152,7 +136,6 @@
 
 
   setupRoute() {
->>>>>>> 3aaa97b1
     this.bolt.command('/growi', async({
       command, client, body, ack,
     }) => {
