const logger = require('@alias/logger')('growi:service:BoltService');

class BoltReciever {

  init(app) {
    this.bolt = app;
  }

  async requestHandler(body) {
    if (this.bolt === undefined) {
      throw new Error('Slack Bot service is not setup');
    }

    let ackCalled = false;

    const payload = body.payload;
    let reqBody;

    if (payload != null) {
      reqBody = JSON.parse(payload);
    }
    else {
      reqBody = body;
    }

    const event = {
      body: reqBody,
      ack: (response) => {
        if (ackCalled) {
          return;
        }

        ackCalled = true;

        if (response instanceof Error) {
          const message = response.message || 'Error occurred';
          throw new Error(message);
        }
        return;
      },
    };

    await this.bolt.processEvent(event);
  }

}

const { App } = require('@slack/bolt');
const { WebClient, LogLevel } = require('@slack/web-api');

class BoltService {

  constructor(crowi) {
    this.crowi = crowi;
    this.receiver = new BoltReciever();

    const signingSecret = crowi.configManager.getConfig('crowi', 'slackbot:signingSecret');
    const token = crowi.configManager.getConfig('crowi', 'slackbot:token');

    const client = new WebClient(token, { logLevel: LogLevel.DEBUG });
    this.client = client;

    if (token != null || signingSecret != null) {
      logger.debug('SlackBot: setup is done');
      this.bolt = new App({
        token,
        signingSecret,
        receiver: this.receiver,
      });
      this.init();
    }
  }

  init() {
    // Example of listening for event
    // See. https://github.com/slackapi/bolt-js#listening-for-events
    // or https://slack.dev/bolt-js/concepts#basic
    this.bolt.command('/growi-bot', async({ command, ack, say }) => { // demo
      await say('Hello');
    });

    // The echo command simply echoes on command
    this.bolt.command('/echo', async({ command, ack, say }) => {
      // Acknowledge command request
      await ack();

      await say(`${command.text}`);
    });

    this.bolt.command('/growi', async({
      command, client, body, ack,
    }) => {
      await ack();
      const args = command.text.split(' ');
      const firstArg = args[0];

      switch (firstArg) {
        case 'search':
          await this.showEphemeralSearchResults(command, args);
          break;

        case 'create':
          await this.createModal(command, client, body);
          break;

        default:
          this.notCommand(command);
          break;
      }
    });

    this.bolt.view('createPage', async({
      ack, view, body, client,
    }) => {
      await ack();
      await this.createPageInGrowi(view, body);
    });

    this.bolt.action('showNextResults', async({
      ack, action,
    }) => {
      await ack();
      const parsedValue = JSON.parse(action.value);

      const command = parsedValue.command;
      const args = parsedValue.args;
      const offset = parsedValue.offset;

      this.showNextResults(command, args, offset);
    });

    this.bolt.action('shareSearchResults', async({
      body, ack, say, action,
    }) => {
      await ack();
      await say(action.value);
    });

  }

  notCommand(command) {
    logger.error('Invalid first argument');
    this.client.chat.postEphemeral({
      channel: command.channel_id,
      user: command.user_id,
      blocks: [
        this.generateMarkdownSectionBlock('*No command.*\n Hint\n `/growi [command] [keyword]`'),
      ],
    });
    return;
  }

  showNextResults = (command, args, offset) => {
    const newOffset = offset + 10;
    this.showEphemeralSearchResults(command, args, newOffset);
  }

  async getSearchResultPaths(command, args, offset = 0) {
    const firstKeyword = args[1];
    if (firstKeyword == null) {
      this.client.chat.postEphemeral({
        channel: command.channel_id,
        user: command.user_id,
        blocks: [
          this.generateMarkdownSectionBlock('*Input keywords.*\n Hint\n `/growi search [keyword]`'),
        ],
      });
      return;
    }

    // removing 'search' from the head in the array.
    const shiftedValue = args.shift();
    const keywords = args.join(' ');

    // adding 'search' to the head in the array again.
    args.unshift(shiftedValue);

    const { searchService } = this.crowi;
    const options = { limit: 10, offset };
    const results = await searchService.searchKeyword(keywords, null, {}, options);


    // no search results
    if (results.data.length === 0) {
      logger.info(`No page found with "${keywords}"`);
      this.client.chat.postEphemeral({
        channel: command.channel_id,
        user: command.user_id,
        blocks: [
          this.generateMarkdownSectionBlock(`*No page that matches your keyword(s) "${keywords}".*`),
          this.generateMarkdownSectionBlock(':mag: *Help: Searching*'),
          this.divider(),
          this.generateMarkdownSectionBlock('`word1` `word2` (divide with space) \n Search pages that include both word1, word2 in the title or body'),
          this.divider(),
          this.generateMarkdownSectionBlock('`"This is GROWI"` (surround with double quotes) \n Search pages that include the phrase "This is GROWI"'),
          this.divider(),
          this.generateMarkdownSectionBlock('`-keyword` \n Exclude pages that include keyword in the title or body'),
          this.divider(),
          this.generateMarkdownSectionBlock('`prefix:/user/` \n Search only the pages that the title start with /user/'),
          this.divider(),
          this.generateMarkdownSectionBlock('`-prefix:/user/` \n Exclude the pages that the title start with /user/'),
          this.divider(),
          this.generateMarkdownSectionBlock('`tag:wiki` \n Search for pages with wiki tag'),
          this.divider(),
          this.generateMarkdownSectionBlock('`-tag:wiki` \n Exclude pages with wiki tag'),
        ],
      });
      return;
    }

    const resultPaths = results.data.map((data) => {
      return data._source.path;
    });

    return {
      resultPaths, offset, keywords,
    };
  }

<<<<<<< HEAD
  async showEphemeralSearchResults(command, args, offsettt) {
    const {
      resultPaths, offset, keywords,
    } = await this.getSearchResultPaths(command, args, offsettt);

=======
  async showEphemeralSearchResults(command, args) {
    const resultPaths = await this.getSearchResultPaths(command, args);
    if (resultPaths == null) {
      return;
    }
>>>>>>> 2709f2f9
    const base = this.crowi.appService.getSiteUrl();

    const urls = resultPaths.map((path) => {
      const url = new URL(path, base);
      return `<${decodeURI(url.href)} | ${decodeURI(url.pathname)}>`;
    });

    const searchResultsNum = resultPaths.length;
    let searchResultsDesc;

    switch (searchResultsNum) {
      case 10:
        searchResultsDesc = 'Maximum number of results that can be displayed is 10';
        break;

      case 1:
        searchResultsDesc = `${searchResultsNum} page is found`;
        break;

      default:
        searchResultsDesc = `${searchResultsNum} pages are found`;
        break;
    }

    const keywordsAndDesc = `keyword(s) : "${keywords}" \n ${searchResultsDesc}.`;

    try {
      await this.client.chat.postEphemeral({
        channel: command.channel_id,
        user: command.user_id,
        blocks: [
          this.generateMarkdownSectionBlock(keywordsAndDesc),
          this.generateMarkdownSectionBlock(`${urls.join('\n')}`),
          {
            type: 'actions',
            elements: [
              {
                type: 'button',
                text: {
                  type: 'plain_text',
                  text: 'Next',
                },
                action_id: 'showNextResults',
                value: JSON.stringify({ offset, command, args }),
              },
              {
                type: 'button',
                text: {
                  type: 'plain_text',
                  text: 'Share',
                },
                style: 'primary',
                action_id: 'shareSearchResults',
                value: `${keywordsAndDesc} \n\n ${urls.join('\n')}`,
              },
            ],
          },
        ],
      });
    }
    catch {
      logger.error('Failed to get search results.');
      await this.client.chat.postEphemeral({
        channel: command.channel_id,
        user: command.user_id,
        blocks: [
          this.generateMarkdownSectionBlock('*Failed to search.*\n Hint\n `/growi search [keyword]`'),
        ],
      });
      throw new Error('/growi command:search: Failed to search');
    }
  }

  async createModal(command, client, body) {
    const User = this.crowi.model('User');
    const slackUser = await User.findUserByUsername('slackUser');

    // if "slackUser" is null, don't show create Modal
    if (slackUser == null) {
      logger.error('Failed to create a page because slackUser is not found.');
      this.client.chat.postEphemeral({
        channel: command.channel_id,
        user: command.user_id,
        blocks: [this.generateMarkdownSectionBlock('*slackUser does not exist.*')],
      });
      throw new Error('/growi command:create: slackUser is not found');
    }

    try {
      await client.views.open({
        trigger_id: body.trigger_id,

        view: {
          type: 'modal',
          callback_id: 'createPage',
          title: {
            type: 'plain_text',
            text: 'Create Page',
          },
          submit: {
            type: 'plain_text',
            text: 'Submit',
          },
          close: {
            type: 'plain_text',
            text: 'Cancel',
          },
          blocks: [
            this.generateMarkdownSectionBlock('Create new page.'),
            this.generateInputSectionBlock('path', 'Path', 'path_input', false, '/path'),
            this.generateInputSectionBlock('contents', 'Contents', 'contents_input', true, 'Input with Markdown...'),
          ],
        },
      });
    }
    catch (err) {
      logger.error('Failed to create a page.');
      await this.client.chat.postEphemeral({
        channel: command.channel_id,
        user: command.user_id,
        blocks: [
          this.generateMarkdownSectionBlock(`*Failed to create new page.*\n ${err}`),
        ],
      });
      throw err;
    }
  }

  // Submit action in create Modal
  async createPageInGrowi(view, body) {
    const User = this.crowi.model('User');
    const Page = this.crowi.model('Page');
    const pathUtils = require('growi-commons').pathUtils;

    const contentsBody = view.state.values.contents.contents_input.value;

    try {
      // search "slackUser" to create page in slack
      const slackUser = await User.findUserByUsername('slackUser');

      let path = view.state.values.path.path_input.value;
      // sanitize path
      path = this.crowi.xss.process(path);
      path = pathUtils.normalizePath(path);

      const user = slackUser._id;
      await Page.create(path, contentsBody, user, {});
    }
    catch (err) {
      this.client.chat.postMessage({
        channel: body.user.id,
        blocks: [
          this.generateMarkdownSectionBlock(`Cannot create new page to existed path\n *Contents* :memo:\n ${contentsBody}`)],
      });
      logger.error('Failed to create page in GROWI.');
      throw err;
    }
  }

  generateMarkdownSectionBlock(blocks) {
    return {
      type: 'section',
      text: {
        type: 'mrkdwn',
        text: blocks,
      },
    };
  }

  divider() {
    return {
      type: 'divider',
    };
  }

  generateInputSectionBlock(blockId, labelText, actionId, isMultiline, placeholder) {
    return {
      type: 'input',
      block_id: blockId,
      label: {
        type: 'plain_text',
        text: labelText,
      },
      element: {
        type: 'plain_text_input',
        action_id: actionId,
        multiline: isMultiline,
        placeholder: {
          type: 'plain_text',
          text: placeholder,
        },
      },
    };
  }

}

module.exports = BoltService;<|MERGE_RESOLUTION|>--- conflicted
+++ resolved
@@ -217,19 +217,14 @@
     };
   }
 
-<<<<<<< HEAD
   async showEphemeralSearchResults(command, args, offsettt) {
     const {
       resultPaths, offset, keywords,
     } = await this.getSearchResultPaths(command, args, offsettt);
 
-=======
-  async showEphemeralSearchResults(command, args) {
-    const resultPaths = await this.getSearchResultPaths(command, args);
     if (resultPaths == null) {
       return;
     }
->>>>>>> 2709f2f9
     const base = this.crowi.appService.getSiteUrl();
 
     const urls = resultPaths.map((path) => {
