
const logger = require('@alias/logger')('growi:service:SlackBotService');
const mongoose = require('mongoose');
const axios = require('axios');

const { BlockKitBuilder: B } = require('@growi/slack');
const { reshapeContentsBody } = require('@growi/slack');
const { formatDistanceStrict } = require('date-fns');

const S2sMessage = require('../models/vo/s2s-message');
const S2sMessageHandlable = require('./s2s-messaging/handlable');

class SlackBotService extends S2sMessageHandlable {

  constructor(crowi) {
    super();

    this.crowi = crowi;
    this.s2sMessagingService = crowi.s2sMessagingService;

    this.lastLoadedAt = null;

    this.initialize();
  }

  initialize() {
    this.lastLoadedAt = new Date();
  }

  /**
   * @inheritdoc
   */
  shouldHandleS2sMessage(s2sMessage) {
    const { eventName, updatedAt } = s2sMessage;
    if (eventName !== 'slackBotServiceUpdated' || updatedAt == null) {
      return false;
    }

    return this.lastLoadedAt == null || this.lastLoadedAt < new Date(s2sMessage.updatedAt);
  }


  /**
   * @inheritdoc
   */
  async handleS2sMessage() {
    const { configManager } = this.crowi;

    logger.info('Reset slack bot by pubsub notification');
    await configManager.loadConfigs();
    this.initialize();
  }

  async publishUpdatedMessage() {
    const { s2sMessagingService } = this;

    if (s2sMessagingService != null) {
      const s2sMessage = new S2sMessage('slackBotServiceUpdated', { updatedAt: new Date() });

      try {
        await s2sMessagingService.publish(s2sMessage);
      }
      catch (e) {
        logger.error('Failed to publish update message with S2sMessagingService: ', e.message);
      }
    }
  }

  /**
   * Handle /commands endpoint
   */
  async handleCommand(command, client, body, ...opt) {
    const module = `./slack-command-handler/${command}`;
    try {
      const handler = require(module)(this.crowi);
      await handler.handleCommand(client, body, ...opt);
    }
    catch (err) {
      this.notCommand(client, body);
    }
  }

  async notCommand(client, body) {
    logger.error('Invalid first argument');
    client.chat.postEphemeral({
      channel: body.channel_id,
      user: body.user_id,
      text: 'No command',
      blocks: [
        B.generateMarkdownSectionBlock('*No command.*\n Hint\n `/growi [command] [keyword]`'),
      ],
    });
    return;
  }

<<<<<<< HEAD
=======
  async togetterCommand(client, body, args, limit = 10) {
    // TODO GW-6721 Get the time from args
    const reusult = await client.conversations.history({
      channel: body.channel_id,
      limit,
    });
    console.log(reusult);
    // TODO GW-6712 display checkbox using result
    const message = '*togetterCommand*';
    client.chat.postEphemeral({
      channel: body.channel_id,
      user: body.user_id,
      text: 'togetter',
      blocks: [
        this.generateMarkdownSectionBlock(message),
      ],
    });
    return;
  }

  getKeywords(args) {
    const keywordsArr = args.slice(1);
    const keywords = keywordsArr.join(' ');
    return keywords;
  }

  async retrieveSearchResults(client, body, args, offset = 0) {
    const firstKeyword = args[1];
    if (firstKeyword == null) {
      client.chat.postEphemeral({
        channel: body.channel_id,
        user: body.user_id,
        text: 'Input keywords',
        blocks: [
          this.generateMarkdownSectionBlock('*Input keywords.*\n Hint\n `/growi search [keyword]`'),
        ],
      });
      return;
    }

    const keywords = this.getKeywords(args);

    const { searchService } = this.crowi;
    const options = { limit: 10, offset };
    const results = await searchService.searchKeyword(keywords, null, {}, options);
    const resultsTotal = results.meta.total;

    // no search results
    if (results.data.length === 0) {
      logger.info(`No page found with "${keywords}"`);
      client.chat.postEphemeral({
        channel: body.channel_id,
        user: body.user_id,
        text: `No page found with "${keywords}"`,
        blocks: [
          this.generateMarkdownSectionBlock(`*No page that matches your keyword(s) "${keywords}".*`),
          this.generateMarkdownSectionBlock(':mag: *Help: Searching*'),
          this.divider(),
          this.generateMarkdownSectionBlock('`word1` `word2` (divide with space) \n Search pages that include both word1, word2 in the title or body'),
          this.divider(),
          this.generateMarkdownSectionBlock('`"This is GROWI"` (surround with double quotes) \n Search pages that include the phrase "This is GROWI"'),
          this.divider(),
          this.generateMarkdownSectionBlock('`-keyword` \n Exclude pages that include keyword in the title or body'),
          this.divider(),
          this.generateMarkdownSectionBlock('`prefix:/user/` \n Search only the pages that the title start with /user/'),
          this.divider(),
          this.generateMarkdownSectionBlock('`-prefix:/user/` \n Exclude the pages that the title start with /user/'),
          this.divider(),
          this.generateMarkdownSectionBlock('`tag:wiki` \n Search for pages with wiki tag'),
          this.divider(),
          this.generateMarkdownSectionBlock('`-tag:wiki` \n Exclude pages with wiki tag'),
        ],
      });
      return { pages: [] };
    }

    const pages = results.data.map((data) => {
      const { path, updated_at: updatedAt, comment_count: commentCount } = data._source;
      return { path, updatedAt, commentCount };
    });

    return {
      pages, offset, resultsTotal,
    };
  }

>>>>>>> 60e374c4
  generatePageLinkMrkdwn(pathname, href) {
    return `<${decodeURI(href)} | ${decodeURI(pathname)}>`;
  }

  appendSpeechBaloon(mrkdwn, commentCount) {
    return (commentCount != null && commentCount > 0)
      ? `${mrkdwn}   :speech_balloon: ${commentCount}`
      : mrkdwn;
  }

  generateLastUpdateMrkdwn(updatedAt, baseDate) {
    if (updatedAt != null) {
      // cast to date
      const date = new Date(updatedAt);
      return formatDistanceStrict(date, baseDate);
    }
    return '';
  }


  async shareSinglePage(client, payload) {
    const { channel, user, actions } = payload;

    const appUrl = this.crowi.appService.getSiteUrl();
    const appTitle = this.crowi.appService.getAppTitle();

    const channelId = channel.id;
    const action = actions[0]; // shareSinglePage action must have button action

    // restore page data from value
    const { page, href, pathname } = JSON.parse(action.value);
    const { updatedAt, commentCount } = page;

    // share
    const now = new Date();
    return client.chat.postMessage({
      channel: channelId,
      blocks: [
        { type: 'divider' },
        B.generateMarkdownSectionBlock(`${this.appendSpeechBaloon(`*${this.generatePageLinkMrkdwn(pathname, href)}*`, commentCount)}`),
        {
          type: 'context',
          elements: [
            {
              type: 'mrkdwn',
              text: `<${decodeURI(appUrl)}|*${appTitle}*>  |  Last updated: ${this.generateLastUpdateMrkdwn(updatedAt, now)}  |  Shared by *${user.username}*`,
            },
          ],
        },
      ],
    });
  }

  async dismissSearchResults(client, payload) {
    const { response_url: responseUrl } = payload;

    return axios.post(responseUrl, {
      delete_original: true,
    });
  }

  // Submit action in create Modal
  async createPageInGrowi(client, payload) {
    const Page = this.crowi.model('Page');
    const pathUtils = require('growi-commons').pathUtils;
    const contentsBody = reshapeContentsBody(payload.view.state.values.contents.contents_input.value);

    try {
      let path = payload.view.state.values.path.path_input.value;
      // sanitize path
      path = this.crowi.xss.process(path);
      path = pathUtils.normalizePath(path);

      // generate a dummy id because Operation to create a page needs ObjectId
      const dummyObjectIdOfUser = new mongoose.Types.ObjectId();
      const page = await Page.create(path, contentsBody, dummyObjectIdOfUser, {});

      // Send a message when page creation is complete
      const growiUri = this.crowi.appService.getSiteUrl();
      const channelId = JSON.parse(payload.view.private_metadata).channelId;
      await client.chat.postEphemeral({
        channel: channelId,
        user: payload.user.id,
        text: `The page <${decodeURI(`${growiUri}/${page._id} | ${decodeURI(growiUri + path)}`)}> has been created.`,
      });
    }
    catch (err) {
      client.chat.postMessage({
        channel: payload.user.id,
        blocks: [
          B.generateMarkdownSectionBlock(`Cannot create new page to existed path\n *Contents* :memo:\n ${contentsBody}`)],
      });
      logger.error('Failed to create page in GROWI.');
      throw err;
    }
  }

}

module.exports = SlackBotService;<|MERGE_RESOLUTION|>--- conflicted
+++ resolved
@@ -93,8 +93,6 @@
     return;
   }
 
-<<<<<<< HEAD
-=======
   async togetterCommand(client, body, args, limit = 10) {
     // TODO GW-6721 Get the time from args
     const reusult = await client.conversations.history({
@@ -115,73 +113,6 @@
     return;
   }
 
-  getKeywords(args) {
-    const keywordsArr = args.slice(1);
-    const keywords = keywordsArr.join(' ');
-    return keywords;
-  }
-
-  async retrieveSearchResults(client, body, args, offset = 0) {
-    const firstKeyword = args[1];
-    if (firstKeyword == null) {
-      client.chat.postEphemeral({
-        channel: body.channel_id,
-        user: body.user_id,
-        text: 'Input keywords',
-        blocks: [
-          this.generateMarkdownSectionBlock('*Input keywords.*\n Hint\n `/growi search [keyword]`'),
-        ],
-      });
-      return;
-    }
-
-    const keywords = this.getKeywords(args);
-
-    const { searchService } = this.crowi;
-    const options = { limit: 10, offset };
-    const results = await searchService.searchKeyword(keywords, null, {}, options);
-    const resultsTotal = results.meta.total;
-
-    // no search results
-    if (results.data.length === 0) {
-      logger.info(`No page found with "${keywords}"`);
-      client.chat.postEphemeral({
-        channel: body.channel_id,
-        user: body.user_id,
-        text: `No page found with "${keywords}"`,
-        blocks: [
-          this.generateMarkdownSectionBlock(`*No page that matches your keyword(s) "${keywords}".*`),
-          this.generateMarkdownSectionBlock(':mag: *Help: Searching*'),
-          this.divider(),
-          this.generateMarkdownSectionBlock('`word1` `word2` (divide with space) \n Search pages that include both word1, word2 in the title or body'),
-          this.divider(),
-          this.generateMarkdownSectionBlock('`"This is GROWI"` (surround with double quotes) \n Search pages that include the phrase "This is GROWI"'),
-          this.divider(),
-          this.generateMarkdownSectionBlock('`-keyword` \n Exclude pages that include keyword in the title or body'),
-          this.divider(),
-          this.generateMarkdownSectionBlock('`prefix:/user/` \n Search only the pages that the title start with /user/'),
-          this.divider(),
-          this.generateMarkdownSectionBlock('`-prefix:/user/` \n Exclude the pages that the title start with /user/'),
-          this.divider(),
-          this.generateMarkdownSectionBlock('`tag:wiki` \n Search for pages with wiki tag'),
-          this.divider(),
-          this.generateMarkdownSectionBlock('`-tag:wiki` \n Exclude pages with wiki tag'),
-        ],
-      });
-      return { pages: [] };
-    }
-
-    const pages = results.data.map((data) => {
-      const { path, updated_at: updatedAt, comment_count: commentCount } = data._source;
-      return { path, updatedAt, commentCount };
-    });
-
-    return {
-      pages, offset, resultsTotal,
-    };
-  }
-
->>>>>>> 60e374c4
   generatePageLinkMrkdwn(pathname, href) {
     return `<${decodeURI(href)} | ${decodeURI(pathname)}>`;
   }
