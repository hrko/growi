--- conflicted
+++ resolved
@@ -533,13 +533,9 @@
       /\s+\/\s+/, // avoid miss in renaming
       /.+\/edit$/,
       /.+\.md$/,
-<<<<<<< HEAD
-      /^\/(installer|register|login|logout|admin|me|files|trash|paste|comments|tags)(\/.*|$)/,
-=======
       /^(\.\.)$/, // see: https://github.com/weseek/growi/issues/3582
       /(\/\.\.)\/?/, // see: https://github.com/weseek/growi/issues/3582
       /^\/(installer|register|login|logout|admin|me|files|trash|paste|comments|tags|share)(\/.*|$)/,
->>>>>>> 40566335
     ];
 
     let isCreatable = true;
