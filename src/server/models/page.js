--- conflicted
+++ resolved
@@ -413,20 +413,7 @@
   pageSchema.methods.updateSlackChannels = function(slackChannels) {
     this.slackChannels = slackChannels;
 
-<<<<<<< HEAD
-  pageSchema.methods.updateExtended = function(extended) {
-    this.extended = extended;
-    return new Promise(((resolve, reject) => {
-      return this.save((err, doc) => {
-        if (err) {
-          return reject(err);
-        }
-        return resolve(doc);
-      });
-    }));
-=======
     return this.save();
->>>>>>> 6f4d4184
   };
 
   pageSchema.methods.initLatestRevisionField = async function(revisionId) {
