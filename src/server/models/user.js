--- conflicted
+++ resolved
@@ -18,12 +18,8 @@
   const STATUS_DELETED = 4;
   const STATUS_INVITED = 5;
   const USER_PUBLIC_FIELDS = '_id image isEmailPublished isGravatarEnabled googleId name username email introduction'
-<<<<<<< HEAD
-  + 'status lang createdAt lastLoginAt admin imageAttachmentPath';
-=======
   + 'status lang createdAt lastLoginAt admin imageUrlCached';
   const IMAGE_POPULATION = { path: 'imageAttachment', select: 'filePathProxied' };
->>>>>>> aaaa580f
 
   const LANG_EN = 'en';
   const LANG_EN_US = 'en-US';
