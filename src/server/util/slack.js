import loggerFactory from '~/utils/logger';

const logger = loggerFactory('growi:util:slack');

const urljoin = require('url-join');

/**
 * slack
 */

/* eslint-disable no-use-before-define */

module.exports = function(crowi) {
  const { IncomingWebhook } = require('@slack/webhook');
  const { WebClient } = require('@slack/web-api');
  const { configManager } = crowi;

  const slack = {};

<<<<<<< HEAD
  const postWithIwh = function(messageObj) {
    return new Promise((resolve, reject) => {
      const client = new Slack();
      client.setWebhook(configManager.getConfig('notification', 'slack:incomingWebhookUrl'));
      client.webhook(messageObj, (err, res) => {
        if (err) {
          logger.debug('Post error', err, res);
          logger.debug('Sent data to slack is:', messageObj);
          return reject(err);
        }
        resolve(res);
      });
    });
=======
  const postWithIwh = async(messageObj) => {
    const webhook = new IncomingWebhook(configManager.getConfig('notification', 'slack:incomingWebhookUrl'));
    try {
      await webhook.send(messageObj);
    }
    catch (error) {
      debug('Post error', error);
      debug('Sent data to slack is:', messageObj);
      throw error;
    }
>>>>>>> 323be5af
  };

  const postWithWebApi = async(messageObj) => {
    const client = new WebClient(configManager.getConfig('notification', 'slack:token'));
    // stringify attachments
    if (messageObj.attachments != null) {
      messageObj.attachments = JSON.stringify(messageObj.attachments);
    }
    try {
      await client.chat.postMessage(messageObj);
    }
    catch (error) {
      logger.debug('Post error', error);
      logger.debug('Sent data to slack is:', messageObj);
      throw error;
    }
  };

  const convertMarkdownToMarkdown = function(body) {
    const url = crowi.appService.getSiteUrl();

    return body
      .replace(/\n\*\s(.+)/g, '\n• $1')
      .replace(/#{1,}\s?(.+)/g, '\n*$1*')
      .replace(/(\[(.+)\]\((https?:\/\/.+)\))/g, '<$3|$2>')
      .replace(/(\[(.+)\]\((\/.+)\))/g, `<${url}$3|$2>`);
  };

  const prepareAttachmentTextForCreate = function(page, user) {
    let body = page.revision.body;
    if (body.length > 2000) {
      body = `${body.substr(0, 2000)}...`;
    }

    return convertMarkdownToMarkdown(body);
  };

  const prepareAttachmentTextForUpdate = function(page, user, previousRevision) {
    const diff = require('diff');
    let diffText = '';

    diff.diffLines(previousRevision.body, page.revision.body).forEach((line) => {
      logger.debug('diff line', line);
      const value = line.value.replace(/\r\n|\r/g, '\n'); // eslint-disable-line no-unused-vars
      if (line.added) {
        diffText += `${line.value} ... :lower_left_fountain_pen:`;
      }
      else if (line.removed) {
        // diffText += '-' + line.value.replace(/(.+)?\n/g, '- $1\n');
        // 1以下は無視
        if (line.count > 1) {
          diffText += `:wastebasket: ... ${line.count} lines\n`;
        }
      }
      else {
        // diffText += '...\n';
      }
    });

    logger.debug('diff is', diffText);

    return diffText;
  };

  const prepareAttachmentTextForComment = function(comment) {
    let body = comment.comment;
    if (body.length > 2000) {
      body = `${body.substr(0, 2000)}...`;
    }

    if (comment.isMarkdown) {
      return convertMarkdownToMarkdown(body);
    }

    return body;
  };

  const prepareSlackMessageForPage = function(page, user, channel, updateType, previousRevision) {
    const appTitle = crowi.appService.getAppTitle();
    const url = crowi.appService.getSiteUrl();
    let body = page.revision.body;

    if (updateType === 'create') {
      body = prepareAttachmentTextForCreate(page, user);
    }
    else {
      body = prepareAttachmentTextForUpdate(page, user, previousRevision);
    }

    const attachment = {
      color: '#263a3c',
      author_name: `@${user.username}`,
      author_link: urljoin(url, 'user', user.username),
      author_icon: user.image,
      title: page.path,
      title_link: urljoin(url, page.id),
      text: body,
      mrkdwn_in: ['text'],
    };
    if (user.image) {
      attachment.author_icon = user.image;
    }

    const message = {
      channel: (channel != null) ? `#${channel}` : undefined,
      username: appTitle,
      text: getSlackMessageTextForPage(page.path, page.id, user, updateType),
      attachments: [attachment],
    };

    return message;
  };

  const prepareSlackMessageForComment = function(comment, user, channel, path) {
    const appTitle = crowi.appService.getAppTitle();
    const url = crowi.appService.getSiteUrl();
    const body = prepareAttachmentTextForComment(comment);

    const attachment = {
      color: '#263a3c',
      author_name: `@${user.username}`,
      author_link: urljoin(url, 'user', user.username),
      author_icon: user.image,
      text: body,
      mrkdwn_in: ['text'],
    };
    if (user.image) {
      attachment.author_icon = user.image;
    }

    const message = {
      channel: (channel != null) ? `#${channel}` : undefined,
      username: appTitle,
      text: getSlackMessageTextForComment(path, String(comment.page), user),
      attachments: [attachment],
    };

    return message;
  };

  /**
   * For GlobalNotification
   *
   * @param {string} messageBody
   * @param {string} attachmentBody
   * @param {string} slackChannel
  */
  const prepareSlackMessageForGlobalNotification = async(messageBody, attachmentBody, slackChannel) => {
    const appTitle = crowi.appService.getAppTitle();

    const attachment = {
      color: '#263a3c',
      text: attachmentBody,
      mrkdwn_in: ['text'],
    };

    const message = {
      channel: (slackChannel != null) ? `#${slackChannel}` : undefined,
      username: appTitle,
      text: messageBody,
      attachments: [attachment],
    };

    return message;
  };

  const getSlackMessageTextForPage = function(path, pageId, user, updateType) {
    let text;
    const url = crowi.appService.getSiteUrl();

    const pageUrl = `<${urljoin(url, pageId)}|${path}>`;
    if (updateType === 'create') {
      text = `:rocket: ${user.username} created a new page! ${pageUrl}`;
    }
    else {
      text = `:heavy_check_mark: ${user.username} updated ${pageUrl}`;
    }

    return text;
  };

  const getSlackMessageTextForComment = function(path, pageId, user) {
    const url = crowi.appService.getSiteUrl();
    const pageUrl = `<${urljoin(url, pageId)}|${path}>`;
    const text = `:speech_balloon: ${user.username} commented on ${pageUrl}`;

    return text;
  };

  // slack.post = function (channel, message, opts) {
  slack.postPage = (page, user, channel, updateType, previousRevision) => {
    const messageObj = prepareSlackMessageForPage(page, user, channel, updateType, previousRevision);

    return slackPost(messageObj);
  };

  slack.postComment = (comment, user, channel, path) => {
    const messageObj = prepareSlackMessageForComment(comment, user, channel, path);

    return slackPost(messageObj);
  };

  slack.sendGlobalNotification = async(messageBody, attachmentBody, slackChannel) => {
    const messageObj = await prepareSlackMessageForGlobalNotification(messageBody, attachmentBody, slackChannel);

    return slackPost(messageObj);
  };

  const slackPost = (messageObj) => {
    // when incoming Webhooks is prioritized
    if (configManager.getConfig('notification', 'slack:isIncomingWebhookPrioritized')) {
      if (configManager.getConfig('notification', 'slack:incomingWebhookUrl')) {
        logger.debug('posting message with IncomingWebhook');
        return postWithIwh(messageObj);
      }
      if (configManager.getConfig('notification', 'slack:token')) {
        logger.debug('posting message with Web API');
        return postWithWebApi(messageObj);
      }
    }
    // else
    else {
      if (configManager.getConfig('notification', 'slack:token')) {
        logger.debug('posting message with Web API');
        return postWithWebApi(messageObj);
      }
      if (configManager.getConfig('notification', 'slack:incomingWebhookUrl')) {
        logger.debug('posting message with IncomingWebhook');
        return postWithIwh(messageObj);
      }
    }
  };

  return slack;
};<|MERGE_RESOLUTION|>--- conflicted
+++ resolved
@@ -17,32 +17,16 @@
 
   const slack = {};
 
-<<<<<<< HEAD
-  const postWithIwh = function(messageObj) {
-    return new Promise((resolve, reject) => {
-      const client = new Slack();
-      client.setWebhook(configManager.getConfig('notification', 'slack:incomingWebhookUrl'));
-      client.webhook(messageObj, (err, res) => {
-        if (err) {
-          logger.debug('Post error', err, res);
-          logger.debug('Sent data to slack is:', messageObj);
-          return reject(err);
-        }
-        resolve(res);
-      });
-    });
-=======
   const postWithIwh = async(messageObj) => {
     const webhook = new IncomingWebhook(configManager.getConfig('notification', 'slack:incomingWebhookUrl'));
     try {
       await webhook.send(messageObj);
     }
     catch (error) {
-      debug('Post error', error);
-      debug('Sent data to slack is:', messageObj);
+      logger.debug('Post error', error);
+      logger.debug('Sent data to slack is:', messageObj);
       throw error;
     }
->>>>>>> 323be5af
   };
 
   const postWithWebApi = async(messageObj) => {
