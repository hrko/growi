const loggerFactory = require('@alias/logger');

const logger = loggerFactory('growi:routes:apiv3:pages'); // eslint-disable-line no-unused-vars

const express = require('express');
const pathUtils = require('growi-commons').pathUtils;

const { body } = require('express-validator/check');
const ErrorV3 = require('../../models/vo/error-apiv3');

const router = express.Router();

/**
 * @swagger
 *  tags:
 *    name: Pages
 */

/**
 * @swagger
 *
 *  components:
 *    schemas:
 *      Page:
 *        description: Page
 *        type: object
 *        properties:
 *          _id:
 *            type: string
 *            description: page ID
 *            example: 5e07345972560e001761fa63
 *          __v:
 *            type: number
 *            description: DB record version
 *            example: 0
 *          commentCount:
 *            type: number
 *            description: count of comments
 *            example: 3
 *          createdAt:
 *            type: string
 *            description: date created at
 *            example: 2010-01-01T00:00:00.000Z
 *          creator:
 *            $ref: '#/components/schemas/User'
 *          extended:
 *            type: object
 *            description: extend data
 *            example: {}
 *          grant:
 *            type: number
 *            description: grant
 *            example: 1
 *          grantedUsers:
 *            type: array
 *            description: granted users
 *            items:
 *              type: string
 *              description: user ID
 *            example: ["5ae5fccfc5577b0004dbd8ab"]
 *          lastUpdateUser:
 *            $ref: '#/components/schemas/User'
 *          liker:
 *            type: array
 *            description: granted users
 *            items:
 *              type: string
 *              description: user ID
 *            example: []
 *          path:
 *            type: string
 *            description: page path
 *            example: /
 *          redirectTo:
 *            type: string
 *            description: redirect path
 *            example: ""
 *          revision:
 *            type: string
 *            description: revision ID
 *            example: ["5ae5fccfc5577b0004dbd8ab"]
 *          seenUsers:
 *            type: array
 *            description: granted users
 *            items:
 *              type: string
 *              description: user ID
 *            example: ["5ae5fccfc5577b0004dbd8ab"]
 *          status:
 *            type: string
 *            description: status
 *            enum:
 *              - 'wip'
 *              - 'published'
 *              - 'deleted'
 *              - 'deprecated'
 *            example: published
 *          updatedAt:
 *            type: string
 *            description: date updated at
 *            example: 2010-01-01T00:00:00.000Z
 */

module.exports = (crowi) => {
  const accessTokenParser = require('../../middlewares/access-token-parser')(crowi);
  const loginRequired = require('../../middlewares/login-required')(crowi, true);
  const loginRequiredStrictly = require('../../middlewares/login-required')(crowi);
  const adminRequired = require('../../middlewares/admin-required')(crowi);
  const csrf = require('../../middlewares/csrf')(crowi);
  const apiV3FormValidator = require('../../middlewares/apiv3-form-validator')(crowi);

  const Page = crowi.model('Page');
  const PageTagRelation = crowi.model('PageTagRelation');
  const GlobalNotificationSetting = crowi.model('GlobalNotificationSetting');

  const globalNotificationService = crowi.getGlobalNotificationService();
  const userNotificationService = crowi.getUserNotificationService();

  const { pageService } = crowi;

  const validator = {
    createPage: [
      body('body').exists().not().isEmpty({ ignore_whitespace: true })
        .withMessage('body is required'),
      body('path').exists().not().isEmpty({ ignore_whitespace: true })
        .withMessage('path is required'),
      body('grant').if(value => value != null).isInt({ min: 0, max: 5 }).withMessage('grant must be integer from 1 to 5'),
      body('overwriteScopesOfDescendants').if(value => value != null).isBoolean().withMessage('overwriteScopesOfDescendants must be boolean'),
      body('isSlackEnabled').if(value => value != null).isBoolean().withMessage('isSlackEnabled must be boolean'),
      body('slackChannels').if(value => value != null).isString().withMessage('slackChannels must be string'),
      body('socketClientId').if(value => value != null).isInt().withMessage('socketClientId must be int'),
      body('pageTags').if(value => value != null).isArray().withMessage('pageTags must be array'),
    ],
    renamePage: [
      body('pageId').exists().withMessage('pageId is required'),
      body('revisionId').exists().withMessage('revisionId is required'),
      body('newPagePath').exists().withMessage('newPagePath is required'),
      body('isRenameRedirect').if(value => value != null).isBoolean().withMessage('isRenameRedirect must be boolean'),
      body('isRemainMetadata').if(value => value != null).isBoolean().withMessage('isRemainMetadata must be boolean'),
      body('isRecursively').if(value => value != null).isBoolean().withMessage('isRecursively must be boolean'),
      body('socketClientId').if(value => value != null).isInt().withMessage('socketClientId must be int'),
    ],
  };

  /**
   * @swagger
   *
   *    /pages/create:
   *      post:
   *        tags: [Pages]
   *        operationId: createPage
   *        description: Create page
   *        requestBody:
   *          content:
   *            application/json:
   *              schema:
   *                properties:
   *                  body:
   *                    type: string
   *                    description: Text of page
   *                  path:
   *                    $ref: '#/components/schemas/Page/properties/path'
   *                  grant:
   *                    $ref: '#/components/schemas/Page/properties/grant'
   *                required:
   *                  - body
   *                  - path
   *        responses:
   *          201:
   *            description: Succeeded to create page.
   *            content:
   *              application/json:
   *                schema:
   *                  properties:
   *                    page:
   *                      $ref: '#/components/schemas/Page'
   *          409:
   *            description: page path is already existed
   */
  router.post('/', accessTokenParser, loginRequiredStrictly, csrf, validator.createPage, apiV3FormValidator, async(req, res) => {
    const {
      body, grant, grantUserGroupId, overwriteScopesOfDescendants, isSlackEnabled, slackChannels, socketClientId, pageTags,
    } = req.body;

    let { path } = req.body;

    // check whether path starts slash
    path = pathUtils.addHeadingSlash(path);

    // check page existence
    const isExist = await Page.count({ path }) > 0;
    if (isExist) {
      return res.apiv3Err(new ErrorV3('Failed to post page', 'page_exists'), 500);
    }

    const options = { socketClientId };
    if (grant != null) {
      options.grant = grant;
      options.grantUserGroupId = grantUserGroupId;
    }

    const createdPage = await Page.create(path, body, req.user, options);

    let savedTags;
    if (pageTags != null) {
      await PageTagRelation.updatePageTags(createdPage.id, pageTags);
      savedTags = await PageTagRelation.listTagNamesByPage(createdPage.id);
    }

    const result = { page: pageService.serializeToObj(createdPage), tags: savedTags };

    // update scopes for descendants
    if (overwriteScopesOfDescendants) {
      Page.applyScopesToDescendantsAsyncronously(createdPage, req.user);
    }

    // global notification
    if (globalNotificationService != null) {
      try {
        await globalNotificationService.fire(GlobalNotificationSetting.EVENT.PAGE_CREATE, createdPage, req.user);
      }
      catch (err) {
        logger.error('Create grobal notification failed', err);
      }
    }

    // user notification
    if (isSlackEnabled && userNotificationService != null) {
      try {
        const results = await userNotificationService.fire(createdPage, req.user, slackChannels, 'create', false);
        results.forEach((result) => {
          if (result.status === 'rejected') {
            logger.error('Create user notification failed', result.reason);
          }
        });
      }
      catch (err) {
        logger.error('Create user notification failed', err);
      }
    }

    return res.apiv3(result, 201);
  });

  /**
   * @swagger
   *
   *    /pages/recent:
   *      get:
   *        tags: [Pages]
   *        description: Get recently updated pages
   *        responses:
   *          200:
   *            description: Return pages recently updated
   *
   */
  router.get('/recent', loginRequired, async(req, res) => {
    const limit = 20;
    const offset = parseInt(req.query.offset) || 0;

    const queryOptions = {
      offset,
      limit,
      includeTrashed: false,
      isRegExpEscapedFromPath: true,
      sort: 'updatedAt',
      desc: -1,
    };

    try {
      const result = await Page.findListWithDescendants('/', req.user, queryOptions);
      if (result.pages.length > limit) {
        result.pages.pop();
      }

      return res.apiv3(result);
    }
    catch (err) {
      logger.error('Failed to get recent pages', err);
      return res.apiv3Err(new ErrorV3('Failed to get recent pages', 'unknown'), 500);
    }
  });

  /**
   * @swagger
   *
   *
   *    /pages/rename:
   *      post:
   *        tags: [Pages]
   *        operationId: renamePage
   *        description: Rename page
   *        requestBody:
   *          content:
   *            application/json:
   *              schema:
   *                properties:
   *                  pageId:
   *                    $ref: '#/components/schemas/Page/properties/_id'
   *                  path:
   *                    $ref: '#/components/schemas/Page/properties/path'
   *                  revisionId:
   *                    type: string
   *                    description: revision ID
   *                    example: 5e07345972560e001761fa63
   *                  newPagePath:
   *                    type: string
   *                    description: new path
   *                    example: /user/alice/new_test
   *                  isRenameRedirect:
   *                    type: boolean
   *                    description: whether redirect page
   *                  isRemainMetadata:
   *                    type: boolean
   *                    description: whether remain meta data
   *                  isRecursively:
   *                    type: boolean
   *                    description: whether rename page with descendants
   *                required:
   *                  - pageId
   *                  - revisionId
   *        responses:
   *          200:
   *            description: Succeeded to rename page.
   *            content:
   *              application/json:
   *                schema:
   *                  properties:
   *                    page:
   *                      $ref: '#/components/schemas/Page'
   *          401:
   *            description: page id is invalid
   *          409:
   *            description: page path is already existed
   */
  router.put('/rename', accessTokenParser, loginRequiredStrictly, csrf, validator.renamePage, apiV3FormValidator, async(req, res) => {
    const { pageId, isRecursively, revisionId } = req.body;

    let newPagePath = pathUtils.normalizePath(req.body.newPagePath);

    const options = {
      createRedirectPage: req.body.isRenameRedirect,
      updateMetadata: !req.body.isRemainMetadata,
      socketClientId: +req.body.socketClientId || undefined,
    };

    if (!Page.isCreatableName(newPagePath)) {
      return res.apiv3Err(new ErrorV3(`Could not use the path '${newPagePath})'`, 'invalid_path'), 409);
    }

    // check whether path starts slash
    newPagePath = pathUtils.addHeadingSlash(newPagePath);

    const isExist = await Page.count({ path: newPagePath }) > 0;
    if (isExist) {
      // if page found, cannot cannot rename to that path
      return res.apiv3Err(new ErrorV3(`${newPagePath} already exists`, 'already_exists'), 409);
    }

    let page;

    try {
      page = await Page.findByIdAndViewer(pageId, req.user);

      if (page == null) {
        return res.apiv3Err(new ErrorV3(`Page '${pageId}' is not found or forbidden`, 'notfound_or_forbidden'), 401);
      }

      if (!page.isUpdatable(revisionId)) {
        return res.apiv3Err(new ErrorV3('Someone could update this page, so couldn\'t delete.', 'notfound_or_forbidden'), 409);
      }

      if (isRecursively) {
        page = await Page.renameRecursively(page, newPagePath, req.user, options);
      }
      else {
        page = await Page.rename(page, newPagePath, req.user, options);
      }
    }
    catch (err) {
      logger.error(err);
      return res.apiv3Err(new ErrorV3('Failed to update page.', 'unknown'), 500);
    }

    const result = { page: pageService.serializeToObj(page) };

    try {
      // global notification
      await globalNotificationService.fire(GlobalNotificationSetting.EVENT.PAGE_MOVE, page, req.user, {
        oldPath: req.body.path,
      });
    }
    catch (err) {
      logger.error('Move notification failed', err);
    }

    return res.apiv3(result);
  });


  /**
   * @swagger
   *
   *    /pages/empty-trash:
   *      delete:
   *        tags: [Pages]
   *        description: empty trash
   *        responses:
   *          200:
   *            description: Succeeded to remove all trash pages
   */
  router.delete('/empty-trash', loginRequired, adminRequired, csrf, async(req, res) => {
    try {
      const pages = await Page.completelyDeletePageRecursively('/trash', req.user);
      return res.apiv3({ pages });
    }
    catch (err) {
      return res.apiv3Err(new ErrorV3('Failed to update page.', 'unknown'), 500);
    }
  });

<<<<<<< HEAD
  router.post('/duplicate', accessTokenParser, loginRequiredStrictly, csrf, async(req, res) => {
    const { pageId } = req.body;

    const newPagePath = pathUtils.normalizePath(req.body.pageNameInput);

    // check page existence
    const isExist = (await Page.count({ path: newPagePath })) > 0;
    if (isExist) {
      return res.apiv3Err(new ErrorV3(`Page exists '${newPagePath})'`, 'already_exists'), 409);
    }

    const page = await Page.findByIdAndViewer(pageId, req.user);

    // null check
    if (page == null) {
      res.code = 'Page is not found';
      logger.error('Failed to find the pages');
      return res.apiv3Err(new ErrorV3('Not Founded the page', 'notfound_or_forbidden'), 404);
    }

    // check whether path starts slash
    // newPagePath = pathUtils.addHeadingSlash(newPagePath);

    // populate
    await page.populate({ path: 'revision', model: 'Revision', select: 'body' }).execPopulate();

    // create option
    const options = { page };
    options.grant = page.grant;
    options.grantUserGroupId = page.grantedGroup;
    options.grantedUsers = page.grantedUsers;

    const createdPage = await Page.create(newPagePath, page.revision.body, req.user, options);

    const originTags = await page.findRelatedTagsById();
    let savedTags;

    if (originTags != null) {
      await PageTagRelation.updatePageTags(createdPage.id, originTags);
      savedTags = await PageTagRelation.listTagNamesByPage(createdPage.id);
    }

    const result = { page: pageService.serializeToObj(createdPage), tags: savedTags };
    return res.apiv3(result);
  });
=======
  /**
   * @swagger
   *
   *
   *    /pages/duplicate:
   *      post:
   *        tags: [Pages]
   *        operationId: duplicatePage
   *        description: Duplicate page
   *        requestBody:
   *          content:
   *            application/json:
   *              schema:
   *                properties:
   *                  pageId:
   *                    $ref: '#/components/schemas/Page/properties/_id'
   *                  pageNameInput:
   *                    $ref: '#/components/schemas/Page/properties/path'
   *                required:
   *                  - pageId
   *        responses:
   *          200:
   *            description: Succeeded to duplicate page.
   *            content:
   *              application/json:
   *                schema:
   *                  properties:
   *                    page:
   *                      $ref: '#/components/schemas/Page'
   *
   *          403:
   *            description: Forbidden to duplicate page.
   *          500:
   *            description: Internal server error.
   */
  // TODO write duplicate(GW-3316)
>>>>>>> 40e088fa


  router.get('/subordinated-list', accessTokenParser, loginRequired, async(req, res) => {
    const { path } = req.query;

    try {
      const pageData = await Page.findByPath(path);

      const result = await Page.findManageableListWithDescendants(pageData, req.user);

      const resultPaths = result.map(element => element.path);

      return res.apiv3({ resultPaths });
    }
    catch (err) {
      return res.apiv3Err(new ErrorV3('Failed to update page.', 'unknown'), 500);
    }

  });
  return router;
};<|MERGE_RESOLUTION|>--- conflicted
+++ resolved
@@ -419,53 +419,6 @@
     }
   });
 
-<<<<<<< HEAD
-  router.post('/duplicate', accessTokenParser, loginRequiredStrictly, csrf, async(req, res) => {
-    const { pageId } = req.body;
-
-    const newPagePath = pathUtils.normalizePath(req.body.pageNameInput);
-
-    // check page existence
-    const isExist = (await Page.count({ path: newPagePath })) > 0;
-    if (isExist) {
-      return res.apiv3Err(new ErrorV3(`Page exists '${newPagePath})'`, 'already_exists'), 409);
-    }
-
-    const page = await Page.findByIdAndViewer(pageId, req.user);
-
-    // null check
-    if (page == null) {
-      res.code = 'Page is not found';
-      logger.error('Failed to find the pages');
-      return res.apiv3Err(new ErrorV3('Not Founded the page', 'notfound_or_forbidden'), 404);
-    }
-
-    // check whether path starts slash
-    // newPagePath = pathUtils.addHeadingSlash(newPagePath);
-
-    // populate
-    await page.populate({ path: 'revision', model: 'Revision', select: 'body' }).execPopulate();
-
-    // create option
-    const options = { page };
-    options.grant = page.grant;
-    options.grantUserGroupId = page.grantedGroup;
-    options.grantedUsers = page.grantedUsers;
-
-    const createdPage = await Page.create(newPagePath, page.revision.body, req.user, options);
-
-    const originTags = await page.findRelatedTagsById();
-    let savedTags;
-
-    if (originTags != null) {
-      await PageTagRelation.updatePageTags(createdPage.id, originTags);
-      savedTags = await PageTagRelation.listTagNamesByPage(createdPage.id);
-    }
-
-    const result = { page: pageService.serializeToObj(createdPage), tags: savedTags };
-    return res.apiv3(result);
-  });
-=======
   /**
    * @swagger
    *
@@ -501,9 +454,51 @@
    *          500:
    *            description: Internal server error.
    */
-  // TODO write duplicate(GW-3316)
->>>>>>> 40e088fa
-
+  router.post('/duplicate', accessTokenParser, loginRequiredStrictly, csrf, async(req, res) => {
+    const { pageId } = req.body;
+
+    const newPagePath = pathUtils.normalizePath(req.body.pageNameInput);
+
+    // check page existence
+    const isExist = (await Page.count({ path: newPagePath })) > 0;
+    if (isExist) {
+      return res.apiv3Err(new ErrorV3(`Page exists '${newPagePath})'`, 'already_exists'), 409);
+    }
+
+    const page = await Page.findByIdAndViewer(pageId, req.user);
+
+    // null check
+    if (page == null) {
+      res.code = 'Page is not found';
+      logger.error('Failed to find the pages');
+      return res.apiv3Err(new ErrorV3('Not Founded the page', 'notfound_or_forbidden'), 404);
+    }
+
+    // check whether path starts slash
+    // newPagePath = pathUtils.addHeadingSlash(newPagePath);
+
+    // populate
+    await page.populate({ path: 'revision', model: 'Revision', select: 'body' }).execPopulate();
+
+    // create option
+    const options = { page };
+    options.grant = page.grant;
+    options.grantUserGroupId = page.grantedGroup;
+    options.grantedUsers = page.grantedUsers;
+
+    const createdPage = await Page.create(newPagePath, page.revision.body, req.user, options);
+
+    const originTags = await page.findRelatedTagsById();
+    let savedTags;
+
+    if (originTags != null) {
+      await PageTagRelation.updatePageTags(createdPage.id, originTags);
+      savedTags = await PageTagRelation.listTagNamesByPage(createdPage.id);
+    }
+
+    const result = { page: pageService.serializeToObj(createdPage), tags: savedTags };
+    return res.apiv3(result);
+  });
 
   router.get('/subordinated-list', accessTokenParser, loginRequired, async(req, res) => {
     const { path } = req.query;
