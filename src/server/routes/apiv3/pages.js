const loggerFactory = require('@alias/logger');

const logger = loggerFactory('growi:routes:apiv3:pages'); // eslint-disable-line no-unused-vars
const express = require('express');
const pathUtils = require('growi-commons').pathUtils;

const { body } = require('express-validator/check');
const { query } = require('express-validator');
const ErrorV3 = require('../../models/vo/error-apiv3');

const router = express.Router();

const LIMIT_FOR_LIST = 10;

/**
 * @swagger
 *  tags:
 *    name: Pages
 */

/**
 * @swagger
 *
 *  components:
 *    schemas:
 *      Page:
 *        description: Page
 *        type: object
 *        properties:
 *          _id:
 *            type: string
 *            description: page ID
 *            example: 5e07345972560e001761fa63
 *          __v:
 *            type: number
 *            description: DB record version
 *            example: 0
 *          commentCount:
 *            type: number
 *            description: count of comments
 *            example: 3
 *          createdAt:
 *            type: string
 *            description: date created at
 *            example: 2010-01-01T00:00:00.000Z
 *          creator:
 *            $ref: '#/components/schemas/User'
 *          extended:
 *            type: object
 *            description: extend data
 *            example: {}
 *          grant:
 *            type: number
 *            description: grant
 *            example: 1
 *          grantedUsers:
 *            type: array
 *            description: granted users
 *            items:
 *              type: string
 *              description: user ID
 *            example: ["5ae5fccfc5577b0004dbd8ab"]
 *          lastUpdateUser:
 *            $ref: '#/components/schemas/User'
 *          liker:
 *            type: array
 *            description: granted users
 *            items:
 *              type: string
 *              description: user ID
 *            example: []
 *          path:
 *            type: string
 *            description: page path
 *            example: /
 *          redirectTo:
 *            type: string
 *            description: redirect path
 *            example: ""
 *          revision:
 *            type: string
 *            description: revision ID
 *            example: ["5ae5fccfc5577b0004dbd8ab"]
 *          seenUsers:
 *            type: array
 *            description: granted users
 *            items:
 *              type: string
 *              description: user ID
 *            example: ["5ae5fccfc5577b0004dbd8ab"]
 *          status:
 *            type: string
 *            description: status
 *            enum:
 *              - 'wip'
 *              - 'published'
 *              - 'deleted'
 *              - 'deprecated'
 *            example: published
 *          updatedAt:
 *            type: string
 *            description: date updated at
 *            example: 2010-01-01T00:00:00.000Z
 */

module.exports = (crowi) => {
  const accessTokenParser = require('../../middlewares/access-token-parser')(crowi);
  const loginRequired = require('../../middlewares/login-required')(crowi, true);
  const loginRequiredStrictly = require('../../middlewares/login-required')(crowi);
  const adminRequired = require('../../middlewares/admin-required')(crowi);
  const csrf = require('../../middlewares/csrf')(crowi);
  const apiV3FormValidator = require('../../middlewares/apiv3-form-validator')(crowi);

  const Page = crowi.model('Page');
  const PageTagRelation = crowi.model('PageTagRelation');
  const GlobalNotificationSetting = crowi.model('GlobalNotificationSetting');

  const globalNotificationService = crowi.getGlobalNotificationService();
  const userNotificationService = crowi.getUserNotificationService();

  const { serializePageSecurely } = require('../../models/serializers/page-serializer');
  const { serializeRevisionSecurely } = require('../../models/serializers/revision-serializer');

  const validator = {
    createPage: [
      body('body').exists().not().isEmpty({ ignore_whitespace: true })
        .withMessage('body is required'),
      body('path').exists().not().isEmpty({ ignore_whitespace: true })
        .withMessage('path is required'),
      body('grant').if(value => value != null).isInt({ min: 0, max: 5 }).withMessage('grant must be integer from 1 to 5'),
      body('overwriteScopesOfDescendants').if(value => value != null).isBoolean().withMessage('overwriteScopesOfDescendants must be boolean'),
      body('isSlackEnabled').if(value => value != null).isBoolean().withMessage('isSlackEnabled must be boolean'),
      body('slackChannels').if(value => value != null).isString().withMessage('slackChannels must be string'),
      body('socketClientId').if(value => value != null).isInt().withMessage('socketClientId must be int'),
      body('pageTags').if(value => value != null).isArray().withMessage('pageTags must be array'),
    ],
    renamePage: [
      body('pageId').isMongoId().withMessage('pageId is required'),
      body('revisionId').isMongoId().withMessage('revisionId is required'),
      body('newPagePath').isLength({ min: 1 }).withMessage('newPagePath is required'),
      body('isRenameRedirect').if(value => value != null).isBoolean().withMessage('isRenameRedirect must be boolean'),
      body('isRemainMetadata').if(value => value != null).isBoolean().withMessage('isRemainMetadata must be boolean'),
      body('isRecursively').if(value => value != null).isBoolean().withMessage('isRecursively must be boolean'),
      body('socketClientId').if(value => value != null).isInt().withMessage('socketClientId must be int'),
    ],

    duplicatePage: [
      body('pageId').isMongoId().withMessage('pageId is required'),
      body('pageNameInput').trim().isLength({ min: 1 }).withMessage('pageNameInput is required'),
      body('isRecursively').if(value => value != null).isBoolean().withMessage('isRecursively must be boolean'),
    ],
  };

  async function createPageAction({
    path, body, user, options,
  }) {
    const createdPage = Page.create(path, body, user, options);
    return createdPage;
  }

  async function saveTagsAction({ createdPage, pageTags }) {
    if (pageTags != null) {
      await PageTagRelation.updatePageTags(createdPage.id, pageTags);
      return PageTagRelation.listTagNamesByPage(createdPage.id);
    }

    return [];
  }

  /**
   * @swagger
   *
   *    /pages/create:
   *      post:
   *        tags: [Pages]
   *        operationId: createPage
   *        description: Create page
   *        requestBody:
   *          content:
   *            application/json:
   *              schema:
   *                properties:
   *                  body:
   *                    type: string
   *                    description: Text of page
   *                  path:
   *                    $ref: '#/components/schemas/Page/properties/path'
   *                  grant:
   *                    $ref: '#/components/schemas/Page/properties/grant'
   *                required:
   *                  - body
   *                  - path
   *        responses:
   *          201:
   *            description: Succeeded to create page.
   *            content:
   *              application/json:
   *                schema:
   *                  properties:
   *                    page:
   *                      $ref: '#/components/schemas/Page'
   *          409:
   *            description: page path is already existed
   */
  router.post('/', accessTokenParser, loginRequiredStrictly, csrf, validator.createPage, apiV3FormValidator, async(req, res) => {
    const {
      body, grant, grantUserGroupId, overwriteScopesOfDescendants, isSlackEnabled, slackChannels, socketClientId, pageTags,
    } = req.body;

    let { path } = req.body;

    // check whether path starts slash
    path = pathUtils.addHeadingSlash(path);

    // check page existence
    const isExist = await Page.count({ path }) > 0;
    if (isExist) {
      return res.apiv3Err(new ErrorV3('Failed to post page', 'page_exists'), 500);
    }

    const options = { socketClientId };
    if (grant != null) {
      options.grant = grant;
      options.grantUserGroupId = grantUserGroupId;
    }

    const createdPage = await createPageAction({
      path, body, user: req.user, options,
    });

    const savedTags = await saveTagsAction({ createdPage, pageTags });

    const result = {
      page: serializePageSecurely(createdPage),
      tags: savedTags,
      revision: serializeRevisionSecurely(createdPage.revision),
    };

    // update scopes for descendants
    if (overwriteScopesOfDescendants) {
      Page.applyScopesToDescendantsAsyncronously(createdPage, req.user);
    }

    try {
      // global notification
      await globalNotificationService.fire(GlobalNotificationSetting.EVENT.PAGE_CREATE, createdPage, req.user);
    }
    catch (err) {
      logger.error('Create grobal notification failed', err);
    }

    // user notification
    if (isSlackEnabled) {
      try {
        const results = await userNotificationService.fire(createdPage, req.user, slackChannels, 'create', false);
        results.forEach((result) => {
          if (result.status === 'rejected') {
            logger.error('Create user notification failed', result.reason);
          }
        });
      }
      catch (err) {
        logger.error('Create user notification failed', err);
      }
    }

    return res.apiv3(result, 201);
  });


  /**
   * @swagger
   *
   *    /pages/recent:
   *      get:
   *        tags: [Pages]
   *        description: Get recently updated pages
   *        responses:
   *          200:
   *            description: Return pages recently updated
   *
   */
  router.get('/recent', loginRequired, async(req, res) => {
    const limit = 20;
    const offset = parseInt(req.query.offset) || 0;

    const queryOptions = {
      offset,
      limit,
      includeTrashed: false,
      isRegExpEscapedFromPath: true,
      sort: 'updatedAt',
      desc: -1,
    };

    try {
      const result = await Page.findListWithDescendants('/', req.user, queryOptions);
      if (result.pages.length > limit) {
        result.pages.pop();
      }

      return res.apiv3(result);
    }
    catch (err) {
      logger.error('Failed to get recent pages', err);
      return res.apiv3Err(new ErrorV3('Failed to get recent pages', 'unknown'), 500);
    }
  });

  /**
   * @swagger
   *
   *
   *    /pages/rename:
   *      post:
   *        tags: [Pages]
   *        operationId: renamePage
   *        description: Rename page
   *        requestBody:
   *          content:
   *            application/json:
   *              schema:
   *                properties:
   *                  pageId:
   *                    $ref: '#/components/schemas/Page/properties/_id'
   *                  path:
   *                    $ref: '#/components/schemas/Page/properties/path'
   *                  revisionId:
   *                    type: string
   *                    description: revision ID
   *                    example: 5e07345972560e001761fa63
   *                  newPagePath:
   *                    type: string
   *                    description: new path
   *                    example: /user/alice/new_test
   *                  isRenameRedirect:
   *                    type: boolean
   *                    description: whether redirect page
   *                  isRemainMetadata:
   *                    type: boolean
   *                    description: whether remain meta data
   *                  isRecursively:
   *                    type: boolean
   *                    description: whether rename page with descendants
   *                required:
   *                  - pageId
   *                  - revisionId
   *        responses:
   *          200:
   *            description: Succeeded to rename page.
   *            content:
   *              application/json:
   *                schema:
   *                  properties:
   *                    page:
   *                      $ref: '#/components/schemas/Page'
   *          401:
   *            description: page id is invalid
   *          409:
   *            description: page path is already existed
   */
  router.put('/rename', accessTokenParser, loginRequiredStrictly, csrf, validator.renamePage, apiV3FormValidator, async(req, res) => {
    const { pageId, isRecursively, revisionId } = req.body;

    let newPagePath = pathUtils.normalizePath(req.body.newPagePath);

    const options = {
      createRedirectPage: req.body.isRenameRedirect,
      updateMetadata: !req.body.isRemainMetadata,
      socketClientId: +req.body.socketClientId || undefined,
    };

    if (!Page.isCreatableName(newPagePath)) {
      return res.apiv3Err(new ErrorV3(`Could not use the path '${newPagePath})'`, 'invalid_path'), 409);
    }

    // check whether path starts slash
    newPagePath = pathUtils.addHeadingSlash(newPagePath);

    const isExist = await Page.count({ path: newPagePath }) > 0;
    if (isExist) {
      // if page found, cannot cannot rename to that path
      return res.apiv3Err(new ErrorV3(`${newPagePath} already exists`, 'already_exists'), 409);
    }

    let page;

    try {
      page = await Page.findByIdAndViewer(pageId, req.user);

      if (page == null) {
        return res.apiv3Err(new ErrorV3(`Page '${pageId}' is not found or forbidden`, 'notfound_or_forbidden'), 401);
      }

      if (!page.isUpdatable(revisionId)) {
        return res.apiv3Err(new ErrorV3('Someone could update this page, so couldn\'t delete.', 'notfound_or_forbidden'), 409);
      }

      if (isRecursively) {
        page = await Page.renameRecursively(page, newPagePath, req.user, options);
      }
      else {
        page = await Page.rename(page, newPagePath, req.user, options);
      }
    }
    catch (err) {
      logger.error(err);
      return res.apiv3Err(new ErrorV3('Failed to update page.', 'unknown'), 500);
    }

    const result = { page: serializePageSecurely(page) };

    try {
      // global notification
      await globalNotificationService.fire(GlobalNotificationSetting.EVENT.PAGE_MOVE, page, req.user, {
        oldPath: req.body.path,
      });
    }
    catch (err) {
      logger.error('Move notification failed', err);
    }

    return res.apiv3(result);
  });

  validator.emptyTrash = [
    query('socketClientId').if(value => value != null).isInt().withMessage('socketClientId must be int'),
  ];
  /**
   * @swagger
   *
   *    /pages/empty-trash:
   *      delete:
   *        tags: [Pages]
   *        description: empty trash
   *        responses:
   *          200:
   *            description: Succeeded to remove all trash pages
   */
  router.delete('/empty-trash', accessTokenParser, loginRequired, adminRequired, csrf, validator.emptyTrash, apiV3FormValidator, async(req, res) => {
    const socketClientId = parseInt(req.query.socketClientId);
    const options = { socketClientId };

    try {
<<<<<<< HEAD
      const pages = await crowi.pageService.completelyDeletePageRecursively({ path: '/trash' }, req.user);
=======
      const pages = await crowi.pageService.completelyDeletePageRecursively({ path: '/trash' }, req.user, options);
>>>>>>> 5d7a6dd5
      return res.apiv3({ pages });
    }
    catch (err) {
      return res.apiv3Err(new ErrorV3('Failed to update page.', 'unknown'), 500);
    }
  });

  validator.displayList = [
    query('limit').if(value => value != null).isInt({ max: 100 }).withMessage('You should set less than 100 or not to set limit.'),
  ];

  router.get('/list', accessTokenParser, loginRequired, validator.displayList, apiV3FormValidator, async(req, res) => {
    const { isTrashPage } = require('@commons/util/path-utils');

    const { path } = req.query;
    const limit = parseInt(req.query.limit) || await crowi.configManager.getConfig('crowi', 'customize:showPageLimitationS') || 10;
    const page = req.query.page || 1;
    const offset = (page - 1) * limit;

    let includeTrashed = false;

    if (isTrashPage(path)) {
      includeTrashed = true;
    }

    const queryOptions = {
      offset,
      limit,
      includeTrashed,
    };

    try {
      const result = await Page.findListWithDescendants(path, req.user, queryOptions);
      return res.apiv3(result);
    }
    catch (err) {
      logger.error('Failed to get Descendants Pages', err);
      return res.apiv3Err(err, 500);
    }
  });

  /**
   * @swagger
   *
   *
   *    /pages/duplicate:
   *      post:
   *        tags: [Pages]
   *        operationId: duplicatePage
   *        description: Duplicate page
   *        requestBody:
   *          content:
   *            application/json:
   *              schema:
   *                properties:
   *                  pageId:
   *                    $ref: '#/components/schemas/Page/properties/_id'
   *                  pageNameInput:
   *                    $ref: '#/components/schemas/Page/properties/path'
   *                  isRecursively:
   *                    type: boolean
   *                    description: whether duplicate page with descendants
   *                required:
   *                  - pageId
   *        responses:
   *          200:
   *            description: Succeeded to duplicate page.
   *            content:
   *              application/json:
   *                schema:
   *                  properties:
   *                    page:
   *                      $ref: '#/components/schemas/Page'
   *
   *          403:
   *            description: Forbidden to duplicate page.
   *          500:
   *            description: Internal server error.
   */
  router.post('/duplicate', accessTokenParser, loginRequiredStrictly, csrf, validator.duplicatePage, apiV3FormValidator, async(req, res) => {
    const { pageId, isRecursively } = req.body;

    const newPagePath = pathUtils.normalizePath(req.body.pageNameInput);

    // check page existence
    const isExist = (await Page.count({ path: newPagePath })) > 0;
    if (isExist) {
      return res.apiv3Err(new ErrorV3(`Page exists '${newPagePath})'`, 'already_exists'), 409);
    }

    const page = await Page.findByIdAndViewer(pageId, req.user);

    // null check
    if (page == null) {
      res.code = 'Page is not found';
      logger.error('Failed to find the pages');
      return res.apiv3Err(new ErrorV3('Not Founded the page', 'notfound_or_forbidden'), 404);
    }

    let newParentPage;

    if (isRecursively) {
      newParentPage = await crowi.pageService.duplicateRecursively(page, newPagePath, req.user);
    }
    else {
      newParentPage = await crowi.pageService.duplicate(page, newPagePath, req.user);
    }

    const result = { page: serializePageSecurely(newParentPage) };

    page.path = newPagePath;
    try {
      await globalNotificationService.fire(GlobalNotificationSetting.EVENT.PAGE_CREATE, page, req.user);
    }
    catch (err) {
      logger.error('Create grobal notification failed', err);
    }

    return res.apiv3(result);
  });

  /**
   * @swagger
   *
   *
   *    /pages/subordinated-list:
   *      get:
   *        tags: [Pages]
   *        operationId: subordinatedList
   *        description: Get subordinated pages
   *        parameters:
   *          - name: path
   *            in: query
   *            description: Parent path of search
   *            schema:
   *              type: string
   *          - name: limit
   *            in: query
   *            description: Limit of acquisitions
   *            schema:
   *              type: number
   *        responses:
   *          200:
   *            description: Succeeded to retrieve pages.
   *            content:
   *              application/json:
   *                schema:
   *                  properties:
   *                    subordinatedPaths:
   *                      type: object
   *                      description: descendants page
   *          500:
   *            description: Internal server error.
   */
  router.get('/subordinated-list', accessTokenParser, loginRequired, async(req, res) => {
    const { path } = req.query;
    const limit = parseInt(req.query.limit) || LIMIT_FOR_LIST;

    try {
      const pageData = await Page.findByPath(path);
      const result = await Page.findManageableListWithDescendants(pageData, req.user, { limit });

      return res.apiv3({ subordinatedPaths: result });
    }
    catch (err) {
      return res.apiv3Err(new ErrorV3('Failed to update page.', 'unknown'), 500);
    }

  });
  return router;
};<|MERGE_RESOLUTION|>--- conflicted
+++ resolved
@@ -442,11 +442,7 @@
     const options = { socketClientId };
 
     try {
-<<<<<<< HEAD
-      const pages = await crowi.pageService.completelyDeletePageRecursively({ path: '/trash' }, req.user);
-=======
       const pages = await crowi.pageService.completelyDeletePageRecursively({ path: '/trash' }, req.user, options);
->>>>>>> 5d7a6dd5
       return res.apiv3({ pages });
     }
     catch (err) {
