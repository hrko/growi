const loggerFactory = require('@alias/logger');

const logger = loggerFactory('growi:routes:apiv3:notification-setting');
const express = require('express');
const { body } = require('express-validator');
const crypto = require('crypto');
const ErrorV3 = require('../../models/vo/error-apiv3');

const router = express.Router();

/**
 * @swagger
 *  tags:
 *    name: SlackIntegration
 */

/**
 * @swagger
 *
 *  components:
 *    schemas:
 *      CustomBotWithoutProxy:
 *        description: CustomBotWithoutProxy
 *        type: object
 *        properties:
 *          slackSigningSecret:
 *            type: string
 *          slackBotToken:
 *            type: string
 *          botType:
 *            type: string
 *      SlackIntegration:
 *        description: SlackIntegration
 *        type: object
 *        properties:
 *          currentBotType:
 *            type: string
 */


module.exports = (crowi) => {
  const accessTokenParser = require('../../middlewares/access-token-parser')(crowi);
  const loginRequiredStrictly = require('../../middlewares/login-required')(crowi);
  const adminRequired = require('../../middlewares/admin-required')(crowi);
  const csrf = require('../../middlewares/csrf')(crowi);
  const apiV3FormValidator = require('../../middlewares/apiv3-form-validator')(crowi);

  const validator = {
    CustomBotWithoutProxy: [
      body('slackSigningSecret').isString(),
      body('slackBotToken').isString(),
      body('botType').isString(),
    ],
    SlackIntegration: [
      body('currentBotType')
        .isIn(['official-bot', 'custom-bot-without-proxy', 'custom-bot-with-proxy']),
    ],
  };

  async function updateSlackBotSettings(params) {
    const { configManager } = crowi;
    // update config without publishing S2sMessage
    return configManager.updateConfigsInTheSameNamespace('crowi', params, true);
  }


  function generateAccessToken(user) {
    const hasher = crypto.createHash('sha512');
    hasher.update(new Date().getTime() + user._id);

    return hasher.digest('base64');
  }

  /**
   * @swagger
   *
   *    /slack-integration/:
   *      get:
   *        tags: [SlackBotSettingParams]
   *        operationId: getSlackBotSettingParams
   *        summary: /slack-integration
   *        description: Get slackBot setting params.
   *        responses:
   *          200:
   *            description: Succeeded to get slackBot setting params.
   */
  router.get('/', accessTokenParser, loginRequiredStrictly, adminRequired, async(req, res) => {

    const slackBotSettingParams = {
      currentBotType: crowi.configManager.getConfig('crowi', 'slackbot:type'),
      // TODO impl when creating official bot
      officialBotSettings: {
        // TODO impl this after GW-4939
        // AccessToken: "tempaccessdatahogehoge",
      },
      customBotWithoutProxySettings: {
        // TODO impl this after GW-4939
        // AccessToken: "tempaccessdatahogehoge",
        slackSigningSecretEnvVars: crowi.configManager.getConfigFromEnvVars('crowi', 'slackbot:signingSecret'),
        slackBotTokenEnvVars: crowi.configManager.getConfigFromEnvVars('crowi', 'slackbot:token'),
        slackSigningSecret: crowi.configManager.getConfig('crowi', 'slackbot:signingSecret'),
        slackBotToken: crowi.configManager.getConfig('crowi', 'slackbot:token'),
      },
      // TODO imple when creating with proxy
      customBotWithProxySettings: {
        // TODO impl this after GW-4939
        // AccessToken: "tempaccessdatahogehoge",
      },
    };
    return res.apiv3({ slackBotSettingParams });
  });

  /**
   * @swagger
   *
   *    /slack-integration/:
   *      put:
   *        tags: [SlackIntegration]
   *        operationId: putSlackIntegration
   *        summary: /slack-integration/slack-integration
   *        description: Put SlackIntegration setting.
   *        requestBody:
   *          required: true
   *          content:
   *            application/json:
   *              schema:
   *                $ref: '#/components/schemas/SlackIntegration'
   *        responses:
   *           200:
   *             description: Succeeded to put Slack Integration setting.
   */
  router.put('/',
    accessTokenParser, loginRequiredStrictly, adminRequired, csrf, validator.SlackIntegration, apiV3FormValidator, async(req, res) => {
      const { currentBotType } = req.body;

      const requestParams = {
        'slackbot:type': currentBotType,
      };

      try {
        await updateSlackBotSettings(requestParams);
        const slackIntegrationSettingsParams = {
          currentBotType: crowi.configManager.getConfig('crowi', 'slackbot:type'),
        };
        return res.apiv3({ slackIntegrationSettingsParams });
      }
      catch (error) {
        const msg = 'Error occured in updating Slack bot setting';
        logger.error('Error', error);
        return res.apiv3Err(new ErrorV3(msg, 'update-SlackIntegrationSetting-failed'));
      }
    });

  /**
   * @swagger
   *
   *    /slack-integration/custom-bot-without-proxy/:
   *      put:
   *        tags: [CustomBotWithoutProxy]
   *        operationId: putCustomBotWithoutProxy
   *        summary: /slack-integration/custom-bot-without-proxy
   *        description: Put customBotWithoutProxy setting.
   *        requestBody:
   *          required: true
   *          content:
   *            application/json:
   *              schema:
   *                $ref: '#/components/schemas/CustomBotWithoutProxy'
   *        responses:
   *           200:
   *             description: Succeeded to put CustomBotWithoutProxy setting.
   */
  router.put('/custom-bot-without-proxy',
    accessTokenParser, loginRequiredStrictly, adminRequired, csrf, validator.CustomBotWithoutProxy, apiV3FormValidator, async(req, res) => {
      const { slackSigningSecret, slackBotToken, botType } = req.body;

      const requestParams = {
        'slackbot:signingSecret': slackSigningSecret,
        'slackbot:token': slackBotToken,
        'slackbot:type': botType,
      };

      try {
        await updateSlackBotSettings(requestParams);
<<<<<<< HEAD
=======

        // initialize bolt service
        crowi.boltService.initialize();
        crowi.boltService.publishUpdatedMessage();

        // TODO Impl to delete AccessToken both of Proxy and GROWI when botType changes.
>>>>>>> 06d25b2f
        const customBotWithoutProxySettingParams = {
          slackSigningSecret: crowi.configManager.getConfig('crowi', 'slackbot:signingSecret'),
          slackBotToken: crowi.configManager.getConfig('crowi', 'slackbot:token'),
          slackBotType: crowi.configManager.getConfig('crowi', 'slackbot:type'),
        };
        return res.apiv3({ customBotWithoutProxySettingParams });
      }
      catch (error) {
        const msg = 'Error occured in updating Custom bot setting';
        logger.error('Error', error);
        return res.apiv3Err(new ErrorV3(msg, 'update-CustomBotSetting-failed'), 500);
      }
    });

  /**
   * @swagger
   *
   *    /slack-integration/access-token:
   *      put:
   *        tags: [SlackIntegration]
   *        operationId: getCustomBotSetting
   *        summary: /slack-integration
   *        description: Generate accessToken
   *        responses:
   *          200:
   *            description: Succeeded to update access token for slack
   */
  router.put('/access-token', loginRequiredStrictly, adminRequired, csrf, async(req, res) => {

    try {
      const accessToken = generateAccessToken(req.user);
      await updateSlackBotSettings({ 'slackbot:access-token': accessToken });

      // initialize bolt service
      crowi.boltService.initialize();
      crowi.boltService.publishUpdatedMessage();

      return res.apiv3({ accessToken });
    }
    catch (error) {
      const msg = 'Error occured in updating access token for access token';
      logger.error('Error', error);
      return res.apiv3Err(new ErrorV3(msg, 'update-accessToken-failed'), 500);
    }
  });

  /**
   * @swagger
   *
   *    /slack-integration/access-token:
   *      delete:
   *        tags: [SlackIntegration]
   *        operationId: deleteAccessTokenForSlackBot
   *        summary: /slack-integration
   *        description: Delete accessToken
   *        responses:
   *          200:
   *            description: Succeeded to delete accessToken
   */
  router.delete('/access-token', loginRequiredStrictly, adminRequired, csrf, async(req, res) => {

    try {
      await updateSlackBotSettings({ 'slackbot:access-token': null });

      // initialize bolt service
      crowi.boltService.initialize();
      crowi.boltService.publishUpdatedMessage();

      return res.apiv3({});
    }
    catch (error) {
      const msg = 'Error occured in discard of slackbotAccessToken';
      logger.error('Error', error);
      return res.apiv3Err(new ErrorV3(msg, 'discard-slackbotAccessToken-failed'), 500);
    }
  });

  return router;
};<|MERGE_RESOLUTION|>--- conflicted
+++ resolved
@@ -182,15 +182,12 @@
 
       try {
         await updateSlackBotSettings(requestParams);
-<<<<<<< HEAD
-=======
 
         // initialize bolt service
         crowi.boltService.initialize();
         crowi.boltService.publishUpdatedMessage();
 
         // TODO Impl to delete AccessToken both of Proxy and GROWI when botType changes.
->>>>>>> 06d25b2f
         const customBotWithoutProxySettingParams = {
           slackSigningSecret: crowi.configManager.getConfig('crowi', 'slackbot:signingSecret'),
           slackBotToken: crowi.configManager.getConfig('crowi', 'slackbot:token'),
