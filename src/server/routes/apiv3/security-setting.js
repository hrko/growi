/* eslint-disable max-len */
/* eslint-disable no-unused-vars */
const loggerFactory = require('@alias/logger');

const logger = loggerFactory('growi:routes:apiv3:security-setting');

const express = require('express');

const router = express.Router();

const { body } = require('express-validator/check');
const ErrorV3 = require('../../models/vo/error-apiv3');

const validator = {
  // TODO correct validator
  generalSetting: [
    body('restrictGuestMode').isString(),
    body('pageCompleteDeletionAuthority').isString(),
    body('hideRestrictedByOwner').isBoolean(),
    body('hideRestrictedByGroup').isBoolean(),
  ],
<<<<<<< HEAD
  localSetting: [
    body('isLocalEnabled').isBoolean(),
    body('registrationMode').isString(),
    body('registrationwhiteList').toArray(),
=======
  ldapAuth: [
    body('serverUrl').isString(),
    body('isUserBind').isBoolean(),
    body('ldapBindDN').isString(),
    body('ldapBindDNPassword').isString(),
    body('ldapSearchFilter').isString(),
    body('ldapAttrMapUsername').isString(),
    body('isSameUsernameTreatedAsIdenticalUser').isBoolean(),
    body('ldapAttrMapMail').isString(),
    body('ldapAttrMapName').isString(),
    body('ldapGroupSearchBase').isString(),
    body('ldapGroupSearchFilter').isString(),
    body('ldapGroupDnProperty').isString(),
  ],
  samlAuth: [
    body('samlEntryPoint').isString(),
    body('samlIssuer').isString(),
    body('samlCert').isString(),
    body('samlAttrMapId').isString(),
    body('samlAttrMapUserName').isString(),
    body('samlAttrMapMail').isString(),
    body('samlAttrMapFirstName').isString(),
    body('samlAttrMapLastName').isString(),
    body('isSameUsernameTreatedAsIdenticalUser').isBoolean(),
    body('isSameEmailTreatedAsIdenticalUser').isBoolean(),
  ],
  oidcAuth: [
    body('oidcProviderName').isString(),
    body('oidcIssuerHost').isString(),
    body('oidcClientId').isString(),
    body('oidcClientSecret').isString(),
    body('oidcAttrMapId').isString(),
    body('oidcAttrMapUserName').isString(),
    body('oidcAttrMapEmail').isString(),
    body('isSameUsernameTreatedAsIdenticalUser').isBoolean(),
    body('isSameEmailTreatedAsIdenticalUser').isBoolean(),
  ],
  basicAuth: [
    body('isSameUsernameTreatedAsIdenticalUser').isBoolean(),
>>>>>>> c5f6bb8a
  ],
  googleOAuth: [
    body('googleClientId').isString(),
    body('googleClientSecret').isString(),
    body('isSameUsernameTreatedAsIdenticalUser').isBoolean(),
  ],
  githubOAuth: [
    body('githubClientId').isString(),
    body('githubClientSecret').isString(),
    body('isSameUsernameTreatedAsIdenticalUser').isBoolean(),
  ],
  twitterOAuth: [
    body('twitterConsumerKey').isString(),
    body('twitterConsumerSecret').isString(),
    body('isSameUsernameTreatedAsIdenticalUser').isBoolean(),
  ],
};

/**
 * @swagger
 *  tags:
 *    name: SecuritySetting
 */


/**
 * @swagger
 *
 *  components:
 *    schemas:
 *      GeneralSetting:
 *        type: object
 *        properties:
 *          restrictGuestMode:
 *            type: string
 *            description: type of restrictGuestMode
 *          pageCompleteDeletionAuthority:
 *            type: string
 *            description: type of pageDeletionAuthority
 *          hideRestrictedByOwner:
 *            type: boolean
 *            description: enable hide by owner
 *          hideRestrictedByGroup:
 *            type: boolean
 *            description: enable hide by group
 *      LdapAuthSetting:
 *        type: object
<<<<<<< HEAD
 *          GeneralSetting:
 *            type:object
 *              GuestModeParams:
 *                type: object
 *                properties:
 *                  restrictGuestMode:
 *                    type: string
 *                    description: type of restrictGuestMode
 *              PageDeletionParams:
 *                type: object
 *                properties:
 *                  pageCompleteDeletionAuthority:
 *                    type: string
 *                    description: type of pageDeletionAuthority
 *              WikiModeParams:
 *                type: object
 *                properties:
 *                  wikiMode:
 *                    type: string
 *                    description: type of wikiMode
 *              Function:
 *                type: object
 *                properties:
 *                  hideRestrictedByOwner:
 *                    type: boolean
 *                    description: enable hide by owner
 *                  hideRestrictedByGroup:
 *                    type: boolean
 *                    description: enable hide by group
 *          LocalSetting:
 *            type:object
 *              isLocalEnabled:
 *                type: boolean
 *                description: enable local mode
 *              registrationMode:
 *                type: string
 *                description: type of registrationMode
 *              registrationWhiteList:
 *                type: array
 *                desription: type of registrationWhiteList
 *          GitHubOAuthSetting:
 *            type:object
 *              githubClientId:
 *                type: string
 *                description: key of comsumer
 *              githubClientSecret:
 *                type: string
 *                description: password of comsumer
 *              isSameUsernameTreatedAsIdenticalUser
 *                type: boolean
 *                description: local account automatically linked the email matched
 *          GoogleOAuthSetting:
 *            type:object
 *              googleClientId:
 *                type: string
 *                description: key of comsumer
 *              googleClientSecret:
 *                type: string
 *                description: password of comsumer
 *              isSameUsernameTreatedAsIdenticalUser
 *                type: boolean
 *                description: local account automatically linked the email matched
 *          TwitterOAuthSetting:
 *            type:object
 *              twitterConsumerKey:
 *                type: string
 *                description: key of comsumer
 *              twitterConsumerSecret:
 *                type: string
 *                description: password of comsumer
 *              isSameUsernameTreatedAsIdenticalUser
 *                type: boolean
 *                description: local account automatically linked the email matched
=======
 *        properties:
 *          serverUrl:
 *            type: string
 *            description: server url for ldap
 *          isUserBind:
 *            type: boolean
 *            description: enable user bind
 *          ldapBindDN:
 *            type: string
 *            description: the query used to bind with the directory service
 *          ldapBindDNPassword:
 *            type: string
 *            description: the password that is entered in the login page will be used to bind
 *          ldapSearchFilter:
 *            type: string
 *            description: the query used to locate the authenticated user
 *          ldapAttrMapUsername:
 *            type: string
 *            description: specification of mappings for username when creating new users
 *          isSameUsernameTreatedAsIdenticalUser:
 *            type: boolean
 *            description: local account automatically linked the user name matched
 *          ldapAttrMapMail:
 *            type: string
 *            description: specification of mappings for mail address when creating new users
 *          ldapAttrMapName:
 *            type: string
 *            description: Specification of mappings for full name address when creating new users
 *          ldapGroupSearchBase:
 *            type: string
 *            description: the base DN from which to search for groups.
 *          ldapGroupSearchFilter:
 *            type: string
 *            description: the query used to filter for groups
 *          ldapGroupDnProperty:
 *            type: string
 *            description: The property of user object to use in dn interpolation of Group Search Filter
 *      SamlAuthSetting:
 *        type: object
 *        properties:
 *          samlEntryPoint:
 *            type: string
 *            description: entry point for saml
 *          samlIssuer:
 *            type: string
 *            description: issuer for saml
 *          samlCert:
 *            type: string
 *            description: certificate for saml
 *          samlAttrMapId:
 *            type: string
 *            description: attribute mapping id for saml
 *          samlAttrMapUserName:
 *            type: string
 *            description: attribute mapping user name for saml
 *          samlAttrMapMail:
 *            type: string
 *            description: attribute mapping mail for saml
 *          samlAttrMapFirstName:
 *            type: string
 *            description: attribute mapping first name for saml
 *          samlAttrMapLastName:
 *            type: string
 *            description: attribute mapping last name for saml
 *          isSameUsernameTreatedAsIdenticalUser:
 *            type: boolean
 *            description: local account automatically linked the user name matched
 *          isSameEmailTreatedAsIdenticalUser:
 *            type: boolean
 *            description: local account automatically linked the email matched
 *      OidcAuthSetting:
 *        type: object
 *        properties:
 *          oidcProviderName:
 *            type: string
 *            description: provider name for oidc
 *          oidcIssuerHost:
 *            type: string
 *            description: issuer host for oidc
 *          oidcClientId:
 *            type: string
 *            description: client id for oidc
 *          oidcClientSecret:
 *            type: string
 *            description: client secret for oidc
 *          oidcAttrMapId:
 *            type: string
 *            description: attr map id for oidc
 *          oidcAttrMapUserName:
 *            type: string
 *            description: attr map username for oidc
 *          oidcAttrMapName:
 *            type: string
 *            description: attr map name for oidc
 *          oidcAttrMapMail:
 *            type: string
 *            description: attr map mail for oidc
 *          isSameUsernameTreatedAsIdenticalUser:
 *            type: boolean
 *            description: local account automatically linked the user name matched
 *          isSameEmailTreatedAsIdenticalUser:
 *            type: boolean
 *            description: local account automatically linked the email matched
 *      BasicAuthSetting:
 *        type: object
 *        properties:
 *          isSameUsernameTreatedAsIdenticalUser:
 *            type: boolean
 *            description: local account automatically linked the email matched
 *      GitHubOAuthSetting:
 *        type: object
 *        properties:
 *          githubClientId:
 *            type: string
 *            description: key of comsumer
 *          githubClientSecret:
 *            type: string
 *            description: password of comsumer
 *          isSameUsernameTreatedAsIdenticalUser:
 *            type: boolean
 *            description: local account automatically linked the email matched
 *      GoogleOAuthSetting:
 *        type: object
 *        properties:
 *          googleClientId:
 *            type: string
 *            description: key of comsumer
 *          googleClientSecret:
 *            type: string
 *            description: password of comsumer
 *          isSameUsernameTreatedAsIdenticalUser:
 *            type: boolean
 *            description: local account automatically linked the email matched
 *      TwitterOAuthSetting:
 *        type: object
 *        properties:
 *          twitterConsumerKey:
 *            type: string
 *            description: key of comsumer
 *          twitterConsumerSecret:
 *            type: string
 *            description: password of comsumer
 *          isSameUsernameTreatedAsIdenticalUser:
 *            type: boolean
 *            description: local account automatically linked the email matched
>>>>>>> c5f6bb8a
 */
module.exports = (crowi) => {
  const loginRequiredStrictly = require('../../middleware/login-required')(crowi);
  const adminRequired = require('../../middleware/admin-required')(crowi);
  const csrf = require('../../middleware/csrf')(crowi);

  const { ApiV3FormValidator } = crowi.middlewares;

  /**
   * @swagger
   *
   *    /_api/v3/security-setting/:
   *      get:
   *        tags: [SecuritySetting]
   *        description: Get security paramators
   *        responses:
   *          200:
   *            description: params of security
   *            content:
   *              application/json:
   *                schema:
   *                  properties:
   *                    securityParams:
   *                      type: object
   *                      description: security params
   */
  router.get('/', loginRequiredStrictly, adminRequired, async(req, res) => {

    const securityParams = {
      generalSetting: {
        restrictGuestMode: await crowi.configManager.getConfig('crowi', 'security:restrictGuestMode'),
        pageCompleteDeletionAuthority: await crowi.configManager.getConfig('crowi', 'security:pageCompleteDeletionAuthority'),
        hideRestrictedByOwner: await crowi.configManager.getConfig('crowi', 'security:list-policy:hideRestrictedByOwner'),
        hideRestrictedByGroup: await crowi.configManager.getConfig('crowi', 'security:list-policy:hideRestrictedByGroup'),
        wikiMode: await crowi.configManager.getConfig('crowi', 'security:wikiMode'),
      },
      generalAuth: {
        isLdapEnabled: await crowi.configManager.getConfig('crowi', 'security:passport-ldap:isEnabled'),
        isSamlEnabled: await crowi.configManager.getConfig('crowi', 'security:passport-saml:isEnabled'),
        isOidcEnabled: await crowi.configManager.getConfig('crowi', 'security:passport-oidc:isEnabled'),
        isBasicEnabled: await crowi.configManager.getConfig('crowi', 'security:passport-basic:isEnabled'),
        isGoogleOAuthEnabled: await crowi.configManager.getConfig('crowi', 'security:passport-google:isEnabled'),
        isGithubOAuthEnabled: await crowi.configManager.getConfig('crowi', 'security:passport-github:isEnabled'),
        isTwitterOAuthEnabled: await crowi.configManager.getConfig('crowi', 'security:passport-twitter:isEnabled'),
      },
      ldapAuth: {
        serverUrl: await crowi.configManager.getConfig('crowi', 'security:passport-ldap:serverUrl'),
        isUserBind: await crowi.configManager.getConfig('crowi', 'security:passport-ldap:isUserBind'),
        ldapBindDN: await crowi.configManager.getConfig('crowi', 'security:passport-ldap:bindDN'),
        ldapBindDNPassword: await crowi.configManager.getConfig('crowi', 'security:passport-ldap:bindDNPassword'),
        ldapSearchFilter: await crowi.configManager.getConfig('crowi', 'security:passport-ldap:searchFilter'),
        ldapAttrMapUsername: await crowi.configManager.getConfig('crowi', 'security:passport-ldap:attrMapUsername'),
        isSameUsernameTreatedAsIdenticalUser: await crowi.configManager.getConfig('crowi', 'security:passport-ldap:isSameUsernameTreatedAsIdenticalUser'),
        ldapAttrMapMail: await crowi.configManager.getConfig('crowi', 'security:passport-ldap:attrMapMail'),
        ldapAttrMapName: await crowi.configManager.getConfig('crowi', 'security:passport-ldap:attrMapName'),
        ldapGroupSearchBase: await crowi.configManager.getConfig('crowi', 'security:passport-ldap:groupSearchBase'),
        ldapGroupSearchFilter: await crowi.configManager.getConfig('crowi', 'security:passport-ldap:groupSearchFilter'),
        ldapGroupDnProperty: await crowi.configManager.getConfig('crowi', 'security:passport-ldap:groupDnProperty'),
      },
      samlAuth: {
        missingMandatoryConfigKeys: await crowi.passportService.getSamlMissingMandatoryConfigKeys(),
        samlEntryPoint: await crowi.configManager.getConfigFromDB('crowi', 'security:passport-saml:entryPoint'),
        samlEnvVarEntryPoint: await crowi.configManager.getConfigFromEnvVars('crowi', 'security:passport-saml:entryPoint'),
        samlIssuer: await crowi.configManager.getConfigFromDB('crowi', 'security:passport-saml:issuer'),
        samlEnvVarIssuer: await crowi.configManager.getConfigFromEnvVars('crowi', 'security:passport-saml:issuer'),
        samlCert: await crowi.configManager.getConfigFromDB('crowi', 'security:passport-saml:cert'),
        samlEnvVarCert: await crowi.configManager.getConfigFromEnvVars('crowi', 'security:passport-saml:cert'),
        samlAttrMapId: await crowi.configManager.getConfigFromDB('crowi', 'security:passport-saml:attrMapId'),
        samlEnvVarAttrMapId: await crowi.configManager.getConfigFromEnvVars('crowi', 'security:passport-saml:attrMapId'),
        samlAttrMapUserName: await crowi.configManager.getConfigFromDB('crowi', 'security:passport-saml:attrMapUsername'),
        samlEnvVarAttrMapUserName: await crowi.configManager.getConfigFromEnvVars('crowi', 'security:passport-saml:attrMapUsername'),
        samlAttrMapMail: await crowi.configManager.getConfigFromDB('crowi', 'security:passport-saml:attrMapMail'),
        samlEnvVarAttrMapMail: await crowi.configManager.getConfigFromEnvVars('crowi', 'security:passport-saml:attrMapMail'),
        samlAttrMapFirstName: await crowi.configManager.getConfigFromDB('crowi', 'security:passport-saml:attrMapFirstName'),
        samlEnvVarAttrMapFirstName: await crowi.configManager.getConfigFromEnvVars('crowi', 'security:passport-saml:attrMapFirstName'),
        samlAttrMapLastName: await crowi.configManager.getConfigFromDB('crowi', 'security:passport-saml:attrMapLastName'),
        samlEnvVarAttrMapLastName: await crowi.configManager.getConfigFromEnvVars('crowi', 'security:passport-saml:attrMapLastName'),
        isSameUsernameTreatedAsIdenticalUser: await crowi.configManager.getConfig('crowi', 'security:passport-saml:isSameUsernameTreatedAsIdenticalUser'),
        isSameEmailTreatedAsIdenticalUser: await crowi.configManager.getConfig('crowi', 'security:passport-saml:isSameEmailTreatedAsIdenticalUser'),
      },
      oidcAuth: {
        oidcProviderName: await crowi.configManager.getConfig('crowi', 'security:passport-oidc:providerName'),
        oidcIssuerHost: await crowi.configManager.getConfig('crowi', 'security:passport-oidc:issuerHost'),
        oidcClientId: await crowi.configManager.getConfig('crowi', 'security:passport-oidc:clientId'),
        oidcClientSecret: await crowi.configManager.getConfig('crowi', 'security:passport-oidc:clientSecret'),
        oidcAttrMapId: await crowi.configManager.getConfig('crowi', 'security:passport-oidc:attrMapId'),
        oidcAttrMapUserName: await crowi.configManager.getConfig('crowi', 'security:passport-oidc:attrMapUserName'),
        oidcAttrMapName: await crowi.configManager.getConfig('crowi', 'security:passport-oidc:attrMapName'),
        oidcAttrMapEmail: await crowi.configManager.getConfig('crowi', 'security:passport-oidc:attrMapMail'),
        isSameUsernameTreatedAsIdenticalUser: await crowi.configManager.getConfig('crowi', 'security:passport-oidc:isSameUsernameTreatedAsIdenticalUser'),
        isSameEmailTreatedAsIdenticalUser: await crowi.configManager.getConfig('crowi', 'security:passport-oidc:isSameEmailTreatedAsIdenticalUser'),
      },
      basicAuth: {
        isSameUsernameTreatedAsIdenticalUser: await crowi.configManager.getConfig('crowi', 'security:passport-basic:isSameUsernameTreatedAsIdenticalUser'),
      },
      googleOAuth: {
        isGoogleStrategySetup: await crowi.passportService.isGoogleStrategySetup,
        googleClientId: await crowi.configManager.getConfig('crowi', 'security:passport-google:clientId'),
        googleClientSecret: await crowi.configManager.getConfig('crowi', 'security:passport-google:clientSecret'),
        isSameUsernameTreatedAsIdenticalUser: await crowi.configManager.getConfig('crowi', 'security:passport-google:isSameUsernameTreatedAsIdenticalUser'),
      },
      githubOAuth: {
        isGitHubStrategySetup: await crowi.passportService.isGitHubStrategySetup,
        githubClientId: await crowi.configManager.getConfig('crowi', 'security:passport-github:clientId'),
        githubClientSecret: await crowi.configManager.getConfig('crowi', 'security:passport-github:clientSecret'),
        isSameUsernameTreatedAsIdenticalUser: await crowi.configManager.getConfig('crowi', 'security:passport-github:isSameUsernameTreatedAsIdenticalUser'),
      },
      twitterOAuth: {
        isTwitterStrategySetup: await crowi.passportService.isTwitterStrategySetup,
        twitterConsumerKey: await crowi.configManager.getConfig('crowi', 'security:passport-twitter:consumerKey'),
        twitterConsumerSecret: await crowi.configManager.getConfig('crowi', 'security:passport-twitter:consumerSecret'),
        isSameUsernameTreatedAsIdenticalUser: await crowi.configManager.getConfig('crowi', 'security:passport-twitter:isSameUsernameTreatedAsIdenticalUser'),
      },
      localSetting: {
        isLocalEnabled: await crowi.configManager.getConfig('crowi', 'security:passport-local:isEnabled'),
        registrationMode: await crowi.configManager.getConfig('crowi', 'security:registrationMode'),
        registrationwhiteList: await crowi.configManager.getConfig('crowi', 'security:registrationWhiteList'),
      },
    };
    return res.apiv3({ securityParams });
  });

  /**
   * @swagger
   *
   *    /_api/v3/security-setting/general-setting:
   *      put:
   *        tags: [SecuritySetting]
   *        description: Update GeneralSetting
   *        requestBody:
   *          required: true
   *          content:
   *            application/json:
   *              schema:
   *                $ref: '#/components/schemas/GeneralSetting'
   *        responses:
   *          200:
   *            description: Succeeded to update general Setting
   *            content:
   *              application/json:
   *                schema:
   *                  $ref: '#/components/schemas/GeneralSetting'
   */
  router.put('/general-setting', loginRequiredStrictly, adminRequired, csrf, validator.generalSetting, ApiV3FormValidator, async(req, res) => {
    const requestParams = {
      'security:restrictGuestMode': req.body.restrictGuestMode,
      'security:pageCompleteDeletionAuthority': req.body.pageCompleteDeletionAuthority,
      'security:list-policy:hideRestrictedByOwner': req.body.hideRestrictedByOwner,
      'security:list-policy:hideRestrictedByGroup': req.body.hideRestrictedByGroup,
    };
    const wikiMode = await crowi.configManager.getConfig('crowi', 'security:wikiMode');
    if (wikiMode === 'private') {
      logger.debug('security:restrictGuestMode will not be changed because wiki mode is forced to set');
      delete requestParams['security:restrictGuestMode'];
    }
    try {
      await crowi.configManager.updateConfigsInTheSameNamespace('crowi', requestParams);
      const securitySettingParams = {
        restrictGuestMode: await crowi.configManager.getConfig('crowi', 'security:restrictGuestMode'),
        pageCompleteDeletionAuthority: await crowi.configManager.getConfig('crowi', 'security:pageCompleteDeletionAuthority'),
        hideRestrictedByOwner: await crowi.configManager.getConfig('crowi', 'security:list-policy:hideRestrictedByOwner'),
        hideRestrictedByGroup: await crowi.configManager.getConfig('crowi', 'security:list-policy:hideRestrictedByGroup'),
      };
      return res.apiv3({ securitySettingParams });
    }
    catch (err) {
      const msg = 'Error occurred in updating security setting';
      logger.error('Error', err);
      return res.apiv3Err(new ErrorV3(msg, 'update-secuirty-setting failed'));
    }
  });

  /**
   * @swagger
   *
<<<<<<< HEAD
   *    /security-setting/local-setting:
   *      put:
   *        tags: [SecuritySetting]
   *        description: Update LocalSetting
=======
   *    /_api/v3/security-setting/ldap:
   *      put:
   *        tags: [SecuritySetting]
   *        description: Update LDAP setting
>>>>>>> c5f6bb8a
   *        requestBody:
   *          required: true
   *          content:
   *            application/json:
   *              schema:
<<<<<<< HEAD
   *                type: object
   *                properties:
   *                  isLocalEnabled:
   *                    description: enable local
   *                    type: string
   *                  registrationMode:
   *                    type: string
   *                    description: type of pageDeletionAuthority
   *                  registrationWhiteList:
   *                    type: array
   *                    description: type of registrationWhiteList
   *        responses:
   *          200:
   *            description: Succeeded to update local Setting
   *            content:
   *              application/json:
   *                schema:
   *                  properties:
   *                    status:
   *                      $ref: '#/components/schemas/SecurityParams/LocalSetting'
   */
  router.put('/local-setting', loginRequiredStrictly, adminRequired, csrf, validator.localSetting, ApiV3FormValidator, async(req, res) => {
    const requestParams = {
      'security:passport-local:isEnabled': req.body.isLocalEnabled,
      'security:registrationMode': req.body.registrationMode,
      'security:registrationWhiteList': req.body.registrationWhiteList,
=======
   *                $ref: '#/components/schemas/LdapAuthSetting'
   *        responses:
   *          200:
   *            description: Succeeded to update LDAP setting
   *            content:
   *              application/json:
   *                schema:
   *                  $ref: '#/components/schemas/LdapAuthSetting'
   */
  router.put('/ldap', loginRequiredStrictly, adminRequired, csrf, validator.ldapAuth, ApiV3FormValidator, async(req, res) => {
    const requestParams = {
      'security:passport-ldap:serverUrl': req.body.serverUrl,
      'security:passport-ldap:isUserBind': req.body.isUserBind,
      'security:passport-ldap:bindDN': req.body.ldapBindDN,
      'security:passport-ldap:bindDNPassword': req.body.ldapBindDNPassword,
      'security:passport-ldap:searchFilter': req.body.ldapSearchFilter,
      'security:passport-ldap:attrMapUsername': req.body.ldapAttrMapUserName,
      'security:passport-ldap:isSameUsernameTreatedAsIdenticalUser': req.body.isSameUsernameTreatedAsIdenticalUser,
      'security:passport-ldap:attrMapMail': req.body.ldapAttrMapMail,
      'security:passport-ldap:attrMapName': req.body.ldapAttrMapName,
      'security:passport-ldap:groupSearchBase': req.body.ldapGroupSearchBase,
      'security:passport-ldap:groupSearchFilter': req.body.ldapGroupSearchFilter,
      'security:passport-ldap:groupDnProperty': req.body.ldapGroupDnProperty,
>>>>>>> c5f6bb8a
    };

    try {
      await crowi.configManager.updateConfigsInTheSameNamespace('crowi', requestParams);
<<<<<<< HEAD
      const localSecuritySettingParams = {
        isLocalEnabled: await crowi.configManager.getConfig('crowi', 'security:passport-local:isEnabled'),
        registrationMode: await crowi.configManager.getConfig('crowi', 'security:registrationMode'),
        registrationWhiteList: await crowi.configManager.getConfig('crowi', 'security:registrationWhiteList'),
      };
      return res.apiv3({ localSecuritySettingParams });
    }
    catch (err) {
      const msg = 'Error occurred in updating local security setting';
      logger.error('Error', err);
      return res.apiv3Err(new ErrorV3(msg, 'update-local-secuirty-setting failed'));
    }
  });

  /**    /security-setting/google-oauth:
=======
      const securitySettingParams = {
        serverUrl: await crowi.configManager.getConfig('crowi', 'security:passport-ldap:serverUrl'),
        isUserBind: await crowi.configManager.getConfig('crowi', 'security:passport-ldap:isUserBind'),
        ldapBindDN: await crowi.configManager.getConfig('crowi', 'security:passport-ldap:bindDN'),
        ldapBindDNPassword: await crowi.configManager.getConfig('crowi', 'security:passport-ldap:bindDNPassword'),
        ldapSearchFilter: await crowi.configManager.getConfig('crowi', 'security:passport-ldap:searchFilter'),
        ldapAttrMapUsername: await crowi.configManager.getConfig('crowi', 'security:passport-ldap:attrMapUsername'),
        isSameUsernameTreatedAsIdenticalUser: await crowi.configManager.getConfig('crowi', 'security:passport-ldap:isSameUsernameTreatedAsIdenticalUser'),
        ldapAttrMapMail: await crowi.configManager.getConfig('crowi', 'security:passport-ldap:attrMapMail'),
        ldapAttrMapName: await crowi.configManager.getConfig('crowi', 'security:passport-ldap:attrMapName'),
        ldapGroupSearchBase: await crowi.configManager.getConfig('crowi', 'security:passport-ldap:groupSearchBase'),
        ldapGroupSearchFilter: await crowi.configManager.getConfig('crowi', 'security:passport-ldap:groupSearchFilter'),
        ldapGroupDnProperty: await crowi.configManager.getConfig('crowi', 'security:passport-ldap:groupDnProperty'),
      };
      return res.apiv3({ securitySettingParams });
    }
    catch (err) {
      const msg = 'Error occurred in updating SAML setting';
      logger.error('Error', err);
      return res.apiv3Err(new ErrorV3(msg, 'update-SAML-failed'));
    }
  });

  /**
   * @swagger
   *
   *    /_api/v3/security-setting/saml:
   *      put:
   *        tags: [SecuritySetting]
   *        description: Update SAML setting
   *        requestBody:
   *          required: true
   *          content:
   *            application/json:
   *              schema:
   *                $ref: '#/components/schemas/SamlAuthSetting'
   *        responses:
   *          200:
   *            description: Succeeded to update SAML setting
   *            content:
   *              application/json:
   *                schema:
   *                  $ref: '#/components/schemas/SamlAuthSetting'
   */
  router.put('/saml', loginRequiredStrictly, adminRequired, csrf, validator.samlAuth, ApiV3FormValidator, async(req, res) => {
    const requestParams = {
      'security:passport-saml:entryPoint': req.body.samlEntryPoint,
      'security:passport-saml:issuer': req.body.samlIssuer,
      'security:passport-saml:cert': req.body.samlCert,
      'security:passport-saml:attrMapId': req.body.samlAttrMapId,
      'security:passport-saml:attrMapUsername': req.body.samlAttrMapUserName,
      'security:passport-saml:attrMapMail': req.body.samlAttrMapMail,
      'security:passport-saml:attrMapFirstName': req.body.samlAttrMapFirstName,
      'security:passport-saml:attrMapLastName': req.body.samlAttrMapLastName,
      'security:passport-saml:isSameUsernameTreatedAsIdenticalUser': req.body.isSameUsernameTreatedAsIdenticalUser,
      'security:passport-saml:isSameEmailTreatedAsIdenticalUser': req.body.isSameEmailTreatedAsIdenticalUser,
    };

    try {
      await crowi.configManager.updateConfigsInTheSameNamespace('crowi', requestParams);
      const securitySettingParams = {
        missingMandatoryConfigKeys: await crowi.passportService.getSamlMissingMandatoryConfigKeys(),
        samlEntryPoint: await crowi.configManager.getConfigFromDB('crowi', 'security:passport-saml:entryPoint'),
        samlIssuer: await crowi.configManager.getConfigFromDB('crowi', 'security:passport-saml:issuer'),
        samlCert: await crowi.configManager.getConfigFromDB('crowi', 'security:passport-saml:cert'),
        samlAttrMapId: await crowi.configManager.getConfigFromDB('crowi', 'security:passport-saml:attrMapId'),
        samlAttrMapUserName: await crowi.configManager.getConfigFromDB('crowi', 'security:passport-saml:attrMapUsername'),
        samlAttrMapMail: await crowi.configManager.getConfigFromDB('crowi', 'security:passport-saml:attrMapMail'),
        samlAttrMapFirstName: await crowi.configManager.getConfigFromDB('crowi', 'security:passport-saml:attrMapFirstName'),
        samlAttrMapLastName: await crowi.configManager.getConfigFromDB('crowi', 'security:passport-saml:attrMapLastName'),
        isSameUsernameTreatedAsIdenticalUser: await crowi.configManager.getConfig('crowi', 'security:passport-saml:isSameUsernameTreatedAsIdenticalUser'),
        isSameEmailTreatedAsIdenticalUser: await crowi.configManager.getConfig('crowi', 'security:passport-saml:isSameEmailTreatedAsIdenticalUser'),
      };
      return res.apiv3({ securitySettingParams });
    }
    catch (err) {
      const msg = 'Error occurred in updating SAML setting';
      logger.error('Error', err);
      return res.apiv3Err(new ErrorV3(msg, 'update-SAML-failed'));
    }
  });

  /**
   * @swagger
   *
   *    /_api/v3/security-setting/oidc:
   *      put:
   *        tags: [SecuritySetting]
   *        description: Update OpenID Connect setting
   *        requestBody:
   *          required: true
   *          content:
   *            application/json:
   *              schema:
   *                $ref: '#/components/schemas/OidcAuthSetting'
   *        responses:
   *          200:
   *            description: Succeeded to update OpenID Connect setting
   *            content:
   *              application/json:
   *                schema:
   *                  $ref: '#/components/schemas/OidcAuthSetting'
   */
  router.put('/oidc', loginRequiredStrictly, adminRequired, csrf, validator.oidcAuth, ApiV3FormValidator, async(req, res) => {
    const requestParams = {
      'security:passport-oidc:providerName': req.body.oidcProviderName,
      'security:passport-oidc:issuerHost': req.body.oidcIssuerHost,
      'security:passport-oidc:clientId': req.body.oidcClientId,
      'security:passport-oidc:clientSecret': req.body.oidcClientSecret,
      'security:passport-oidc:attrMapId': req.body.oidcAttrMapId,
      'security:passport-oidc:attrMapUserName': req.body.oidcAttrMapUserName,
      'security:passport-oidc:attrMapName': req.body.oidcAttrMapName,
      'security:passport-oidc:attrMapMail': req.body.oidcAttrMapEmail,
      'security:passport-oidc:isSameUsernameTreatedAsIdenticalUser': req.body.isSameUsernameTreatedAsIdenticalUser,
      'security:passport-oidc:isSameEmailTreatedAsIdenticalUser': req.body.isSameEmailTreatedAsIdenticalUser,
    };

    try {
      await crowi.configManager.updateConfigsInTheSameNamespace('crowi', requestParams);
      const securitySettingParams = {
        oidcProviderName: await crowi.configManager.getConfig('crowi', 'security:passport-oidc:providerName'),
        oidcIssuerHost: await crowi.configManager.getConfig('crowi', 'security:passport-oidc:issuerHost'),
        oidcClientId: await crowi.configManager.getConfig('crowi', 'security:passport-oidc:clientId'),
        oidcClientSecret: await crowi.configManager.getConfig('crowi', 'security:passport-oidc:clientSecret'),
        oidcAttrMapId: await crowi.configManager.getConfig('crowi', 'security:passport-oidc:attrMapId'),
        oidcAttrMapUserName: await crowi.configManager.getConfig('crowi', 'security:passport-oidc:attrMapUserName'),
        oidcAttrMapName: await crowi.configManager.getConfig('crowi', 'security:passport-oidc:attrMapName'),
        oidcAttrMapEmail: await crowi.configManager.getConfig('crowi', 'security:passport-oidc:attrMapMail'),
        isSameUsernameTreatedAsIdenticalUser: await crowi.configManager.getConfig('crowi', 'security:passport-oidc:isSameUsernameTreatedAsIdenticalUser'),
        isSameEmailTreatedAsIdenticalUser: await crowi.configManager.getConfig('crowi', 'security:passport-oidc:isSameEmailTreatedAsIdenticalUser'),
      };
      return res.apiv3({ securitySettingParams });
    }
    catch (err) {
      const msg = 'Error occurred in updating OpenIDConnect';
      logger.error('Error', err);
      return res.apiv3Err(new ErrorV3(msg, 'update-OpenIDConnect-failed'));
    }
  });

  /**
   * @swagger
   *
   *    /_api/v3/security-setting/basic:
   *      put:
   *        tags: [SecuritySetting]
   *        description: Update basic
   *        requestBody:
   *          required: true
   *          content:
   *            application/json:
   *              schema:
   *                $ref: '#/components/schemas/BasicAuthSetting'
   *        responses:
   *          200:
   *            description: Succeeded to update basic
   *            content:
   *              application/json:
   *                schema:
   *                  $ref: '#/components/schemas/BasicAuthSetting'
   */
  router.put('/basic', loginRequiredStrictly, adminRequired, csrf, validator.basicAuth, ApiV3FormValidator, async(req, res) => {
    const requestParams = {
      'security:passport-basic:isSameUsernameTreatedAsIdenticalUser': req.body.isSameUsernameTreatedAsIdenticalUser,
    };

    try {
      await crowi.configManager.updateConfigsInTheSameNamespace('crowi', requestParams);
      const securitySettingParams = {
        isSameUsernameTreatedAsIdenticalUser: await crowi.configManager.getConfig('crowi', 'security:passport-basic:isSameUsernameTreatedAsIdenticalUser'),
      };
      return res.apiv3({ securitySettingParams });
    }
    catch (err) {
      const msg = 'Error occurred in updating basicAuth';
      logger.error('Error', err);
      return res.apiv3Err(new ErrorV3(msg, 'update-basicOAuth-failed'));
    }
  });

  /**
   * @swagger
   *
   *    /_api/v3/security-setting/google-oauth:
>>>>>>> c5f6bb8a
   *      put:
   *        tags: [SecuritySetting]
   *        description: Update google OAuth
   *        requestBody:
   *          required: true
   *          content:
   *            application/json:
   *              schema:
   *                $ref: '#/components/schemas/GoogleOAuthSetting'
   *        responses:
   *          200:
   *            description: Succeeded to google OAuth
   *            content:
   *              application/json:
   *                schema:
   *                  $ref: '#/components/schemas/GoogleOAuthSetting'
   */
  router.put('/google-oauth', loginRequiredStrictly, adminRequired, csrf, validator.googleOAuth, ApiV3FormValidator, async(req, res) => {
    const requestParams = {
      'security:passport-google:clientId': req.body.googleClientId,
      'security:passport-google:clientSecret': req.body.googleClientSecret,
      'security:passport-google:isSameUsernameTreatedAsIdenticalUser': req.body.isSameUsernameTreatedAsIdenticalUser,
    };

    try {
      await crowi.configManager.updateConfigsInTheSameNamespace('crowi', requestParams);
      const securitySettingParams = {
        isGoogleOAuthEnabled: await crowi.configManager.getConfig('crowi', 'security:passport-google:isEnabled'),
        googleClientId: await crowi.configManager.getConfig('crowi', 'security:passport-google:clientId'),
        googleClientSecret: await crowi.configManager.getConfig('crowi', 'security:passport-google:clientSecret'),
        isSameUsernameTreatedAsIdenticalUser: await crowi.configManager.getConfig('crowi', 'security:passport-google:isSameUsernameTreatedAsIdenticalUser'),
      };
      // reset strategy
      await crowi.passportService.resetGoogleStrategy();
      // setup strategy
      if (crowi.configManager.getConfig('crowi', 'security:passport-google:isEnabled')) {
        await crowi.passportService.setupGoogleStrategy(true);
      }
      return res.apiv3({ securitySettingParams });
    }
    catch (err) {
      // reset strategy
      await crowi.passportService.resetGoogleStrategy();
      const msg = 'Error occurred in updating googleOAuth';
      logger.error('Error', err);
      return res.apiv3Err(new ErrorV3(msg, 'update-googleOAuth-failed'));
    }
  });

  /**
   * @swagger
   *
   *    /_api/v3/security-setting/github-oauth:
   *      put:
   *        tags: [SecuritySetting]
   *        description: Update github OAuth
   *        requestBody:
   *          required: true
   *          content:
   *            application/json:
   *              schema:
   *                $ref: '#/components/schemas/GitHubOAuthSetting'
   *        responses:
   *          200:
   *            description: Succeeded to github OAuth
   *            content:
   *              application/json:
   *                schema:
   *                  $ref: '#/components/schemas/GitHubOAuthSetting'
   */
  router.put('/github-oauth', loginRequiredStrictly, adminRequired, csrf, validator.githubOAuth, ApiV3FormValidator, async(req, res) => {
    const requestParams = {
      'security:passport-github:clientId': req.body.githubClientId,
      'security:passport-github:clientSecret': req.body.githubClientSecret,
      'security:passport-github:isSameUsernameTreatedAsIdenticalUser': req.body.isSameUsernameTreatedAsIdenticalUser,
    };

    try {
      await crowi.configManager.updateConfigsInTheSameNamespace('crowi', requestParams);
      const securitySettingParams = {
        isGitHubStrategySetup: await crowi.passportService.isGitHubStrategySetup,
        githubClientId: await crowi.configManager.getConfig('crowi', 'security:passport-github:clientId'),
        githubClientSecret: await crowi.configManager.getConfig('crowi', 'security:passport-github:clientSecret'),
        isSameUsernameTreatedAsIdenticalUser: await crowi.configManager.getConfig('crowi', 'security:passport-github:isSameUsernameTreatedAsIdenticalUser'),
      };
      // reset strategy
      await crowi.passportService.resetGitHubStrategy();
      // setup strategy
      if (crowi.configManager.getConfig('crowi', 'security:passport-github:isEnabled')) {
        await crowi.passportService.setupGitHubStrategy(true);
      }
      return res.apiv3({ securitySettingParams });
    }
    catch (err) {
      // reset strategy
      await crowi.passportService.resetGitHubStrategy();
      const msg = 'Error occurred in updating githubOAuth';
      logger.error('Error', err);
      return res.apiv3Err(new ErrorV3(msg, 'update-githubOAuth-failed'));
    }
  });

  /**
   * @swagger
   *
   *    /_api/v3/security-setting/twitter-oauth:
   *      put:
   *        tags: [SecuritySetting]
   *        description: Update twitter OAuth
   *        requestBody:
   *          required: true
   *          content:
   *            application/json:
   *              schema:
   *                $ref: '#/components/schemas/TwitterOAuthSetting'
   *        responses:
   *          200:
   *            description: Succeeded to update twitter OAuth
   *            content:
   *              application/json:
   *                schema:
   *                  $ref: '#/components/schemas/TwitterOAuthSetting'
   */
  router.put('/twitter-oauth', loginRequiredStrictly, adminRequired, csrf, validator.twitterOAuth, ApiV3FormValidator, async(req, res) => {
    const requestParams = {
      'security:passport-twitter:consumerKey': req.body.twitterConsumerKey,
      'security:passport-twitter:consumerSecret': req.body.twitterConsumerSecret,
      'security:passport-twitter:isSameUsernameTreatedAsIdenticalUser': req.body.isSameUsernameTreatedAsIdenticalUser,
    };

    try {
      await crowi.configManager.updateConfigsInTheSameNamespace('crowi', requestParams);
      const securitySettingParams = {
        isTwitterStrategySetup: await crowi.passportService.isTwitterStrategySetup,
        twitterConsumerId: await crowi.configManager.getConfig('crowi', 'security:passport-twitter:consumerKey'),
        twitterConsumerSecret: await crowi.configManager.getConfig('crowi', 'security:passport-twitter:consumerSecret'),
        isSameUsernameTreatedAsIdenticalUser: await crowi.configManager.getConfig('crowi', 'security:passport-twitter:isSameUsernameTreatedAsIdenticalUser'),
      };
      // reset strategy
      await crowi.passportService.resetTwitterStrategy();
      // setup strategy
      if (crowi.configManager.getConfig('crowi', 'security:passport-twitter:isEnabled')) {
        await crowi.passportService.setupTwitterStrategy(true);
      }
      return res.apiv3({ securitySettingParams });
    }
    catch (err) {
      // reset strategy
      await crowi.passportService.resetTwitterStrategy();
      const msg = 'Error occurred in updating twitterOAuth';
      logger.error('Error', err);
      return res.apiv3Err(new ErrorV3(msg, 'update-twitterOAuth-failed'));
    }
  });

  return router;
};<|MERGE_RESOLUTION|>--- conflicted
+++ resolved
@@ -19,12 +19,6 @@
     body('hideRestrictedByOwner').isBoolean(),
     body('hideRestrictedByGroup').isBoolean(),
   ],
-<<<<<<< HEAD
-  localSetting: [
-    body('isLocalEnabled').isBoolean(),
-    body('registrationMode').isString(),
-    body('registrationwhiteList').toArray(),
-=======
   ldapAuth: [
     body('serverUrl').isString(),
     body('isUserBind').isBoolean(),
@@ -64,7 +58,6 @@
   ],
   basicAuth: [
     body('isSameUsernameTreatedAsIdenticalUser').isBoolean(),
->>>>>>> c5f6bb8a
   ],
   googleOAuth: [
     body('googleClientId').isString(),
@@ -95,232 +88,6 @@
  *
  *  components:
  *    schemas:
- *      GeneralSetting:
- *        type: object
- *        properties:
- *          restrictGuestMode:
- *            type: string
- *            description: type of restrictGuestMode
- *          pageCompleteDeletionAuthority:
- *            type: string
- *            description: type of pageDeletionAuthority
- *          hideRestrictedByOwner:
- *            type: boolean
- *            description: enable hide by owner
- *          hideRestrictedByGroup:
- *            type: boolean
- *            description: enable hide by group
- *      LdapAuthSetting:
- *        type: object
-<<<<<<< HEAD
- *          GeneralSetting:
- *            type:object
- *              GuestModeParams:
- *                type: object
- *                properties:
- *                  restrictGuestMode:
- *                    type: string
- *                    description: type of restrictGuestMode
- *              PageDeletionParams:
- *                type: object
- *                properties:
- *                  pageCompleteDeletionAuthority:
- *                    type: string
- *                    description: type of pageDeletionAuthority
- *              WikiModeParams:
- *                type: object
- *                properties:
- *                  wikiMode:
- *                    type: string
- *                    description: type of wikiMode
- *              Function:
- *                type: object
- *                properties:
- *                  hideRestrictedByOwner:
- *                    type: boolean
- *                    description: enable hide by owner
- *                  hideRestrictedByGroup:
- *                    type: boolean
- *                    description: enable hide by group
- *          LocalSetting:
- *            type:object
- *              isLocalEnabled:
- *                type: boolean
- *                description: enable local mode
- *              registrationMode:
- *                type: string
- *                description: type of registrationMode
- *              registrationWhiteList:
- *                type: array
- *                desription: type of registrationWhiteList
- *          GitHubOAuthSetting:
- *            type:object
- *              githubClientId:
- *                type: string
- *                description: key of comsumer
- *              githubClientSecret:
- *                type: string
- *                description: password of comsumer
- *              isSameUsernameTreatedAsIdenticalUser
- *                type: boolean
- *                description: local account automatically linked the email matched
- *          GoogleOAuthSetting:
- *            type:object
- *              googleClientId:
- *                type: string
- *                description: key of comsumer
- *              googleClientSecret:
- *                type: string
- *                description: password of comsumer
- *              isSameUsernameTreatedAsIdenticalUser
- *                type: boolean
- *                description: local account automatically linked the email matched
- *          TwitterOAuthSetting:
- *            type:object
- *              twitterConsumerKey:
- *                type: string
- *                description: key of comsumer
- *              twitterConsumerSecret:
- *                type: string
- *                description: password of comsumer
- *              isSameUsernameTreatedAsIdenticalUser
- *                type: boolean
- *                description: local account automatically linked the email matched
-=======
- *        properties:
- *          serverUrl:
- *            type: string
- *            description: server url for ldap
- *          isUserBind:
- *            type: boolean
- *            description: enable user bind
- *          ldapBindDN:
- *            type: string
- *            description: the query used to bind with the directory service
- *          ldapBindDNPassword:
- *            type: string
- *            description: the password that is entered in the login page will be used to bind
- *          ldapSearchFilter:
- *            type: string
- *            description: the query used to locate the authenticated user
- *          ldapAttrMapUsername:
- *            type: string
- *            description: specification of mappings for username when creating new users
- *          isSameUsernameTreatedAsIdenticalUser:
- *            type: boolean
- *            description: local account automatically linked the user name matched
- *          ldapAttrMapMail:
- *            type: string
- *            description: specification of mappings for mail address when creating new users
- *          ldapAttrMapName:
- *            type: string
- *            description: Specification of mappings for full name address when creating new users
- *          ldapGroupSearchBase:
- *            type: string
- *            description: the base DN from which to search for groups.
- *          ldapGroupSearchFilter:
- *            type: string
- *            description: the query used to filter for groups
- *          ldapGroupDnProperty:
- *            type: string
- *            description: The property of user object to use in dn interpolation of Group Search Filter
- *      SamlAuthSetting:
- *        type: object
- *        properties:
- *          samlEntryPoint:
- *            type: string
- *            description: entry point for saml
- *          samlIssuer:
- *            type: string
- *            description: issuer for saml
- *          samlCert:
- *            type: string
- *            description: certificate for saml
- *          samlAttrMapId:
- *            type: string
- *            description: attribute mapping id for saml
- *          samlAttrMapUserName:
- *            type: string
- *            description: attribute mapping user name for saml
- *          samlAttrMapMail:
- *            type: string
- *            description: attribute mapping mail for saml
- *          samlAttrMapFirstName:
- *            type: string
- *            description: attribute mapping first name for saml
- *          samlAttrMapLastName:
- *            type: string
- *            description: attribute mapping last name for saml
- *          isSameUsernameTreatedAsIdenticalUser:
- *            type: boolean
- *            description: local account automatically linked the user name matched
- *          isSameEmailTreatedAsIdenticalUser:
- *            type: boolean
- *            description: local account automatically linked the email matched
- *      OidcAuthSetting:
- *        type: object
- *        properties:
- *          oidcProviderName:
- *            type: string
- *            description: provider name for oidc
- *          oidcIssuerHost:
- *            type: string
- *            description: issuer host for oidc
- *          oidcClientId:
- *            type: string
- *            description: client id for oidc
- *          oidcClientSecret:
- *            type: string
- *            description: client secret for oidc
- *          oidcAttrMapId:
- *            type: string
- *            description: attr map id for oidc
- *          oidcAttrMapUserName:
- *            type: string
- *            description: attr map username for oidc
- *          oidcAttrMapName:
- *            type: string
- *            description: attr map name for oidc
- *          oidcAttrMapMail:
- *            type: string
- *            description: attr map mail for oidc
- *          isSameUsernameTreatedAsIdenticalUser:
- *            type: boolean
- *            description: local account automatically linked the user name matched
- *          isSameEmailTreatedAsIdenticalUser:
- *            type: boolean
- *            description: local account automatically linked the email matched
- *      BasicAuthSetting:
- *        type: object
- *        properties:
- *          isSameUsernameTreatedAsIdenticalUser:
- *            type: boolean
- *            description: local account automatically linked the email matched
- *      GitHubOAuthSetting:
- *        type: object
- *        properties:
- *          githubClientId:
- *            type: string
- *            description: key of comsumer
- *          githubClientSecret:
- *            type: string
- *            description: password of comsumer
- *          isSameUsernameTreatedAsIdenticalUser:
- *            type: boolean
- *            description: local account automatically linked the email matched
- *      GoogleOAuthSetting:
- *        type: object
- *        properties:
- *          googleClientId:
- *            type: string
- *            description: key of comsumer
- *          googleClientSecret:
- *            type: string
- *            description: password of comsumer
- *          isSameUsernameTreatedAsIdenticalUser:
- *            type: boolean
- *            description: local account automatically linked the email matched
- *      TwitterOAuthSetting:
  *        type: object
  *        properties:
  *          twitterConsumerKey:
@@ -332,7 +99,6 @@
  *          isSameUsernameTreatedAsIdenticalUser:
  *            type: boolean
  *            description: local account automatically linked the email matched
->>>>>>> c5f6bb8a
  */
 module.exports = (crowi) => {
   const loginRequiredStrictly = require('../../middleware/login-required')(crowi);
@@ -508,239 +274,6 @@
   /**
    * @swagger
    *
-<<<<<<< HEAD
-   *    /security-setting/local-setting:
-   *      put:
-   *        tags: [SecuritySetting]
-   *        description: Update LocalSetting
-=======
-   *    /_api/v3/security-setting/ldap:
-   *      put:
-   *        tags: [SecuritySetting]
-   *        description: Update LDAP setting
->>>>>>> c5f6bb8a
-   *        requestBody:
-   *          required: true
-   *          content:
-   *            application/json:
-   *              schema:
-<<<<<<< HEAD
-   *                type: object
-   *                properties:
-   *                  isLocalEnabled:
-   *                    description: enable local
-   *                    type: string
-   *                  registrationMode:
-   *                    type: string
-   *                    description: type of pageDeletionAuthority
-   *                  registrationWhiteList:
-   *                    type: array
-   *                    description: type of registrationWhiteList
-   *        responses:
-   *          200:
-   *            description: Succeeded to update local Setting
-   *            content:
-   *              application/json:
-   *                schema:
-   *                  properties:
-   *                    status:
-   *                      $ref: '#/components/schemas/SecurityParams/LocalSetting'
-   */
-  router.put('/local-setting', loginRequiredStrictly, adminRequired, csrf, validator.localSetting, ApiV3FormValidator, async(req, res) => {
-    const requestParams = {
-      'security:passport-local:isEnabled': req.body.isLocalEnabled,
-      'security:registrationMode': req.body.registrationMode,
-      'security:registrationWhiteList': req.body.registrationWhiteList,
-=======
-   *                $ref: '#/components/schemas/LdapAuthSetting'
-   *        responses:
-   *          200:
-   *            description: Succeeded to update LDAP setting
-   *            content:
-   *              application/json:
-   *                schema:
-   *                  $ref: '#/components/schemas/LdapAuthSetting'
-   */
-  router.put('/ldap', loginRequiredStrictly, adminRequired, csrf, validator.ldapAuth, ApiV3FormValidator, async(req, res) => {
-    const requestParams = {
-      'security:passport-ldap:serverUrl': req.body.serverUrl,
-      'security:passport-ldap:isUserBind': req.body.isUserBind,
-      'security:passport-ldap:bindDN': req.body.ldapBindDN,
-      'security:passport-ldap:bindDNPassword': req.body.ldapBindDNPassword,
-      'security:passport-ldap:searchFilter': req.body.ldapSearchFilter,
-      'security:passport-ldap:attrMapUsername': req.body.ldapAttrMapUserName,
-      'security:passport-ldap:isSameUsernameTreatedAsIdenticalUser': req.body.isSameUsernameTreatedAsIdenticalUser,
-      'security:passport-ldap:attrMapMail': req.body.ldapAttrMapMail,
-      'security:passport-ldap:attrMapName': req.body.ldapAttrMapName,
-      'security:passport-ldap:groupSearchBase': req.body.ldapGroupSearchBase,
-      'security:passport-ldap:groupSearchFilter': req.body.ldapGroupSearchFilter,
-      'security:passport-ldap:groupDnProperty': req.body.ldapGroupDnProperty,
->>>>>>> c5f6bb8a
-    };
-
-    try {
-      await crowi.configManager.updateConfigsInTheSameNamespace('crowi', requestParams);
-<<<<<<< HEAD
-      const localSecuritySettingParams = {
-        isLocalEnabled: await crowi.configManager.getConfig('crowi', 'security:passport-local:isEnabled'),
-        registrationMode: await crowi.configManager.getConfig('crowi', 'security:registrationMode'),
-        registrationWhiteList: await crowi.configManager.getConfig('crowi', 'security:registrationWhiteList'),
-      };
-      return res.apiv3({ localSecuritySettingParams });
-    }
-    catch (err) {
-      const msg = 'Error occurred in updating local security setting';
-      logger.error('Error', err);
-      return res.apiv3Err(new ErrorV3(msg, 'update-local-secuirty-setting failed'));
-    }
-  });
-
-  /**    /security-setting/google-oauth:
-=======
-      const securitySettingParams = {
-        serverUrl: await crowi.configManager.getConfig('crowi', 'security:passport-ldap:serverUrl'),
-        isUserBind: await crowi.configManager.getConfig('crowi', 'security:passport-ldap:isUserBind'),
-        ldapBindDN: await crowi.configManager.getConfig('crowi', 'security:passport-ldap:bindDN'),
-        ldapBindDNPassword: await crowi.configManager.getConfig('crowi', 'security:passport-ldap:bindDNPassword'),
-        ldapSearchFilter: await crowi.configManager.getConfig('crowi', 'security:passport-ldap:searchFilter'),
-        ldapAttrMapUsername: await crowi.configManager.getConfig('crowi', 'security:passport-ldap:attrMapUsername'),
-        isSameUsernameTreatedAsIdenticalUser: await crowi.configManager.getConfig('crowi', 'security:passport-ldap:isSameUsernameTreatedAsIdenticalUser'),
-        ldapAttrMapMail: await crowi.configManager.getConfig('crowi', 'security:passport-ldap:attrMapMail'),
-        ldapAttrMapName: await crowi.configManager.getConfig('crowi', 'security:passport-ldap:attrMapName'),
-        ldapGroupSearchBase: await crowi.configManager.getConfig('crowi', 'security:passport-ldap:groupSearchBase'),
-        ldapGroupSearchFilter: await crowi.configManager.getConfig('crowi', 'security:passport-ldap:groupSearchFilter'),
-        ldapGroupDnProperty: await crowi.configManager.getConfig('crowi', 'security:passport-ldap:groupDnProperty'),
-      };
-      return res.apiv3({ securitySettingParams });
-    }
-    catch (err) {
-      const msg = 'Error occurred in updating SAML setting';
-      logger.error('Error', err);
-      return res.apiv3Err(new ErrorV3(msg, 'update-SAML-failed'));
-    }
-  });
-
-  /**
-   * @swagger
-   *
-   *    /_api/v3/security-setting/saml:
-   *      put:
-   *        tags: [SecuritySetting]
-   *        description: Update SAML setting
-   *        requestBody:
-   *          required: true
-   *          content:
-   *            application/json:
-   *              schema:
-   *                $ref: '#/components/schemas/SamlAuthSetting'
-   *        responses:
-   *          200:
-   *            description: Succeeded to update SAML setting
-   *            content:
-   *              application/json:
-   *                schema:
-   *                  $ref: '#/components/schemas/SamlAuthSetting'
-   */
-  router.put('/saml', loginRequiredStrictly, adminRequired, csrf, validator.samlAuth, ApiV3FormValidator, async(req, res) => {
-    const requestParams = {
-      'security:passport-saml:entryPoint': req.body.samlEntryPoint,
-      'security:passport-saml:issuer': req.body.samlIssuer,
-      'security:passport-saml:cert': req.body.samlCert,
-      'security:passport-saml:attrMapId': req.body.samlAttrMapId,
-      'security:passport-saml:attrMapUsername': req.body.samlAttrMapUserName,
-      'security:passport-saml:attrMapMail': req.body.samlAttrMapMail,
-      'security:passport-saml:attrMapFirstName': req.body.samlAttrMapFirstName,
-      'security:passport-saml:attrMapLastName': req.body.samlAttrMapLastName,
-      'security:passport-saml:isSameUsernameTreatedAsIdenticalUser': req.body.isSameUsernameTreatedAsIdenticalUser,
-      'security:passport-saml:isSameEmailTreatedAsIdenticalUser': req.body.isSameEmailTreatedAsIdenticalUser,
-    };
-
-    try {
-      await crowi.configManager.updateConfigsInTheSameNamespace('crowi', requestParams);
-      const securitySettingParams = {
-        missingMandatoryConfigKeys: await crowi.passportService.getSamlMissingMandatoryConfigKeys(),
-        samlEntryPoint: await crowi.configManager.getConfigFromDB('crowi', 'security:passport-saml:entryPoint'),
-        samlIssuer: await crowi.configManager.getConfigFromDB('crowi', 'security:passport-saml:issuer'),
-        samlCert: await crowi.configManager.getConfigFromDB('crowi', 'security:passport-saml:cert'),
-        samlAttrMapId: await crowi.configManager.getConfigFromDB('crowi', 'security:passport-saml:attrMapId'),
-        samlAttrMapUserName: await crowi.configManager.getConfigFromDB('crowi', 'security:passport-saml:attrMapUsername'),
-        samlAttrMapMail: await crowi.configManager.getConfigFromDB('crowi', 'security:passport-saml:attrMapMail'),
-        samlAttrMapFirstName: await crowi.configManager.getConfigFromDB('crowi', 'security:passport-saml:attrMapFirstName'),
-        samlAttrMapLastName: await crowi.configManager.getConfigFromDB('crowi', 'security:passport-saml:attrMapLastName'),
-        isSameUsernameTreatedAsIdenticalUser: await crowi.configManager.getConfig('crowi', 'security:passport-saml:isSameUsernameTreatedAsIdenticalUser'),
-        isSameEmailTreatedAsIdenticalUser: await crowi.configManager.getConfig('crowi', 'security:passport-saml:isSameEmailTreatedAsIdenticalUser'),
-      };
-      return res.apiv3({ securitySettingParams });
-    }
-    catch (err) {
-      const msg = 'Error occurred in updating SAML setting';
-      logger.error('Error', err);
-      return res.apiv3Err(new ErrorV3(msg, 'update-SAML-failed'));
-    }
-  });
-
-  /**
-   * @swagger
-   *
-   *    /_api/v3/security-setting/oidc:
-   *      put:
-   *        tags: [SecuritySetting]
-   *        description: Update OpenID Connect setting
-   *        requestBody:
-   *          required: true
-   *          content:
-   *            application/json:
-   *              schema:
-   *                $ref: '#/components/schemas/OidcAuthSetting'
-   *        responses:
-   *          200:
-   *            description: Succeeded to update OpenID Connect setting
-   *            content:
-   *              application/json:
-   *                schema:
-   *                  $ref: '#/components/schemas/OidcAuthSetting'
-   */
-  router.put('/oidc', loginRequiredStrictly, adminRequired, csrf, validator.oidcAuth, ApiV3FormValidator, async(req, res) => {
-    const requestParams = {
-      'security:passport-oidc:providerName': req.body.oidcProviderName,
-      'security:passport-oidc:issuerHost': req.body.oidcIssuerHost,
-      'security:passport-oidc:clientId': req.body.oidcClientId,
-      'security:passport-oidc:clientSecret': req.body.oidcClientSecret,
-      'security:passport-oidc:attrMapId': req.body.oidcAttrMapId,
-      'security:passport-oidc:attrMapUserName': req.body.oidcAttrMapUserName,
-      'security:passport-oidc:attrMapName': req.body.oidcAttrMapName,
-      'security:passport-oidc:attrMapMail': req.body.oidcAttrMapEmail,
-      'security:passport-oidc:isSameUsernameTreatedAsIdenticalUser': req.body.isSameUsernameTreatedAsIdenticalUser,
-      'security:passport-oidc:isSameEmailTreatedAsIdenticalUser': req.body.isSameEmailTreatedAsIdenticalUser,
-    };
-
-    try {
-      await crowi.configManager.updateConfigsInTheSameNamespace('crowi', requestParams);
-      const securitySettingParams = {
-        oidcProviderName: await crowi.configManager.getConfig('crowi', 'security:passport-oidc:providerName'),
-        oidcIssuerHost: await crowi.configManager.getConfig('crowi', 'security:passport-oidc:issuerHost'),
-        oidcClientId: await crowi.configManager.getConfig('crowi', 'security:passport-oidc:clientId'),
-        oidcClientSecret: await crowi.configManager.getConfig('crowi', 'security:passport-oidc:clientSecret'),
-        oidcAttrMapId: await crowi.configManager.getConfig('crowi', 'security:passport-oidc:attrMapId'),
-        oidcAttrMapUserName: await crowi.configManager.getConfig('crowi', 'security:passport-oidc:attrMapUserName'),
-        oidcAttrMapName: await crowi.configManager.getConfig('crowi', 'security:passport-oidc:attrMapName'),
-        oidcAttrMapEmail: await crowi.configManager.getConfig('crowi', 'security:passport-oidc:attrMapMail'),
-        isSameUsernameTreatedAsIdenticalUser: await crowi.configManager.getConfig('crowi', 'security:passport-oidc:isSameUsernameTreatedAsIdenticalUser'),
-        isSameEmailTreatedAsIdenticalUser: await crowi.configManager.getConfig('crowi', 'security:passport-oidc:isSameEmailTreatedAsIdenticalUser'),
-      };
-      return res.apiv3({ securitySettingParams });
-    }
-    catch (err) {
-      const msg = 'Error occurred in updating OpenIDConnect';
-      logger.error('Error', err);
-      return res.apiv3Err(new ErrorV3(msg, 'update-OpenIDConnect-failed'));
-    }
-  });
-
-  /**
-   * @swagger
-   *
-   *    /_api/v3/security-setting/basic:
    *      put:
    *        tags: [SecuritySetting]
    *        description: Update basic
@@ -781,7 +314,6 @@
    * @swagger
    *
    *    /_api/v3/security-setting/google-oauth:
->>>>>>> c5f6bb8a
    *      put:
    *        tags: [SecuritySetting]
    *        description: Update google OAuth
