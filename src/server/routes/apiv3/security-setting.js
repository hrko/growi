--- conflicted
+++ resolved
@@ -569,14 +569,9 @@
    *                schema:
    *                  $ref: '#/components/schemas/GeneralSetting'
    */
-<<<<<<< HEAD
   router.put('/general-setting', loginRequiredStrictly, adminRequired, validator.generalSetting, apiV3FormValidator, async(req, res) => {
-    const requestParams = {
-=======
-  router.put('/general-setting', loginRequiredStrictly, adminRequired, csrf, validator.generalSetting, apiV3FormValidator, async(req, res) => {
     const updateData = {
       'security:sessionMaxAge': parseInt(req.body.sessionMaxAge),
->>>>>>> af91b138
       'security:restrictGuestMode': req.body.restrictGuestMode,
       'security:pageCompleteDeletionAuthority': req.body.pageCompleteDeletionAuthority,
       'security:list-policy:hideRestrictedByOwner': req.body.hideRestrictedByOwner,
