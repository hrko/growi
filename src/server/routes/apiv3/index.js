--- conflicted
+++ resolved
@@ -37,13 +37,7 @@
 
   router.use('/search', require('./search')(crowi));
 
-<<<<<<< HEAD
-  router.use('/page', require('./page')(crowi));
-
-  router.use('/bookmarks', require('./bookmarks')(crowi));
-=======
   router.use('/pages', require('./pages')(crowi));
->>>>>>> 9d96a958
 
   return router;
 };