import loggerFactory from '~/utils/logger';
import { config as i18nConfig } from '~/i18n';

const logger = loggerFactory('growi:routes:apiv3:app-settings');

const debug = require('debug')('growi:routes:admin');

const express = require('express');

const { pathUtils } = require('growi-commons');

const router = express.Router();

const { body } = require('express-validator');
const ErrorV3 = require('../../models/vo/error-apiv3');

/**
 * @swagger
 *  tags:
 *    name: AppSettings
 */

/**
 * @swagger
 *
 *  components:
 *    schemas:
 *      AppSettingParams:
 *        description: AppSettingParams
 *        type: object
 *        properties:
 *          title:
 *            type: string
 *            description: site name show on page header and tilte of HTML
 *          confidential:
 *            type: string
 *            description: confidential show on page header
 *          globalLang:
 *            type: string
 *            description: language set when create user
 *          isEmailPublishedForNewUser:
 *            type: boolean
 *            description: default email show/hide setting when create user
 *          fileUpload:
 *            type: boolean
 *            description: enable upload file except image file
 *      SiteUrlSettingParams:
 *        description: SiteUrlSettingParams
 *        type: object
 *        properties:
 *          siteUrl:
 *            type: string
 *            description: Site URL. e.g. https://example.com, https://example.com:8080
 *          envSiteUrl:
 *            type: string
 *            description: environment variable 'APP_SITE_URL'
 *      MailSetting:
 *        description: MailSettingParams
 *        type: object
 *        properties:
 *          fromAddress:
 *            type: string
 *            description: e-mail address used as from address of mail which sent from GROWI app
 *          transmissionMethod:
 *            type: string
 *            description: transmission method
 *      SmtpSettingParams:
 *        description: SmtpSettingParams
 *        type: object
 *        properties:
 *          smtpHost:
 *            type: string
 *            description: host name of client's smtp server
 *          smtpPort:
 *            type: string
 *            description: port of client's smtp server
 *          smtpUser:
 *            type: string
 *            description: user name of client's smtp server
 *          smtpPassword:
 *            type: string
 *            description: password of client's smtp server
 *      SesSettingParams:
 *        description: SesSettingParams
 *        type: object
 *        properties:
 *          accessKeyId:
 *            type: string
 *            description: accesskey id for authentification of AWS
 *          secretAccessKey:
 *            type: string
 *            description: secret key for authentification of AWS
 *      FileUploadSettingParams:
 *        description: FileUploadTypeParams
 *        type: object
 *        properties:
 *          fileUploadType:
 *            type: string
 *            description: fileUploadType
 *          s3Region:
 *            type: string
 *            description: region of AWS S3
 *          s3CustomEndpoint:
 *            type: string
 *            description: custom endpoint of AWS S3
 *          s3Bucket:
 *            type: string
 *            description: AWS S3 bucket name
 *          s3AccessKeyId:
 *            type: string
 *            description: accesskey id for authentification of AWS
 *          s3SecretAccessKey:
 *            type: string
 *            description: secret key for authentification of AWS
 *          s3ReferenceFileWithRelayMode:
 *            type: boolean
 *            description: is enable internal stream system for s3 file request
 *          gcsApiKeyJsonPath:
 *            type: string
 *            description: apiKeyJsonPath of gcp
 *          gcsBucket:
 *            type: string
 *            description: bucket name of gcs
 *          gcsUploadNamespace:
 *            type: string
 *            description: name space of gcs
 *          gcsReferenceFileWithRelayMode:
 *            type: boolean
 *            description: is enable internal stream system for gcs file request
 *          envGcsApiKeyJsonPath:
 *            type: string
 *            description: Path of the JSON file that contains service account key to authenticate to GCP API
 *          envGcsBucket:
 *            type: string
 *            description: Name of the GCS bucket
 *          envGcsUploadNamespace:
 *            type: string
 *            description: Directory name to create in the bucket
 *      PluginSettingParams:
 *        description: PluginSettingParams
 *        type: object
 *        properties:
 *          isEnabledPlugins:
 *            type: string
 *            description: enable use plugins
 */

module.exports = (crowi) => {
  const accessTokenParser = require('../../middlewares/access-token-parser')(crowi);
  const loginRequiredStrictly = require('../../middlewares/login-required')(crowi);
  const adminRequired = require('../../middlewares/admin-required')(crowi);
  const csrf = require('../../middlewares/csrf')(crowi);
  const apiV3FormValidator = require('../../middlewares/apiv3-form-validator')(crowi);

  const validator = {
    appSetting: [
      body('title').trim(),
      body('confidential'),
<<<<<<< HEAD
      body('globalLang').isIn(i18nConfig.allLanguages),
=======
      body('globalLang').isIn(listLocaleIds()),
      body('isEmailPublishedForNewUser').isBoolean(),
>>>>>>> a0097ea5
      body('fileUpload').isBoolean(),
    ],
    siteUrlSetting: [
      // https://regex101.com/r/5Xef8V/1
      body('siteUrl').trim().matches(/^(https?:\/\/)/).isURL({ require_tld: false }),
    ],
    mailSetting: [
      body('fromAddress').trim().if(value => value !== '').isEmail(),
      body('transmissionMethod').isIn(['smtp', 'ses']),
    ],
    smtpSetting: [
      body('smtpHost').trim(),
      body('smtpPort').trim().if(value => value !== '').isPort(),
      body('smtpUser').trim(),
      body('smtpPassword').trim(),
    ],
    sesSetting: [
      body('sesAccessKeyId').trim().if(value => value !== '').matches(/^[\da-zA-Z]+$/),
      body('sesSecretAccessKey').trim(),
    ],
    fileUploadSetting: [
      body('fileUploadType').isIn(['aws', 'gcs', 'local', 'gridfs']),
      body('gcsApiKeyJsonPath').trim(),
      body('gcsBucket').trim(),
      body('gcsUploadNamespace').trim(),
      body('gcsReferenceFileWithRelayMode').if(value => value != null).isBoolean(),
      body('s3Region').trim().if(value => value !== '').matches(/^[a-z]+-[a-z]+-\d+$/)
        .withMessage((value, { req }) => req.t('validation.aws_region')),
      body('s3CustomEndpoint').trim().if(value => value !== '').matches(/^(https?:\/\/[^/]+|)$/)
        .withMessage((value, { req }) => req.t('validation.aws_custom_endpoint')),
      body('s3Bucket').trim(),
      body('s3AccessKeyId').trim().if(value => value !== '').matches(/^[\da-zA-Z]+$/),
      body('s3SecretAccessKey').trim(),
      body('s3ReferenceFileWithRelayMode').if(value => value != null).isBoolean(),
    ],
    pluginSetting: [
      body('isEnabledPlugins').isBoolean(),
    ],
  };

  /**
   * @swagger
   *
   *    /app-settings:
   *      get:
   *        tags: [AppSettings]
   *        operationId: getAppSettings
   *        summary: /app-settings
   *        description: get app setting params
   *        responses:
   *          200:
   *            description: Resources are available
   *            content:
   *              application/json:
   *                schema:
   *                  properties:
   *                    appSettingsParams:
   *                      type: object
   *                      description: app settings params
   */
  router.get('/', accessTokenParser, loginRequiredStrictly, adminRequired, async(req, res) => {
    const appSettingsParams = {
      title: crowi.configManager.getConfig('crowi', 'app:title'),
      confidential: crowi.configManager.getConfig('crowi', 'app:confidential'),
      globalLang: crowi.configManager.getConfig('crowi', 'app:globalLang'),
      isEmailPublishedForNewUser: crowi.configManager.getConfig('crowi', 'customize:isEmailPublishedForNewUser'),
      fileUpload: crowi.configManager.getConfig('crowi', 'app:fileUpload'),
      siteUrl: crowi.configManager.getConfig('crowi', 'app:siteUrl'),
      envSiteUrl: crowi.configManager.getConfigFromEnvVars('crowi', 'app:siteUrl'),
      isMailerSetup: crowi.mailService.isMailerSetup,
      fromAddress: crowi.configManager.getConfig('crowi', 'mail:from'),

      transmissionMethod: crowi.configManager.getConfig('crowi', 'mail:transmissionMethod'),
      smtpHost: crowi.configManager.getConfig('crowi', 'mail:smtpHost'),
      smtpPort: crowi.configManager.getConfig('crowi', 'mail:smtpPort'),
      smtpUser: crowi.configManager.getConfig('crowi', 'mail:smtpUser'),
      smtpPassword: crowi.configManager.getConfig('crowi', 'mail:smtpPassword'),
      sesAccessKeyId: crowi.configManager.getConfig('crowi', 'mail:sesAccessKeyId'),
      sesSecretAccessKey: crowi.configManager.getConfig('crowi', 'mail:sesSecretAccessKey'),

      fileUploadType: crowi.configManager.getConfig('crowi', 'app:fileUploadType'),
      envFileUploadType: crowi.configManager.getConfigFromEnvVars('crowi', 'app:fileUploadType'),
      useOnlyEnvVarForFileUploadType: crowi.configManager.getConfig('crowi', 'app:useOnlyEnvVarForFileUploadType'),

      s3Region: crowi.configManager.getConfig('crowi', 'aws:s3Region'),
      s3CustomEndpoint: crowi.configManager.getConfig('crowi', 'aws:s3CustomEndpoint'),
      s3Bucket: crowi.configManager.getConfig('crowi', 'aws:s3Bucket'),
      s3AccessKeyId: crowi.configManager.getConfig('crowi', 'aws:s3AccessKeyId'),
      s3SecretAccessKey: crowi.configManager.getConfig('crowi', 'aws:s3SecretAccessKey'),
      s3ReferenceFileWithRelayMode: crowi.configManager.getConfig('crowi', 'aws:referenceFileWithRelayMode'),

      gcsUseOnlyEnvVars: crowi.configManager.getConfig('crowi', 'gcs:useOnlyEnvVarsForSomeOptions'),
      gcsApiKeyJsonPath: crowi.configManager.getConfig('crowi', 'gcs:apiKeyJsonPath'),
      gcsBucket: crowi.configManager.getConfig('crowi', 'gcs:bucket'),
      gcsUploadNamespace: crowi.configManager.getConfig('crowi', 'gcs:uploadNamespace'),
      gcsReferenceFileWithRelayMode: crowi.configManager.getConfig('crowi', 'gcs:referenceFileWithRelayMode'),

      envGcsApiKeyJsonPath: crowi.configManager.getConfigFromEnvVars('crowi', 'gcs:apiKeyJsonPath'),
      envGcsBucket: crowi.configManager.getConfigFromEnvVars('crowi', 'gcs:bucket'),
      envGcsUploadNamespace: crowi.configManager.getConfigFromEnvVars('crowi', 'gcs:uploadNamespace'),

      isEnabledPlugins: crowi.configManager.getConfig('crowi', 'plugin:isEnabledPlugins'),
    };
    return res.apiv3({ appSettingsParams });

  });


  /**
   * @swagger
   *
   *    /app-settings/app-setting:
   *      put:
   *        tags: [AppSettings]
   *        summary: /app-settings/app-setting
   *        operationId: updateAppSettings
   *        description: Update app setting
   *        requestBody:
   *          required: true
   *          content:
   *            application/json:
   *              schema:
   *                $ref: '#/components/schemas/AppSettingParams'
   *        responses:
   *          200:
   *            description: Succeeded to update app setting
   *            content:
   *              application/json:
   *                schema:
   *                  $ref: '#/components/schemas/AppSettingParams'
   */
  router.put('/app-setting', loginRequiredStrictly, adminRequired, validator.appSetting, apiV3FormValidator, async(req, res) => {
    const requestAppSettingParams = {
      'app:title': req.body.title,
      'app:confidential': req.body.confidential,
      'app:globalLang': req.body.globalLang,
      'customize:isEmailPublishedForNewUser': req.body.isEmailPublishedForNewUser,
      'app:fileUpload': req.body.fileUpload,
    };

    try {
      await crowi.configManager.updateConfigsInTheSameNamespace('crowi', requestAppSettingParams);
      const appSettingParams = {
        title: crowi.configManager.getConfig('crowi', 'app:title'),
        confidential: crowi.configManager.getConfig('crowi', 'app:confidential'),
        globalLang: crowi.configManager.getConfig('crowi', 'app:globalLang'),
        isEmailPublishedForNewUser: crowi.configManager.getConfig('crowi', 'customize:isEmailPublishedForNewUser'),
        fileUpload: crowi.configManager.getConfig('crowi', 'app:fileUpload'),
      };
      return res.apiv3({ appSettingParams });
    }
    catch (err) {
      const msg = 'Error occurred in updating app setting';
      logger.error('Error', err);
      return res.apiv3Err(new ErrorV3(msg, 'update-appSetting-failed'));
    }

  });

  /**
   * @swagger
   *
   *    /app-settings/site-url-setting:
   *      put:
   *        tags: [AppSettings]
   *        operationId: updateAppSettingSiteUrlSetting
   *        summary: /app-settings/site-url-setting
   *        description: Update site url setting
   *        requestBody:
   *          required: true
   *          content:
   *            application/json:
   *              schema:
   *                $ref: '#/components/schemas/SiteUrlSettingParams'
   *        responses:
   *          200:
   *            description: Succeeded to update site url setting
   *            content:
   *              application/json:
   *                schema:
   *                  $ref: '#/components/schemas/SiteUrlSettingParams'
   */
  router.put('/site-url-setting', loginRequiredStrictly, adminRequired, csrf, validator.siteUrlSetting, apiV3FormValidator, async(req, res) => {

    const requestSiteUrlSettingParams = {
      'app:siteUrl': pathUtils.removeTrailingSlash(req.body.siteUrl),
    };

    try {
      await crowi.configManager.updateConfigsInTheSameNamespace('crowi', requestSiteUrlSettingParams);
      const siteUrlSettingParams = {
        siteUrl: crowi.configManager.getConfig('crowi', 'app:siteUrl'),
      };
      return res.apiv3({ siteUrlSettingParams });
    }
    catch (err) {
      const msg = 'Error occurred in updating site url setting';
      logger.error('Error', err);
      return res.apiv3Err(new ErrorV3(msg, 'update-siteUrlSetting-failed'));
    }

  });

  /**
   * send mail (Promise wrapper)
   */
  async function sendMailPromiseWrapper(smtpClient, options) {
    return new Promise((resolve, reject) => {
      smtpClient.sendMail(options, (err, res) => {
        if (err) {
          reject(err);
        }
        else {
          resolve(res);
        }
      });
    });
  }

  /**
   * validate mail setting send test mail
   */
  async function sendTestEmail(destinationAddress) {

    const { configManager, mailService } = crowi;

    if (!mailService.isMailerSetup) {
      throw Error('mailService is not setup');
    }

    const fromAddress = configManager.getConfig('crowi', 'mail:from');
    if (fromAddress == null) {
      throw Error('fromAddress is not setup');
    }

    const smtpHost = configManager.getConfig('crowi', 'mail:smtpHost');
    const smtpPort = configManager.getConfig('crowi', 'mail:smtpPort');
    const smtpUser = configManager.getConfig('crowi', 'mail:smtpUser');
    const smtpPassword = configManager.getConfig('crowi', 'mail:smtpPassword');

    const option = {
      host: smtpHost,
      port: smtpPort,
    };
    if (smtpUser && smtpPassword) {
      option.auth = {
        user: smtpUser,
        pass: smtpPassword,
      };
    }
    if (option.port === 465) {
      option.secure = true;
    }

    const smtpClient = mailService.createSMTPClient(option);
    debug('mailer setup for validate SMTP setting', smtpClient);

    const mailOptions = {
      from: fromAddress,
      to: destinationAddress,
      subject: 'Wiki管理設定のアップデートによるメール通知',
      text: 'このメールは、WikiのSMTP設定のアップデートにより送信されています。',
    };

    await sendMailPromiseWrapper(smtpClient, mailOptions);
  }

  const updateMailSettinConfig = async function(requestMailSettingParams) {
    const {
      configManager,
      mailService,
    } = crowi;

    // update config without publishing S2sMessage
    await configManager.updateConfigsInTheSameNamespace('crowi', requestMailSettingParams, true);

    await mailService.initialize();
    mailService.publishUpdatedMessage();

    return {
      isMailerSetup: mailService.isMailerSetup,
      fromAddress: configManager.getConfig('crowi', 'mail:from'),
      smtpHost: configManager.getConfig('crowi', 'mail:smtpHost'),
      smtpPort: configManager.getConfig('crowi', 'mail:smtpPort'),
      smtpUser: configManager.getConfig('crowi', 'mail:smtpUser'),
      smtpPassword: configManager.getConfig('crowi', 'mail:smtpPassword'),
      sesAccessKeyId: configManager.getConfig('crowi', 'mail:sesAccessKeyId'),
      sesSecretAccessKey: configManager.getConfig('crowi', 'mail:sesSecretAccessKey'),
    };
  };

  /**
   * @swagger
   *
   *    /app-settings/smtp-setting:
   *      put:
   *        tags: [AppSettings]
   *        operationId: updateAppSettingSmtpSetting
   *        summary: /app-settings/smtp-setting
   *        description: Update smtp setting
   *        requestBody:
   *          required: true
   *          content:
   *            application/json:
   *              schema:
   *                $ref: '#/components/schemas/SmtpSettingParams'
   *        responses:
   *          200:
   *            description: Succeeded to update smtp setting
   *            content:
   *              application/json:
   *                schema:
   *                  $ref: '#/components/schemas/SmtpSettingParams'
   */
  router.put('/smtp-setting', loginRequiredStrictly, adminRequired, csrf, validator.smtpSetting, apiV3FormValidator, async(req, res) => {
    const requestMailSettingParams = {
      'mail:from': req.body.fromAddress,
      'mail:transmissionMethod': req.body.transmissionMethod,
      'mail:smtpHost': req.body.smtpHost,
      'mail:smtpPort': req.body.smtpPort,
      'mail:smtpUser': req.body.smtpUser,
      'mail:smtpPassword': req.body.smtpPassword,
    };

    try {
      const mailSettingParams = await updateMailSettinConfig(requestMailSettingParams);
      return res.apiv3({ mailSettingParams });
    }
    catch (err) {
      const msg = 'Error occurred in updating smtp setting';
      logger.error('Error', err);
      return res.apiv3Err(new ErrorV3(msg, 'update-smtpSetting-failed'));
    }
  });

  /**
   * @swagger
   *
   *    /app-settings/smtp-test:
   *      post:
   *        tags: [AppSettings]
   *        operationId: postSmtpTest
   *        summary: /app-settings/smtp-setting
   *        description: Send test mail for smtp
   *        responses:
   *          200:
   *            description: Succeeded to send test mail for smtp
   */
  router.post('/smtp-test', loginRequiredStrictly, adminRequired, async(req, res) => {
    try {
      await sendTestEmail(req.user.email);
      return res.apiv3({});
    }
    catch (err) {
      const msg = req.t('validation.failed_to_send_a_test_email');
      logger.error('Error', err);
      debug('Error validate mail setting: ', err);
      return res.apiv3Err(new ErrorV3(msg, 'send-email-with-smtp-failed'));
    }
  });

  /**
   * @swagger
   *
   *    /app-settings/ses-setting:
   *      put:
   *        tags: [AppSettings]
   *        operationId: updateAppSettingSesSetting
   *        summary: /app-settings/ses-setting
   *        description: Update ses setting
   *        requestBody:
   *          required: true
   *          content:
   *            application/json:
   *              schema:
   *                $ref: '#/components/schemas/SesSettingParams'
   *        responses:
   *          200:
   *            description: Succeeded to update ses setting
   *            content:
   *              application/json:
   *                schema:
   *                  $ref: '#/components/schemas/SesSettingParams'
   */
  router.put('/ses-setting', loginRequiredStrictly, adminRequired, csrf, validator.sesSetting, apiV3FormValidator, async(req, res) => {
    const { mailService } = crowi;

    const requestSesSettingParams = {
      'mail:from': req.body.fromAddress,
      'mail:transmissionMethod': req.body.transmissionMethod,
      'mail:sesAccessKeyId': req.body.sesAccessKeyId,
      'mail:sesSecretAccessKey': req.body.sesSecretAccessKey,
    };

    let mailSettingParams;
    try {
      mailSettingParams = await updateMailSettinConfig(requestSesSettingParams);
    }
    catch (err) {
      const msg = 'Error occurred in updating ses setting';
      logger.error('Error', err);
      return res.apiv3Err(new ErrorV3(msg, 'update-ses-setting-failed'));
    }

    await mailService.initialize();
    mailService.publishUpdatedMessage();

    return res.apiv3({ mailSettingParams });
  });

  /**
   * @swagger
   *
   *    /app-settings/file-upload-settings:
   *      put:
   *        tags: [AppSettings]
   *        operationId: updateAppSettingFileUploadSetting
   *        summary: /app-settings/file-upload-setting
   *        description: Update fileUploadSetting
   *        requestBody:
   *          required: true
   *          content:
   *            application/json:
   *              schema:
   *                $ref: '#/components/schemas/FileUploadSettingParams'
   *        responses:
   *          200:
   *            description: Succeeded to update fileUploadSetting
   *            content:
   *              application/json:
   *                schema:
   *                  $ref: '#/components/schemas/FileUploadSettingParams'
   */
  router.put('/file-upload-setting', loginRequiredStrictly, adminRequired, csrf, validator.fileUploadSetting, apiV3FormValidator, async(req, res) => {
    const { fileUploadType } = req.body;

    const requestParams = {
      'app:fileUploadType': fileUploadType,
    };

    if (fileUploadType === 'gcs') {
      requestParams['gcs:apiKeyJsonPath'] = req.body.gcsApiKeyJsonPath;
      requestParams['gcs:bucket'] = req.body.gcsBucket;
      requestParams['gcs:uploadNamespace'] = req.body.gcsUploadNamespace;
      requestParams['gcs:referenceFileWithRelayMode'] = req.body.gcsReferenceFileWithRelayMode;
    }

    if (fileUploadType === 'aws') {
      requestParams['aws:s3Region'] = req.body.s3Region;
      requestParams['aws:s3CustomEndpoint'] = req.body.s3CustomEndpoint;
      requestParams['aws:s3Bucket'] = req.body.s3Bucket;
      requestParams['aws:s3AccessKeyId'] = req.body.s3AccessKeyId;
      requestParams['aws:s3SecretAccessKey'] = req.body.s3SecretAccessKey;
      requestParams['aws:referenceFileWithRelayMode'] = req.body.s3ReferenceFileWithRelayMode;
    }

    try {
      await crowi.configManager.updateConfigsInTheSameNamespace('crowi', requestParams, true);
      await crowi.setUpFileUpload(true);
      crowi.fileUploaderSwitchService.publishUpdatedMessage();

      const responseParams = {
        fileUploadType: crowi.configManager.getConfig('crowi', 'app:fileUploadType'),
      };

      if (fileUploadType === 'gcs') {
        responseParams.gcsApiKeyJsonPath = crowi.configManager.getConfig('crowi', 'gcs:apiKeyJsonPath');
        responseParams.gcsBucket = crowi.configManager.getConfig('crowi', 'gcs:bucket');
        responseParams.gcsUploadNamespace = crowi.configManager.getConfig('crowi', 'gcs:uploadNamespace');
        responseParams.gcsReferenceFileWithRelayMode = crowi.configManager.getConfig('crowi', 'gcs:referenceFileWithRelayMode ');
      }

      if (fileUploadType === 'aws') {
        responseParams.s3Region = crowi.configManager.getConfig('crowi', 'aws:s3Region');
        responseParams.s3CustomEndpoint = crowi.configManager.getConfig('crowi', 'aws:s3CustomEndpoint');
        responseParams.s3Bucket = crowi.configManager.getConfig('crowi', 'aws:s3Bucket');
        responseParams.s3AccessKeyId = crowi.configManager.getConfig('crowi', 'aws:s3AccessKeyId');
        responseParams.s3SecretAccessKey = crowi.configManager.getConfig('crowi', 'aws:s3SecretAccessKey');
        responseParams.s3ReferenceFileWithRelayMode = crowi.configManager.getConfig('crowi', 'aws:referenceFileWithRelayMode');
      }

      return res.apiv3({ responseParams });
    }
    catch (err) {
      const msg = 'Error occurred in updating fileUploadType';
      logger.error('Error', err);
      return res.apiv3Err(new ErrorV3(msg, 'update-fileUploadType-failed'));
    }

  });

  /**
   * @swagger
   *
   *    /app-settings/plugin-setting:
   *      put:
   *        tags: [AppSettings]
   *        operationId: updateAppSettingPluginSetting
   *        summary: /app-settings/plugin-setting
   *        description: Update plugin setting
   *        requestBody:
   *          required: true
   *          content:
   *            application/json:
   *              schema:
   *                $ref: '#/components/schemas/PluginSettingParams'
   *        responses:
   *          200:
   *            description: Succeeded to update plugin setting
   *            content:
   *              application/json:
   *                schema:
   *                  $ref: '#/components/schemas/PluginSettingParams'
   */
  router.put('/plugin-setting', loginRequiredStrictly, adminRequired, csrf, validator.pluginSetting, apiV3FormValidator, async(req, res) => {
    const requestPluginSettingParams = {
      'plugin:isEnabledPlugins': req.body.isEnabledPlugins,
    };

    try {
      await crowi.configManager.updateConfigsInTheSameNamespace('crowi', requestPluginSettingParams);
      const pluginSettingParams = {
        isEnabledPlugins: crowi.configManager.getConfig('crowi', 'plugin:isEnabledPlugins'),
      };
      return res.apiv3({ pluginSettingParams });
    }
    catch (err) {
      const msg = 'Error occurred in updating plugin setting';
      logger.error('Error', err);
      return res.apiv3Err(new ErrorV3(msg, 'update-pluginSetting-failed'));
    }

  });

  return router;
};<|MERGE_RESOLUTION|>--- conflicted
+++ resolved
@@ -156,12 +156,8 @@
     appSetting: [
       body('title').trim(),
       body('confidential'),
-<<<<<<< HEAD
       body('globalLang').isIn(i18nConfig.allLanguages),
-=======
-      body('globalLang').isIn(listLocaleIds()),
       body('isEmailPublishedForNewUser').isBoolean(),
->>>>>>> a0097ea5
       body('fileUpload').isBoolean(),
     ],
     siteUrlSetting: [
