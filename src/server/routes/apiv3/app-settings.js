const loggerFactory = require('@alias/logger');

const logger = loggerFactory('growi:routes:apiv3:app-settings');

const debug = require('debug')('growi:routes:admin');

const express = require('express');

const { listLocaleIds } = require('@commons/util/locale-utils');

const router = express.Router();

const { body } = require('express-validator');
const ErrorV3 = require('../../models/vo/error-apiv3');

/**
 * @swagger
 *  tags:
 *    name: AppSettings
 */

/**
 * @swagger
 *
 *  components:
 *    schemas:
 *      AppSettingParams:
 *        description: AppSettingParams
 *        type: object
 *        properties:
 *          title:
 *            type: string
 *            description: site name show on page header and tilte of HTML
 *          confidential:
 *            type: string
 *            description: confidential show on page header
 *          globalLang:
 *            type: string
 *            description: language set when create user
 *          fileUpload:
 *            type: boolean
 *            description: enable upload file except image file
 *      SiteUrlSettingParams:
 *        description: SiteUrlSettingParams
 *        type: object
 *        properties:
 *          siteUrl:
 *            type: string
 *            description: Site URL. e.g. https://example.com, https://example.com:8080
 *          envSiteUrl:
 *            type: string
 *            description: environment variable 'APP_SITE_URL'
 *      MailSetting:
 *        description: MailSettingParams
 *        type: object
 *        properties:
 *          fromAddress:
 *            type: string
 *            description: e-mail address used as from address of mail which sent from GROWI app
 *          transmissionMethod:
 *            type: string
 *            description: transmission method
 *      SmtpSettingParams:
 *        description: SmtpSettingParams
 *        type: object
 *        properties:
 *          smtpHost:
 *            type: string
 *            description: host name of client's smtp server
 *          smtpPort:
 *            type: string
 *            description: port of client's smtp server
 *          smtpUser:
 *            type: string
 *            description: user name of client's smtp server
 *          smtpPassword:
 *            type: string
 *            description: password of client's smtp server
 *      SesSettingParams:
 *        description: SesSettingParams
 *        type: object
 *        properties:
 *          accessKeyId:
 *            type: string
 *            description: accesskey id for authentification of AWS
 *          secretAccessKey:
 *            type: string
 *            description: secret key for authentification of AWS
 *      AwsSettingParams:
 *        description: AwsSettingParams
 *        type: object
 *        properties:
 *          region:
 *            type: string
 *            description: region of AWS S3
 *          customEndpoint:
 *            type: string
 *            description: custom endpoint of AWS S3
 *          bucket:
 *            type: string
 *            description: AWS S3 bucket name
 *          accessKeyId:
 *            type: string
 *            description: accesskey id for authentification of AWS
 *          secretAccessKey:
 *            type: string
 *            description: secret key for authentification of AWS
<<<<<<< HEAD
 *      FileUploadSettingParams:
 *        description: FileUploadSettingParams
 *        type: object
 *        properties:
 *          envGcsApiKeyJsonPath:
 *            type: string
 *            description: Path of the JSON file that contains service account key to authenticate to GCP API
 *          envGcsBucket:
 *            type: string
 *            description: Name of the GCS bucket
 *          envGcsUploadNamespace:
 *            type: string
 *            description: Directory name to create in the bucket
=======
 *      GcpSettingParams:
 *        description: GcpSettingParams
 *        type: object
 *        properties:
 *          gcsApiKeyJsonPath:
 *            type: string
 *            description: apiKeyJsonPath of gcp
 *          gcsBucket:
 *            type: string
 *            description: bucket name of gcs
 *          gcsUploadNamespace:
 *            type: string
 *            description: name space of gcs
>>>>>>> 1d940c43
 *      PluginSettingParams:
 *        description: PluginSettingParams
 *        type: object
 *        properties:
 *          isEnabledPlugins:
 *            type: string
 *            description: enable use plugins
 */

module.exports = (crowi) => {
  const accessTokenParser = require('../../middlewares/access-token-parser')(crowi);
  const loginRequired = require('../../middlewares/login-required')(crowi);
  const loginRequiredStrictly = require('../../middlewares/login-required')(crowi);
  const adminRequired = require('../../middlewares/admin-required')(crowi);
  const csrf = require('../../middlewares/csrf')(crowi);
  const apiV3FormValidator = require('../../middlewares/apiv3-form-validator')(crowi);

  const validator = {
    appSetting: [
      body('title').trim(),
      body('confidential'),
      body('globalLang').isIn(listLocaleIds()),
      body('fileUpload').isBoolean(),
    ],
    siteUrlSetting: [
      body('siteUrl').trim().matches(/^(https?:\/\/[^/]+|)$/).isURL({ require_tld: false }),
    ],
    mailSetting: [
      body('fromAddress').trim().if(value => value !== '').isEmail(),
      body('transmissionMethod').isIn(['smtp', 'ses']),
    ],
    smtpSetting: [
      body('smtpHost').trim(),
      body('smtpPort').trim().if(value => value !== '').isPort(),
      body('smtpUser').trim(),
      body('smtpPassword').trim(),
    ],
    sesSetting: [
      body('sesAccessKeyId').trim().if(value => value !== '').matches(/^[\da-zA-Z]+$/),
      body('sesSecretAccessKey').trim(),
    ],
    awsSetting: [
      body('region').trim().matches(/^[a-z]+-[a-z]+-\d+$/).withMessage((value, { req }) => req.t('validation.aws_region')),
      body('customEndpoint').trim().matches(/^(https?:\/\/[^/]+|)$/).withMessage((value, { req }) => req.t('validation.aws_custom_endpoint')),
      body('bucket').trim(),
      body('accessKeyId').trim().if(value => value !== '').matches(/^[\da-zA-Z]+$/),
      body('secretAccessKey').trim(),
    ],
    gcpSetting: [
      body('gcsApiKeyJsonPath').trim(),
      body('gcsBucket').trim(),
      body('gcsUploadNamespace').trim(),
    ],
    pluginSetting: [
      body('isEnabledPlugins').isBoolean(),
    ],
  };

  /**
   * @swagger
   *
   *    /app-settings:
   *      get:
   *        tags: [AppSettings]
   *        operationId: getAppSettings
   *        summary: /app-settings
   *        description: get app setting params
   *        responses:
   *          200:
   *            description: Resources are available
   *            content:
   *              application/json:
   *                schema:
   *                  properties:
   *                    appSettingsParams:
   *                      type: object
   *                      description: app settings params
   */
  router.get('/', accessTokenParser, loginRequired, adminRequired, async(req, res) => {
    const appSettingsParams = {
      title: crowi.configManager.getConfig('crowi', 'app:title'),
      confidential: crowi.configManager.getConfig('crowi', 'app:confidential'),
      globalLang: crowi.configManager.getConfig('crowi', 'app:globalLang'),
      fileUpload: crowi.configManager.getConfig('crowi', 'app:fileUpload'),
      siteUrl: crowi.configManager.getConfig('crowi', 'app:siteUrl'),
      envSiteUrl: crowi.configManager.getConfigFromEnvVars('crowi', 'app:siteUrl'),
      isMailerSetup: crowi.mailService.isMailerSetup,
      fromAddress: crowi.configManager.getConfig('crowi', 'mail:from'),
      transmissionMethod: crowi.configManager.getConfig('crowi', 'mail:transmissionMethod'),
      smtpHost: crowi.configManager.getConfig('crowi', 'mail:smtpHost'),
      smtpPort: crowi.configManager.getConfig('crowi', 'mail:smtpPort'),
      smtpUser: crowi.configManager.getConfig('crowi', 'mail:smtpUser'),
      smtpPassword: crowi.configManager.getConfig('crowi', 'mail:smtpPassword'),
      sesAccessKeyId: crowi.configManager.getConfig('crowi', 'mail:sesAccessKeyId'),
      sesSecretAccessKey: crowi.configManager.getConfig('crowi', 'mail:sesSecretAccessKey'),
      region: crowi.configManager.getConfig('crowi', 'aws:region'),
      customEndpoint: crowi.configManager.getConfig('crowi', 'aws:customEndpoint'),
      bucket: crowi.configManager.getConfig('crowi', 'aws:bucket'),
      accessKeyId: crowi.configManager.getConfig('crowi', 'aws:accessKeyId'),
      secretAccessKey: crowi.configManager.getConfig('crowi', 'aws:secretAccessKey'),
      envGcsApiKeyJsonPath: crowi.configManager.getConfigFromEnvVars('crowi', 'gcs:apiKeyJsonPath'),
      envGcsBucket: crowi.configManager.getConfigFromEnvVars('crowi', 'gcs:bucket'),
      envGcsUploadNamespace: crowi.configManager.getConfigFromEnvVars('crowi', 'gcs:uploadNamespace'),
      isEnabledPlugins: crowi.configManager.getConfig('crowi', 'plugin:isEnabledPlugins'),
    };
    return res.apiv3({ appSettingsParams });

  });


  /**
   * @swagger
   *
   *    /app-settings/app-setting:
   *      put:
   *        tags: [AppSettings]
   *        summary: /app-settings/app-setting
   *        operationId: updateAppSettings
   *        description: Update app setting
   *        requestBody:
   *          required: true
   *          content:
   *            application/json:
   *              schema:
   *                $ref: '#/components/schemas/AppSettingParams'
   *        responses:
   *          200:
   *            description: Succeeded to update app setting
   *            content:
   *              application/json:
   *                schema:
   *                  $ref: '#/components/schemas/AppSettingParams'
   */
  router.put('/app-setting', loginRequiredStrictly, adminRequired, csrf, validator.appSetting, apiV3FormValidator, async(req, res) => {
    const requestAppSettingParams = {
      'app:title': req.body.title,
      'app:confidential': req.body.confidential,
      'app:globalLang': req.body.globalLang,
      'app:fileUpload': req.body.fileUpload,
    };

    try {
      await crowi.configManager.updateConfigsInTheSameNamespace('crowi', requestAppSettingParams);
      const appSettingParams = {
        title: crowi.configManager.getConfig('crowi', 'app:title'),
        confidential: crowi.configManager.getConfig('crowi', 'app:confidential'),
        globalLang: crowi.configManager.getConfig('crowi', 'app:globalLang'),
        fileUpload: crowi.configManager.getConfig('crowi', 'app:fileUpload'),
      };
      return res.apiv3({ appSettingParams });
    }
    catch (err) {
      const msg = 'Error occurred in updating app setting';
      logger.error('Error', err);
      return res.apiv3Err(new ErrorV3(msg, 'update-appSetting-failed'));
    }

  });

  /**
   * @swagger
   *
   *    /app-settings/site-url-setting:
   *      put:
   *        tags: [AppSettings]
   *        operationId: updateAppSettingSiteUrlSetting
   *        summary: /app-settings/site-url-setting
   *        description: Update site url setting
   *        requestBody:
   *          required: true
   *          content:
   *            application/json:
   *              schema:
   *                $ref: '#/components/schemas/SiteUrlSettingParams'
   *        responses:
   *          200:
   *            description: Succeeded to update site url setting
   *            content:
   *              application/json:
   *                schema:
   *                  $ref: '#/components/schemas/SiteUrlSettingParams'
   */
  router.put('/site-url-setting', loginRequiredStrictly, adminRequired, csrf, validator.siteUrlSetting, apiV3FormValidator, async(req, res) => {

    const requestSiteUrlSettingParams = {
      'app:siteUrl': req.body.siteUrl,
    };

    try {
      await crowi.configManager.updateConfigsInTheSameNamespace('crowi', requestSiteUrlSettingParams);
      const siteUrlSettingParams = {
        siteUrl: crowi.configManager.getConfig('crowi', 'app:siteUrl'),
      };
      return res.apiv3({ siteUrlSettingParams });
    }
    catch (err) {
      const msg = 'Error occurred in updating site url setting';
      logger.error('Error', err);
      return res.apiv3Err(new ErrorV3(msg, 'update-siteUrlSetting-failed'));
    }

  });

  /**
   * send mail (Promise wrapper)
   */
  async function sendMailPromiseWrapper(smtpClient, options) {
    return new Promise((resolve, reject) => {
      smtpClient.sendMail(options, (err, res) => {
        if (err) {
          reject(err);
        }
        else {
          resolve(res);
        }
      });
    });
  }

  /**
   * validate mail setting send test mail
   */
  async function sendTestEmail(destinationAddress) {

    const { configManager, mailService } = crowi;

    if (!mailService.isMailerSetup) {
      throw Error('mailService is not setup');
    }

    const fromAddress = configManager.getConfig('crowi', 'mail:from');
    if (fromAddress == null) {
      throw Error('fromAddress is not setup');
    }

    const smtpHost = configManager.getConfig('crowi', 'mail:smtpHost');
    const smtpPort = configManager.getConfig('crowi', 'mail:smtpPort');
    const smtpUser = configManager.getConfig('crowi', 'mail:smtpUser');
    const smtpPassword = configManager.getConfig('crowi', 'mail:smtpPassword');

    const option = {
      host: smtpHost,
      port: smtpPort,
    };
    if (smtpUser && smtpPassword) {
      option.auth = {
        user: smtpUser,
        pass: smtpPassword,
      };
    }
    if (option.port === 465) {
      option.secure = true;
    }

    const smtpClient = mailService.createSMTPClient(option);
    debug('mailer setup for validate SMTP setting', smtpClient);

    const mailOptions = {
      from: fromAddress,
      to: destinationAddress,
      subject: 'Wiki管理設定のアップデートによるメール通知',
      text: 'このメールは、WikiのSMTP設定のアップデートにより送信されています。',
    };

    await sendMailPromiseWrapper(smtpClient, mailOptions);
  }

  const updateMailSettinConfig = async function(requestMailSettingParams) {
    const {
      configManager,
      mailService,
    } = crowi;

    // update config without publishing S2sMessage
    await configManager.updateConfigsInTheSameNamespace('crowi', requestMailSettingParams, true);

    await mailService.initialize();
    mailService.publishUpdatedMessage();

    return {
      isMailerSetup: mailService.isMailerSetup,
      fromAddress: configManager.getConfig('crowi', 'mail:from'),
      smtpHost: configManager.getConfig('crowi', 'mail:smtpHost'),
      smtpPort: configManager.getConfig('crowi', 'mail:smtpPort'),
      smtpUser: configManager.getConfig('crowi', 'mail:smtpUser'),
      smtpPassword: configManager.getConfig('crowi', 'mail:smtpPassword'),
      sesAccessKeyId: configManager.getConfig('crowi', 'mail:sesAccessKeyId'),
      sesSecretAccessKey: configManager.getConfig('crowi', 'mail:sesSecretAccessKey'),
    };
  };

  /**
   * @swagger
   *
   *    /app-settings/smtp-setting:
   *      put:
   *        tags: [AppSettings]
   *        operationId: updateAppSettingSmtpSetting
   *        summary: /app-settings/smtp-setting
   *        description: Update smtp setting
   *        requestBody:
   *          required: true
   *          content:
   *            application/json:
   *              schema:
   *                $ref: '#/components/schemas/SmtpSettingParams'
   *        responses:
   *          200:
   *            description: Succeeded to update smtp setting
   *            content:
   *              application/json:
   *                schema:
   *                  $ref: '#/components/schemas/SmtpSettingParams'
   */
  router.put('/smtp-setting', loginRequiredStrictly, adminRequired, csrf, validator.smtpSetting, apiV3FormValidator, async(req, res) => {
    const requestMailSettingParams = {
      'mail:from': req.body.fromAddress,
      'mail:transmissionMethod': req.body.transmissionMethod,
      'mail:smtpHost': req.body.smtpHost,
      'mail:smtpPort': req.body.smtpPort,
      'mail:smtpUser': req.body.smtpUser,
      'mail:smtpPassword': req.body.smtpPassword,
    };

    try {
      const mailSettingParams = await updateMailSettinConfig(requestMailSettingParams);
      return res.apiv3({ mailSettingParams });
    }
    catch (err) {
      const msg = 'Error occurred in updating smtp setting';
      logger.error('Error', err);
      return res.apiv3Err(new ErrorV3(msg, 'update-smtpSetting-failed'));
    }
  });

  /**
   * @swagger
   *
   *    /app-settings/smtp-test:
   *      post:
   *        tags: [AppSettings]
   *        operationId: postSmtpTest
   *        summary: /app-settings/smtp-setting
   *        description: Send test mail for smtp
   *        responses:
   *          200:
   *            description: Succeeded to send test mail for smtp
   */
  router.post('/smtp-test', loginRequiredStrictly, adminRequired, async(req, res) => {
    try {
      await sendTestEmail(req.user.email);
      return res.apiv3({});
    }
    catch (err) {
      const msg = req.t('validation.failed_to_send_a_test_email');
      logger.error('Error', err);
      debug('Error validate mail setting: ', err);
      return res.apiv3Err(new ErrorV3(msg, 'send-email-with-smtp-failed'));
    }
  });

  /**
   * @swagger
   *
   *    /app-settings/ses-setting:
   *      put:
   *        tags: [AppSettings]
   *        operationId: updateAppSettingSesSetting
   *        summary: /app-settings/ses-setting
   *        description: Update ses setting
   *        requestBody:
   *          required: true
   *          content:
   *            application/json:
   *              schema:
   *                $ref: '#/components/schemas/SesSettingParams'
   *        responses:
   *          200:
   *            description: Succeeded to update ses setting
   *            content:
   *              application/json:
   *                schema:
   *                  $ref: '#/components/schemas/SesSettingParams'
   */
  router.put('/ses-setting', loginRequiredStrictly, adminRequired, csrf, validator.sesSetting, apiV3FormValidator, async(req, res) => {
    const { mailService } = crowi;

    const requestSesSettingParams = {
      'mail:from': req.body.fromAddress,
      'mail:transmissionMethod': req.body.transmissionMethod,
      'mail:sesAccessKeyId': req.body.sesAccessKeyId,
      'mail:sesSecretAccessKey': req.body.sesSecretAccessKey,
    };

    let mailSettingParams;
    try {
      mailSettingParams = await updateMailSettinConfig(requestSesSettingParams);
    }
    catch (err) {
      const msg = 'Error occurred in updating ses setting';
      logger.error('Error', err);
      return res.apiv3Err(new ErrorV3(msg, 'update-ses-setting-failed'));
    }

    await mailService.initialize();
    mailService.publishUpdatedMessage();

    return res.apiv3({ mailSettingParams });
  });

  /**
   * @swagger
   *
   *    /app-settings/aws-setting:
   *      put:
   *        tags: [AppSettings]
   *        operationId: updateAppSettingAwsSetting
   *        summary: /app-settings/aws-setting
   *        description: Update aws setting
   *        requestBody:
   *          required: true
   *          content:
   *            application/json:
   *              schema:
   *                $ref: '#/components/schemas/AwsSettingParams'
   *        responses:
   *          200:
   *            description: Succeeded to update aws setting
   *            content:
   *              application/json:
   *                schema:
   *                  $ref: '#/components/schemas/AwsSettingParams'
   */
  router.put('/aws-setting', loginRequiredStrictly, adminRequired, csrf, validator.awsSetting, apiV3FormValidator, async(req, res) => {
    const requestAwsSettingParams = {
      'aws:region': req.body.region,
      'aws:customEndpoint': req.body.customEndpoint,
      'aws:bucket': req.body.bucket,
      'aws:accessKeyId': req.body.accessKeyId,
      'aws:secretAccessKey': req.body.secretAccessKey,
    };

    try {
      await crowi.configManager.updateConfigsInTheSameNamespace('crowi', requestAwsSettingParams);

      // TODO GW-3797 re-setup file uploader

      const awsSettingParams = {
        region: crowi.configManager.getConfig('crowi', 'aws:region'),
        customEndpoint: crowi.configManager.getConfig('crowi', 'aws:customEndpoint'),
        bucket: crowi.configManager.getConfig('crowi', 'aws:bucket'),
        accessKeyId: crowi.configManager.getConfig('crowi', 'aws:accessKeyId'),
        secretAccessKey: crowi.configManager.getConfig('crowi', 'aws:secretAccessKey'),
      };
      return res.apiv3({ awsSettingParams });
    }
    catch (err) {
      const msg = 'Error occurred in updating aws setting';
      logger.error('Error', err);
      return res.apiv3Err(new ErrorV3(msg, 'update-awsSetting-failed'));
    }

  });

  /**
   * @swagger
   *
   *    /app-settings/gcp-setting:
   *      put:
   *        tags: [AppSettings]
   *        operationId: updateAppSettingGcpSetting
   *        summary: /app-settings/gcp-setting
   *        description: Update gcp setting
   *        requestBody:
   *          required: true
   *          content:
   *            application/json:
   *              schema:
   *                $ref: '#/components/schemas/GcpSettingParams'
   *        responses:
   *          200:
   *            description: Succeeded to update gcp setting
   *            content:
   *              application/json:
   *                schema:
   *                  $ref: '#/components/schemas/GcpSettingParams'
   */
  router.put('/gcp-setting', loginRequiredStrictly, adminRequired, csrf, validator.gcpSetting, apiV3FormValidator, async(req, res) => {
    const requestGcpSettingParams = {
      'gcs:apiKeyJsonPath': req.body.gcsApiKeyJsonPath,
      'gcs:bucket': req.body.gcsBucket,
      'gcs:uploadNamespace': req.body.gcsUploadNamespace,
    };

    try {
      await crowi.configManager.updateConfigsInTheSameNamespace('crowi', requestGcpSettingParams);

      // TODO GW-3797 re-setup file uploader

      const gcpSettingParams = {
        gcsApiKeyJsonPath: crowi.configManager.getConfig('crowi', 'gcs:apiKeyJsonPath'),
        gcsBucket: crowi.configManager.getConfig('crowi', 'gcs:bucket'),
        gcsUploadNamespace: crowi.configManager.getConfig('crowi', 'gcs:uploadNamespace'),
      };
      return res.apiv3({ gcpSettingParams });
    }
    catch (err) {
      const msg = 'Error occurred in updating aws setting';
      logger.error('Error', err);
      return res.apiv3Err(new ErrorV3(msg, 'update-awsSetting-failed'));
    }

  });

  /**
   * @swagger
   *
   *    /app-settings/plugin-setting:
   *      put:
   *        tags: [AppSettings]
   *        operationId: updateAppSettingPluginSetting
   *        summary: /app-settings/plugin-setting
   *        description: Update plugin setting
   *        requestBody:
   *          required: true
   *          content:
   *            application/json:
   *              schema:
   *                $ref: '#/components/schemas/PluginSettingParams'
   *        responses:
   *          200:
   *            description: Succeeded to update plugin setting
   *            content:
   *              application/json:
   *                schema:
   *                  $ref: '#/components/schemas/PluginSettingParams'
   */
  router.put('/plugin-setting', loginRequiredStrictly, adminRequired, csrf, validator.pluginSetting, apiV3FormValidator, async(req, res) => {
    const requestPluginSettingParams = {
      'plugin:isEnabledPlugins': req.body.isEnabledPlugins,
    };

    try {
      await crowi.configManager.updateConfigsInTheSameNamespace('crowi', requestPluginSettingParams);
      const pluginSettingParams = {
        isEnabledPlugins: crowi.configManager.getConfig('crowi', 'plugin:isEnabledPlugins'),
      };
      return res.apiv3({ pluginSettingParams });
    }
    catch (err) {
      const msg = 'Error occurred in updating plugin setting';
      logger.error('Error', err);
      return res.apiv3Err(new ErrorV3(msg, 'update-pluginSetting-failed'));
    }

  });

  return router;
};<|MERGE_RESOLUTION|>--- conflicted
+++ resolved
@@ -105,11 +105,19 @@
  *          secretAccessKey:
  *            type: string
  *            description: secret key for authentification of AWS
-<<<<<<< HEAD
- *      FileUploadSettingParams:
- *        description: FileUploadSettingParams
- *        type: object
- *        properties:
+ *      GcpSettingParams:
+ *        description: GcpSettingParams
+ *        type: object
+ *        properties:
+ *          gcsApiKeyJsonPath:
+ *            type: string
+ *            description: apiKeyJsonPath of gcp
+ *          gcsBucket:
+ *            type: string
+ *            description: bucket name of gcs
+ *          gcsUploadNamespace:
+ *            type: string
+ *            description: name space of gcs
  *          envGcsApiKeyJsonPath:
  *            type: string
  *            description: Path of the JSON file that contains service account key to authenticate to GCP API
@@ -119,21 +127,6 @@
  *          envGcsUploadNamespace:
  *            type: string
  *            description: Directory name to create in the bucket
-=======
- *      GcpSettingParams:
- *        description: GcpSettingParams
- *        type: object
- *        properties:
- *          gcsApiKeyJsonPath:
- *            type: string
- *            description: apiKeyJsonPath of gcp
- *          gcsBucket:
- *            type: string
- *            description: bucket name of gcs
- *          gcsUploadNamespace:
- *            type: string
- *            description: name space of gcs
->>>>>>> 1d940c43
  *      PluginSettingParams:
  *        description: PluginSettingParams
  *        type: object
