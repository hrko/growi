const loggerFactory = require('@alias/logger');

const logger = loggerFactory('growi:routes:apiv3:app-settings');

const debug = require('debug')('growi:routes:admin');

const express = require('express');

const { listLocaleIds } = require('@commons/util/locale-utils');

const router = express.Router();

const { body } = require('express-validator/check');
const ErrorV3 = require('../../models/vo/error-apiv3');

/**
 * @swagger
 *  tags:
 *    name: AppSettings
 */

/**
 * @swagger
 *
 *  components:
 *    schemas:
 *      AppSettingParams:
 *        description: AppSettingParams
 *        type: object
 *        properties:
 *          title:
 *            type: string
 *            description: site name show on page header and tilte of HTML
 *          confidential:
 *            type: string
 *            description: confidential show on page header
 *          globalLang:
 *            type: string
 *            description: language set when create user
 *          fileUpload:
 *            type: boolean
 *            description: enable upload file except image file
 *      SiteUrlSettingParams:
 *        description: SiteUrlSettingParams
 *        type: object
 *        properties:
 *          siteUrl:
 *            type: string
 *            description: Site URL. e.g. https://example.com, https://example.com:8080
 *          envSiteUrl:
 *            type: string
 *            description: environment variable 'APP_SITE_URL'
 *      MailSetting:
 *        description: MailSettingParams
 *        type: object
 *        properties:
 *          fromAddress:
 *            type: string
 *            description: e-mail address used as from address of mail which sent from GROWI app
 *          transmissionMethod:
 *            type: string
 *            description: transmission method
 *      SmtpSettingParams:
 *        description: SmtpSettingParams
 *        type: object
 *        properties:
 *          smtpHost:
 *            type: string
 *            description: host name of client's smtp server
 *          smtpPort:
 *            type: string
 *            description: port of client's smtp server
 *          smtpUser:
 *            type: string
 *            description: user name of client's smtp server
 *          smtpPassword:
 *            type: string
 *            description: password of client's smtp server
 *      SesSettingParams:
 *        description: SesSettingParams
 *        type: object
 *        properties:
 *          accessKeyId:
 *            type: string
 *            description: accesskey id for authentification of AWS
 *          secretAccessKey:
 *            type: string
 *            description: secret key for authentification of AWS
 *      AwsSettingParams:
 *        description: AwsSettingParams
 *        type: object
 *        properties:
 *          region:
 *            type: string
 *            description: region of AWS S3
 *          customEndpoint:
 *            type: string
 *            description: custom endpoint of AWS S3
 *          bucket:
 *            type: string
 *            description: AWS S3 bucket name
 *          accessKeyId:
 *            type: string
 *            description: accesskey id for authentification of AWS
 *          secretAccessKey:
 *            type: string
 *            description: secret key for authentification of AWS
 *      PluginSettingParams:
 *        description: PluginSettingParams
 *        type: object
 *        properties:
 *          isEnabledPlugins:
 *            type: string
 *            description: enable use plugins
 */

module.exports = (crowi) => {
  const accessTokenParser = require('../../middlewares/access-token-parser')(crowi);
  const loginRequired = require('../../middlewares/login-required')(crowi);
  const loginRequiredStrictly = require('../../middlewares/login-required')(crowi);
  const adminRequired = require('../../middlewares/admin-required')(crowi);
  const csrf = require('../../middlewares/csrf')(crowi);
  const apiV3FormValidator = require('../../middlewares/apiv3-form-validator')(crowi);

  const validator = {
    appSetting: [
      body('title').trim(),
      body('confidential'),
      body('globalLang').isIn(listLocaleIds()),
      body('fileUpload').isBoolean(),
    ],
    siteUrlSetting: [
      body('siteUrl').trim().matches(/^(https?:\/\/[^/]+|)$/).isURL({ require_tld: false }),
    ],
    mailSetting: [
      body('fromAddress').trim().if(value => value !== '').isEmail(),
      body('transmissionMethod').isIn(['smtp', 'ses']),
    ],
    smtpSetting: [
      body('smtpHost').trim(),
      body('smtpPort').trim().if(value => value !== '').isPort(),
      body('smtpUser').trim(),
      body('smtpPassword').trim(),
    ],
    sesSetting: [
      body('sesAccessKeyId').trim().if(value => value !== '').matches(/^[\da-zA-Z]+$/),
      body('sesSecretAccessKey').trim(),
    ],
    awsSetting: [
      body('region').trim().matches(/^[a-z]+-[a-z]+-\d+$/).withMessage((value, { req }) => req.t('validation.aws_region')),
      body('customEndpoint').trim().matches(/^(https?:\/\/[^/]+|)$/).withMessage((value, { req }) => req.t('validation.aws_custom_endpoint')),
      body('bucket').trim(),
      body('accessKeyId').trim().if(value => value !== '').matches(/^[\da-zA-Z]+$/),
      body('secretAccessKey').trim(),
    ],
    pluginSetting: [
      body('isEnabledPlugins').isBoolean(),
    ],
  };

  /**
   * @swagger
   *
   *    /app-settings:
   *      get:
   *        tags: [AppSettings]
   *        operationId: getAppSettings
   *        summary: /app-settings
   *        description: get app setting params
   *        responses:
   *          200:
   *            description: Resources are available
   *            content:
   *              application/json:
   *                schema:
   *                  properties:
   *                    appSettingsParams:
   *                      type: object
   *                      description: app settings params
   */
  router.get('/', accessTokenParser, loginRequired, adminRequired, async(req, res) => {
    const appSettingsParams = {
      title: crowi.configManager.getConfig('crowi', 'app:title'),
      confidential: crowi.configManager.getConfig('crowi', 'app:confidential'),
      globalLang: crowi.configManager.getConfig('crowi', 'app:globalLang'),
      fileUpload: crowi.configManager.getConfig('crowi', 'app:fileUpload'),
      siteUrl: crowi.configManager.getConfig('crowi', 'app:siteUrl'),
      envSiteUrl: crowi.configManager.getConfigFromEnvVars('crowi', 'app:siteUrl'),
      fromAddress: crowi.configManager.getConfig('crowi', 'mail:from'),
      transmissionMethod: crowi.configManager.getConfig('crowi', 'mail:transmissionMethod'),
      smtpHost: crowi.configManager.getConfig('crowi', 'mail:smtpHost'),
      smtpPort: crowi.configManager.getConfig('crowi', 'mail:smtpPort'),
      smtpUser: crowi.configManager.getConfig('crowi', 'mail:smtpUser'),
      smtpPassword: crowi.configManager.getConfig('crowi', 'mail:smtpPassword'),
      sesAccessKeyId: crowi.configManager.getConfig('crowi', 'mail:sesAccessKeyId'),
      sesSecretAccessKey: crowi.configManager.getConfig('crowi', 'mail:sesSecretAccessKey'),
      region: crowi.configManager.getConfig('crowi', 'aws:region'),
      customEndpoint: crowi.configManager.getConfig('crowi', 'aws:customEndpoint'),
      bucket: crowi.configManager.getConfig('crowi', 'aws:bucket'),
      accessKeyId: crowi.configManager.getConfig('crowi', 'aws:accessKeyId'),
      secretAccessKey: crowi.configManager.getConfig('crowi', 'aws:secretAccessKey'),
      isEnabledPlugins: crowi.configManager.getConfig('crowi', 'plugin:isEnabledPlugins'),
    };
    return res.apiv3({ appSettingsParams });

  });


  /**
   * @swagger
   *
   *    /app-settings/app-setting:
   *      put:
   *        tags: [AppSettings]
   *        summary: /app-settings/app-setting
   *        operationId: updateAppSettings
   *        description: Update app setting
   *        requestBody:
   *          required: true
   *          content:
   *            application/json:
   *              schema:
   *                $ref: '#/components/schemas/AppSettingParams'
   *        responses:
   *          200:
   *            description: Succeeded to update app setting
   *            content:
   *              application/json:
   *                schema:
   *                  $ref: '#/components/schemas/AppSettingParams'
   */
  router.put('/app-setting', loginRequiredStrictly, adminRequired, csrf, validator.appSetting, apiV3FormValidator, async(req, res) => {
    const requestAppSettingParams = {
      'app:title': req.body.title,
      'app:confidential': req.body.confidential,
      'app:globalLang': req.body.globalLang,
      'app:fileUpload': req.body.fileUpload,
    };

    try {
      await crowi.configManager.updateConfigsInTheSameNamespace('crowi', requestAppSettingParams);
      const appSettingParams = {
        title: crowi.configManager.getConfig('crowi', 'app:title'),
        confidential: crowi.configManager.getConfig('crowi', 'app:confidential'),
        globalLang: crowi.configManager.getConfig('crowi', 'app:globalLang'),
        fileUpload: crowi.configManager.getConfig('crowi', 'app:fileUpload'),
      };
      return res.apiv3({ appSettingParams });
    }
    catch (err) {
      const msg = 'Error occurred in updating app setting';
      logger.error('Error', err);
      return res.apiv3Err(new ErrorV3(msg, 'update-appSetting-failed'));
    }

  });

  /**
   * @swagger
   *
   *    /app-settings/site-url-setting:
   *      put:
   *        tags: [AppSettings]
   *        operationId: updateAppSettingSiteUrlSetting
   *        summary: /app-settings/site-url-setting
   *        description: Update site url setting
   *        requestBody:
   *          required: true
   *          content:
   *            application/json:
   *              schema:
   *                $ref: '#/components/schemas/SiteUrlSettingParams'
   *        responses:
   *          200:
   *            description: Succeeded to update site url setting
   *            content:
   *              application/json:
   *                schema:
   *                  $ref: '#/components/schemas/SiteUrlSettingParams'
   */
  router.put('/site-url-setting', loginRequiredStrictly, adminRequired, csrf, validator.siteUrlSetting, apiV3FormValidator, async(req, res) => {

    const requestSiteUrlSettingParams = {
      'app:siteUrl': req.body.siteUrl,
    };

    try {
      await crowi.configManager.updateConfigsInTheSameNamespace('crowi', requestSiteUrlSettingParams);
      const siteUrlSettingParams = {
        siteUrl: crowi.configManager.getConfig('crowi', 'app:siteUrl'),
      };
      return res.apiv3({ siteUrlSettingParams });
    }
    catch (err) {
      const msg = 'Error occurred in updating site url setting';
      logger.error('Error', err);
      return res.apiv3Err(new ErrorV3(msg, 'update-siteUrlSetting-failed'));
    }

  });

  /**
   * send mail (Promise wrapper)
   */
  async function sendMailPromiseWrapper(smtpClient, options) {
    return new Promise((resolve, reject) => {
      smtpClient.sendMail(options, (err, res) => {
        if (err) {
          reject(err);
        }
        else {
          resolve(res);
        }
      });
    });
  }

  /**
   * validate mail setting send test mail
   */
  async function sendTestEmail(req) {

    const { configManager, mailService } = crowi;

    if (!mailService.isMailerSetup) {
      throw Error('mailService is not setup');
    }

    const fromAddress = configManager.getConfig('crowi', 'mail:from');
    if (fromAddress == null) {
      throw Error('fromAddress is not setup');
    }

    const option = {
      host: req.body.smtpHost,
      port: req.body.smtpPort,
    };
    if (req.body.smtpUser && req.body.smtpPassword) {
      option.auth = {
        user: req.body.smtpUser,
        pass: req.body.smtpPassword,
      };
    }
    if (option.port === 465) {
      option.secure = true;
    }

    const smtpClient = mailService.createSMTPClient(option);
    debug('mailer setup for validate SMTP setting', smtpClient);

    const mailOptions = {
      from: fromAddress,
      to: req.user.email,
      subject: 'Wiki管理設定のアップデートによるメール通知',
      text: 'このメールは、WikiのSMTP設定のアップデートにより送信されています。',
    };

    await sendMailPromiseWrapper(smtpClient, mailOptions);
  }

  const updateMailSettinConfig = async function(requestMailSettingParams) {
    const {
      configManager,
      mailService,
    } = crowi;

    // update config without publishing S2sMessage
    await configManager.updateConfigsInTheSameNamespace('crowi', requestMailSettingParams, true);

    await mailService.initialize();
    mailService.publishUpdatedMessage();

    return {
      isMailerSetup: mailService.isMailerSetup,
      smtpHost: configManager.getConfig('crowi', 'mail:smtpHost'),
      smtpPort: configManager.getConfig('crowi', 'mail:smtpPort'),
      smtpUser: configManager.getConfig('crowi', 'mail:smtpUser'),
      smtpPassword: configManager.getConfig('crowi', 'mail:smtpPassword'),
    };
  };

  /**
   * @swagger
   *
   *    /app-settings/mail-setting:
   *      put:
   *        tags: [AppSettings]
   *        operationId: updateAppSettingMailSetting
   *        summary: /app-settings/mail-setting
   *        description: Update mail setting
   *        requestBody:
   *          required: true
   *          content:
   *            application/json:
   *              schema:
   *                $ref: '#/components/schemas/MailSetting'
   *        responses:
   *          200:
   *            description: Succeeded to update mail setting
   *            content:
   *              application/json:
   *                schema:
   *                  $ref: '#/components/schemas/MailSetting'
   */
  router.put('/mail-setting', loginRequiredStrictly, adminRequired, csrf, validator.mailSetting, apiV3FormValidator, async(req, res) => {

    const requestSesSettingParams = {
      'mail:from': req.body.fromAddress,
      'mail:transmissionMethod': req.body.transmissionMethod,
    };

    try {
<<<<<<< HEAD
      const mailSettingParams = await updateMailSettinConfig(requestSesSettingParams);

=======
      const mailSettingParams = await updateMailSettinConfig({ 'mail:from': req.body.fromAddress });
>>>>>>> 4ba8700d
      return res.apiv3({ mailSettingParams });
    }
    catch (err) {
      const msg = 'Error occurred in updating from adress';
      logger.error('Error', err);
      return res.apiv3Err(new ErrorV3(msg, 'update-from-adress-failed'));
    }

  });

  /**
   * @swagger
   *
   *    /app-settings/smtp-setting:
   *      put:
   *        tags: [AppSettings]
   *        operationId: updateAppSettingSmtpSetting
   *        summary: /app-settings/smtp-setting
   *        description: Update smtp setting
   *        requestBody:
   *          required: true
   *          content:
   *            application/json:
   *              schema:
   *                $ref: '#/components/schemas/SmtpSettingParams'
   *        responses:
   *          200:
   *            description: Succeeded to update smtp setting
   *            content:
   *              application/json:
   *                schema:
   *                  $ref: '#/components/schemas/SmtpSettingParams'
   */
  router.put('/smtp-setting', loginRequiredStrictly, adminRequired, csrf, validator.smtpSetting, apiV3FormValidator, async(req, res) => {
    const requestMailSettingParams = {
      'mail:smtpHost': req.body.smtpHost,
      'mail:smtpPort': req.body.smtpPort,
      'mail:smtpUser': req.body.smtpUser,
      'mail:smtpPassword': req.body.smtpPassword,
    };

    try {
      const mailSettingParams = await updateMailSettinConfig(requestMailSettingParams);
      return res.apiv3({ mailSettingParams });
    }
    catch (err) {
      const msg = 'Error occurred in updating smtp setting';
      logger.error('Error', err);
      return res.apiv3Err(new ErrorV3(msg, 'update-smtpSetting-failed'));
    }
  });

  /**
   * @swagger
   *
   *    /app-settings/smtp-test:
   *      post:
   *        tags: [AppSettings]
   *        operationId: posyAppSettingSmtpTast
   *        summary: /app-settings/smtp-setting
   *        description: Send test mail for smtp
   *        requestBody:
   *          required: true
   *          content:
   *            application/json:
   *              schema:
   *                $ref: '#/components/schemas/SmtpSettingParams'
   *        responses:
   *          200:
   *            description: Succeeded to send test mail for smtp
   */
  router.post('/smtp-test', loginRequiredStrictly, adminRequired, csrf, validator.smtpSetting, apiV3FormValidator, async(req, res) => {
    try {
      await sendTestEmail(req);
      return res.apiv3({});
    }
    catch (err) {
      const msg = req.t('validation.failed_to_send_a_test_email');
      logger.error('Error', err);
      debug('Error validate mail setting: ', err);
      return res.apiv3Err(new ErrorV3(msg, 'update-mailSetting-failed'));
    }
  });

  /**
   * @swagger
   *
   *    /app-settings/ses-setting:
   *      put:
   *        tags: [AppSettings]
   *        operationId: updateAppSettingSesSetting
   *        summary: /app-settings/ses-setting
   *        description: Update ses setting
   *        requestBody:
   *          required: true
   *          content:
   *            application/json:
   *              schema:
   *                $ref: '#/components/schemas/SesSettingParams'
   *        responses:
   *          200:
   *            description: Succeeded to update ses setting
   *            content:
   *              application/json:
   *                schema:
   *                  $ref: '#/components/schemas/SesSettingParams'
   */
  router.put('/ses-setting', loginRequiredStrictly, adminRequired, csrf, validator.sesSetting, apiV3FormValidator, async(req, res) => {
    const { mailService } = crowi;

    const requestSesSettingParams = {
      'mail:sesAccessKeyId': req.body.sesAccessKeyId,
      'mail:sesSecretAccessKey': req.body.sesSecretAccessKey,
    };

    let mailSettingParams;
    try {
      mailSettingParams = await updateMailSettinConfig(requestSesSettingParams);
    }
    catch (err) {
      const msg = 'Error occurred in updating ses setting';
      logger.error('Error', err);
      return res.apiv3Err(new ErrorV3(msg, 'update-ses-setting-failed'));
    }

    await mailService.initialize();
    mailService.publishUpdatedMessage();

    return res.apiv3({ mailSettingParams });
  });

  /**
   * @swagger
   *
   *    /app-settings/aws-setting:
   *      put:
   *        tags: [AppSettings]
   *        operationId: updateAppSettingAwsSetting
   *        summary: /app-settings/aws-setting
   *        description: Update aws setting
   *        requestBody:
   *          required: true
   *          content:
   *            application/json:
   *              schema:
   *                $ref: '#/components/schemas/AwsSettingParams'
   *        responses:
   *          200:
   *            description: Succeeded to update aws setting
   *            content:
   *              application/json:
   *                schema:
   *                  $ref: '#/components/schemas/AwsSettingParams'
   */
  router.put('/aws-setting', loginRequiredStrictly, adminRequired, csrf, validator.awsSetting, apiV3FormValidator, async(req, res) => {
    const requestAwsSettingParams = {
      'aws:region': req.body.region,
      'aws:customEndpoint': req.body.customEndpoint,
      'aws:bucket': req.body.bucket,
      'aws:accessKeyId': req.body.accessKeyId,
      'aws:secretAccessKey': req.body.secretAccessKey,
    };

    try {
      const { configManager } = crowi;

      // update config without publishing S2sMessage
      await configManager.updateConfigsInTheSameNamespace('crowi', requestAwsSettingParams, true);

      const awsSettingParams = {
        region: crowi.configManager.getConfig('crowi', 'aws:region'),
        customEndpoint: crowi.configManager.getConfig('crowi', 'aws:customEndpoint'),
        bucket: crowi.configManager.getConfig('crowi', 'aws:bucket'),
        accessKeyId: crowi.configManager.getConfig('crowi', 'aws:accessKeyId'),
        secretAccessKey: crowi.configManager.getConfig('crowi', 'aws:secretAccessKey'),
      };
      return res.apiv3({ awsSettingParams });
    }
    catch (err) {
      const msg = 'Error occurred in updating aws setting';
      logger.error('Error', err);
      return res.apiv3Err(new ErrorV3(msg, 'update-awsSetting-failed'));
    }

  });

  /**
   * @swagger
   *
   *    /app-settings/plugin-setting:
   *      put:
   *        tags: [AppSettings]
   *        operationId: updateAppSettingPluginSetting
   *        summary: /app-settings/plugin-setting
   *        description: Update plugin setting
   *        requestBody:
   *          required: true
   *          content:
   *            application/json:
   *              schema:
   *                $ref: '#/components/schemas/PluginSettingParams'
   *        responses:
   *          200:
   *            description: Succeeded to update plugin setting
   *            content:
   *              application/json:
   *                schema:
   *                  $ref: '#/components/schemas/PluginSettingParams'
   */
  router.put('/plugin-setting', loginRequiredStrictly, adminRequired, csrf, validator.pluginSetting, apiV3FormValidator, async(req, res) => {
    const requestPluginSettingParams = {
      'plugin:isEnabledPlugins': req.body.isEnabledPlugins,
    };

    try {
      await crowi.configManager.updateConfigsInTheSameNamespace('crowi', requestPluginSettingParams);
      const pluginSettingParams = {
        isEnabledPlugins: crowi.configManager.getConfig('crowi', 'plugin:isEnabledPlugins'),
      };
      return res.apiv3({ pluginSettingParams });
    }
    catch (err) {
      const msg = 'Error occurred in updating plugin setting';
      logger.error('Error', err);
      return res.apiv3Err(new ErrorV3(msg, 'update-pluginSetting-failed'));
    }

  });

  return router;
};<|MERGE_RESOLUTION|>--- conflicted
+++ resolved
@@ -410,12 +410,7 @@
     };
 
     try {
-<<<<<<< HEAD
-      const mailSettingParams = await updateMailSettinConfig(requestSesSettingParams);
-
-=======
       const mailSettingParams = await updateMailSettinConfig({ 'mail:from': req.body.fromAddress });
->>>>>>> 4ba8700d
       return res.apiv3({ mailSettingParams });
     }
     catch (err) {
