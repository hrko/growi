const loggerFactory = require('@alias/logger');

const logger = loggerFactory('growi:routes:apiv3:attachment'); // eslint-disable-line no-unused-vars

const express = require('express');

const router = express.Router();

const ErrorV3 = require('../../models/vo/error-apiv3');

/**
 * @swagger
 *  tags:
 *    name: Attachment
 */

module.exports = (crowi) => {
  const accessTokenParser = require('../../middlewares/access-token-parser')(crowi);
  const loginRequired = require('../../middlewares/login-required')(crowi);
  const Page = crowi.model('Page');
  const Attachment = crowi.model('Attachment');

  /**
   * @swagger
   *
   *    /attachment/list:
   *      get:
   *        tags: [Attachment]
   *        description: Get attachment list
   *        responses:
   *          200:
   *            description: Return attachment list
   *        parameters:
   *          - name: page_id
   *            in: query
   *            required: true
   *            description: page id
   *            schema:
   *              type: string
   */
  router.get('/list', accessTokenParser, loginRequired, async(req, res) => {
    const offset = +req.query.offset || 0;
    const limit = +req.query.limit || 30;
    const queryOptions = { offset, limit };

    try {
      const pageId = req.query.pageId;
      // check whether accessible
      const isAccessible = await Page.isAccessiblePageByViewer(pageId, req.user);
      if (!isAccessible) {
        const msg = 'Current user is not accessible to this page.';
        return res.apiv3Err(new ErrorV3(msg, 'attachment-list-failed'), 403);
      }

      const paginateResult = await Attachment.paginate(
        { page: pageId },
        queryOptions,
      );

<<<<<<< HEAD
      const result = { attachments, pagination };
      return res.apiv3({ result });
=======
      return res.apiv3({ paginateResult });
>>>>>>> 5d4cdc3c


    }
    catch (err) {
      logger.error('Attachment not found', err);
      return res.apiv3Err(err, 500);
    }
  });

  return router;
};<|MERGE_RESOLUTION|>--- conflicted
+++ resolved
@@ -57,12 +57,7 @@
         queryOptions,
       );
 
-<<<<<<< HEAD
-      const result = { attachments, pagination };
-      return res.apiv3({ result });
-=======
       return res.apiv3({ paginateResult });
->>>>>>> 5d4cdc3c
 
 
     }
