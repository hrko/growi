const loggerFactory = require('@alias/logger');

const logger = loggerFactory('growi:routes:apiv3:notification-setting');
const express = require('express');
const { body } = require('express-validator');
const crypto = require('crypto');
const { WebClient, LogLevel } = require('@slack/web-api');
const ErrorV3 = require('../../models/vo/error-apiv3');

const router = express.Router();

/**
 * @swagger
 *  tags:
 *    name: SlackIntegration
 */

/**
 * @swagger
 *
 *  components:
 *    schemas:
 *      CustomBotWithoutProxy:
 *        description: CustomBotWithoutProxy
 *        type: object
 *        properties:
 *          slackSigningSecret:
 *            type: string
 *          slackBotToken:
 *            type: string
 *          currentBotType:
 *            type: string
 *      SlackIntegration:
 *        description: SlackIntegration
 *        type: object
 *        properties:
 *          currentBotType:
 *            type: string
 */


module.exports = (crowi) => {
  const accessTokenParser = require('../../middlewares/access-token-parser')(crowi);
  const loginRequiredStrictly = require('../../middlewares/login-required')(crowi);
  const adminRequired = require('../../middlewares/admin-required')(crowi);
  const csrf = require('../../middlewares/csrf')(crowi);
  const apiV3FormValidator = require('../../middlewares/apiv3-form-validator')(crowi);
  const SlackAppIntegration = crowi.model('SlackAppIntegration');

  const validator = {
    CustomBotWithoutProxy: [
      body('slackSigningSecret').isString(),
      body('slackBotToken').isString(),
      body('currentBotType').isString(),
    ],
    SlackIntegration: [
      body('currentBotType')
        .isIn(['officialBot', 'customBotWithoutProxy', 'customBotWithProxy']),
    ],
    NotificationTestToSlackWorkSpace: [
      body('channel').trim().not().isEmpty()
        .isString(),
    ],
  };

  async function updateSlackBotSettings(params) {
    const { configManager } = crowi;
    // update config without publishing S2sMessage
    return configManager.updateConfigsInTheSameNamespace('crowi', params, true);
  }


  // eslint-disable-next-line no-unused-vars
  function generateAccessToken(user) {
    const hasher = crypto.createHash('sha512');
    hasher.update(new Date().getTime() + user._id);

    return hasher.digest('base64');
  }

  /**
   * @swagger
   *
   *    /slack-integration/:
   *      get:
   *        tags: [SlackBotSettingParams]
   *        operationId: getSlackBotSettingParams
   *        summary: get /slack-integration
   *        description: Get slackBot setting params.
   *        responses:
   *          200:
   *            description: Succeeded to get slackBot setting params.
   */
  router.get('/', accessTokenParser, loginRequiredStrictly, adminRequired, async(req, res) => {
    const slackBotSettingParams = {
      accessToken: crowi.configManager.getConfig('crowi', 'slackbot:access-token'),
      currentBotType: crowi.configManager.getConfig('crowi', 'slackbot:currentBotType'),
      // TODO impl when creating official bot
      officialBotSettings: {
        // TODO impl this after GW-4939
        // AccessToken: "tempaccessdatahogehoge",
      },
      customBotWithoutProxySettings: {
        // TODO impl this after GW-4939
        // AccessToken: "tempaccessdatahogehoge",
        slackSigningSecretEnvVars: crowi.configManager.getConfigFromEnvVars('crowi', 'slackbot:signingSecret'),
        slackBotTokenEnvVars: crowi.configManager.getConfigFromEnvVars('crowi', 'slackbot:token'),
        slackSigningSecret: crowi.configManager.getConfig('crowi', 'slackbot:signingSecret'),
        slackBotToken: crowi.configManager.getConfig('crowi', 'slackbot:token'),
      },
      // TODO imple when creating with proxy
      customBotWithProxySettings: {
        // TODO impl this after GW-4939
        // AccessToken: "tempaccessdatahogehoge",
      },
    };
    return res.apiv3({ slackBotSettingParams });
  });

  /**
   * @swagger
   *
   *    /slack-integration/:
   *      put:
   *        tags: [SlackIntegration]
   *        operationId: putSlackIntegration
   *        summary: put /slack-integration
   *        description: Put SlackIntegration setting.
   *        requestBody:
   *          required: true
   *          content:
   *            application/json:
   *              schema:
   *                $ref: '#/components/schemas/SlackIntegration'
   *        responses:
   *           200:
   *             description: Succeeded to put Slack Integration setting.
   */
  router.put('/',
    accessTokenParser, loginRequiredStrictly, adminRequired, csrf, validator.SlackIntegration, apiV3FormValidator, async(req, res) => {
      const { currentBotType } = req.body;

      const requestParams = {
        'slackbot:currentBotType': currentBotType,
      };

      try {
        await updateSlackBotSettings(requestParams);
        crowi.slackBotService.publishUpdatedMessage();

        const slackIntegrationSettingsParams = {
          currentBotType: crowi.configManager.getConfig('crowi', 'slackbot:currentBotType'),
        };
        return res.apiv3({ slackIntegrationSettingsParams });
      }
      catch (error) {
        const msg = 'Error occured in updating Slack bot setting';
        logger.error('Error', error);
        return res.apiv3Err(new ErrorV3(msg, 'update-SlackIntegrationSetting-failed'), 500);
      }
    });

  /**
   * @swagger
   *
   *    /slack-integration/custom-bot-without-proxy/:
   *      put:
   *        tags: [CustomBotWithoutProxy]
   *        operationId: putCustomBotWithoutProxy
   *        summary: /slack-integration/custom-bot-without-proxy
   *        description: Put customBotWithoutProxy setting.
   *        requestBody:
   *          required: true
   *          content:
   *            application/json:
   *              schema:
   *                $ref: '#/components/schemas/CustomBotWithoutProxy'
   *        responses:
   *           200:
   *             description: Succeeded to put CustomBotWithoutProxy setting.
   */
  router.put('/custom-bot-without-proxy',
    accessTokenParser, loginRequiredStrictly, adminRequired, csrf, validator.CustomBotWithoutProxy, apiV3FormValidator, async(req, res) => {
      const { slackSigningSecret, slackBotToken, currentBotType } = req.body;
      const requestParams = {
        'slackbot:signingSecret': slackSigningSecret,
        'slackbot:token': slackBotToken,
        'slackbot:currentBotType': currentBotType,
      };
      try {
        await updateSlackBotSettings(requestParams);
        crowi.slackBotService.publishUpdatedMessage();

        // TODO Impl to delete AccessToken both of Proxy and GROWI when botType changes.
        const customBotWithoutProxySettingParams = {
          slackSigningSecret: crowi.configManager.getConfig('crowi', 'slackbot:signingSecret'),
          slackBotToken: crowi.configManager.getConfig('crowi', 'slackbot:token'),
          slackBotType: crowi.configManager.getConfig('crowi', 'slackbot:currentBotType'),
        };
        return res.apiv3({ customBotWithoutProxySettingParams });
      }
      catch (error) {
        const msg = 'Error occured in updating Custom bot setting';
        logger.error('Error', error);
        return res.apiv3Err(new ErrorV3(msg, 'update-CustomBotSetting-failed'), 500);
      }
    });

  /**
   * @swagger
   *
   *    /slack-integration/custom-bot-without-proxy/slack-workspace-name:
   *      get:
   *        tags: [slackWorkSpaceName]
   *        operationId: getSlackWorkSpaceName
   *        summary: Get slack work space name for custom bot without proxy
   *        description: get slack WS name in custom bot without proxy
   *        responses:
   *          200:
   *            description: Succeeded to get slack ws name for custom bot without proxy
   */
  router.get('/custom-bot-without-proxy/slack-workspace-name', loginRequiredStrictly, adminRequired, async(req, res) => {

    try {
      const slackWorkSpaceName = await crowi.slackBotService.getSlackChannelName();
      return res.apiv3({ slackWorkSpaceName });
    }
    catch (error) {
      let msg = 'Error occured in slack_bot_token';
      if (error.data.error === 'missing_scope') {
        msg = 'missing_scope';
      }
      logger.error('Error', error);
      return res.apiv3Err(new ErrorV3(msg, 'get-SlackWorkSpaceName-failed'), 500);
    }

  });

<<<<<<< HEAD
  /**
   * @swagger
   *
   *    /slack-integration/access-token:
   *      put:
   *        tags: [SlackIntegration]
   *        operationId:
   *        summary: /slack-integration
   *        description: Generate accessToken
   *        responses:
   *          200:
   *            description: Succeeded to update access token for slack
   */
  router.put('/access-tokens', loginRequiredStrictly, adminRequired, csrf, async(req, res) => {
    // TODO imple generate tokens at GW-5859. The following req.body is temporary.
    const { tokenGtoP, tokenPtoG } = req.body;
    try {
      const slackAppTokens = await SlackAppIntegration.create({ tokenGtoP, tokenPtoG });
      return res.apiv3(slackAppTokens, 200);
    }
    catch (error) {
      const msg = 'Error occured in updating access token for slack app tokens';
      logger.error('Error', error);
      return res.apiv3Err(new ErrorV3(msg, 'update-slackAppTokens-failed'), 500);
    }
  });

  /**
   * @swagger
   *
   *    /slack-integration/test-notification-to-slack-work-space:
   *      post:
   *        tags: [SlackTestToWorkSpace]
   *        operationId: postSlackMessageToSlackWorkSpace
   *        summary: test to send message to slack work space
   *        description: post message to slack work space
   *        responses:
   *          200:
   *            description: Succeeded to send a message to slack work space
   */
  router.post('/notification-test-to-slack-work-space',
    loginRequiredStrictly, adminRequired, csrf, validator.NotificationTestToSlackWorkSpace, apiV3FormValidator, async(req, res) => {
      const isConnectedToSlack = crowi.slackBotService.isConnectedToSlack;
      const { channel } = req.body;

      if (isConnectedToSlack === false) {
        const msg = 'Bot User OAuth Token is not setup.';
        logger.error('Error', msg);
        return res.apiv3Err(new ErrorV3(msg, 'not-setup-slack-bot-token', 400));
      }

      const slackBotToken = crowi.configManager.getConfig('crowi', 'slackbot:token');
      this.client = new WebClient(slackBotToken, { logLevel: LogLevel.DEBUG });
      logger.debug('SlackBot: setup is done');

      try {
        await this.client.chat.postMessage({
          channel: `#${channel}`,
          text: 'Your test was successful!',
        });
        logger.info(`SlackTest: send success massage to slack work space at #${channel}.`);
        logger.info(`If you do not receive a message, you may not have invited the bot to the #${channel} channel.`);
        // eslint-disable-next-line max-len
        const message = `Successfully send message to Slack work space. See #general channel. If you do not receive a message, you may not have invited the bot to the #${channel} channel.`;
        return res.apiv3({ message });
      }
      catch (error) {
        const msg = `Error: ${error.data.error}. Needed:${error.data.needed}`;
        logger.error('Error', error);
        return res.apiv3Err(new ErrorV3(msg, 'notification-test-slack-work-space-failed'), 500);
      }
    });

  /**
   * @swagger
   *
   *    /slack-integration/access-token:
   *      delete:
   *        tags: [SlackIntegration]
   *        operationId: deleteAccessTokenForSlackBot
   *        summary: /slack-integration
   *        description: Delete accessToken
   *        responses:
   *          200:
   *            description: Succeeded to delete accessToken
   */
  router.delete('/access-token', loginRequiredStrictly, adminRequired, csrf, async(req, res) => {

    try {
      await updateSlackBotSettings({ 'slackbot:access-token': null });

      // initialize slack service
      await crowi.slackBotService.initialize();
      crowi.slackBotService.publishUpdatedMessage();

      return res.apiv3({});
    }
    catch (error) {
      const msg = 'Error occured in discard of slackbotAccessToken';
      logger.error('Error', error);
      return res.apiv3Err(new ErrorV3(msg, 'discard-slackbotAccessToken-failed'), 500);
    }
  });

=======
>>>>>>> 8bb6f2b3
  return router;
};<|MERGE_RESOLUTION|>--- conflicted
+++ resolved
@@ -236,7 +236,6 @@
 
   });
 
-<<<<<<< HEAD
   /**
    * @swagger
    *
@@ -264,84 +263,5 @@
     }
   });
 
-  /**
-   * @swagger
-   *
-   *    /slack-integration/test-notification-to-slack-work-space:
-   *      post:
-   *        tags: [SlackTestToWorkSpace]
-   *        operationId: postSlackMessageToSlackWorkSpace
-   *        summary: test to send message to slack work space
-   *        description: post message to slack work space
-   *        responses:
-   *          200:
-   *            description: Succeeded to send a message to slack work space
-   */
-  router.post('/notification-test-to-slack-work-space',
-    loginRequiredStrictly, adminRequired, csrf, validator.NotificationTestToSlackWorkSpace, apiV3FormValidator, async(req, res) => {
-      const isConnectedToSlack = crowi.slackBotService.isConnectedToSlack;
-      const { channel } = req.body;
-
-      if (isConnectedToSlack === false) {
-        const msg = 'Bot User OAuth Token is not setup.';
-        logger.error('Error', msg);
-        return res.apiv3Err(new ErrorV3(msg, 'not-setup-slack-bot-token', 400));
-      }
-
-      const slackBotToken = crowi.configManager.getConfig('crowi', 'slackbot:token');
-      this.client = new WebClient(slackBotToken, { logLevel: LogLevel.DEBUG });
-      logger.debug('SlackBot: setup is done');
-
-      try {
-        await this.client.chat.postMessage({
-          channel: `#${channel}`,
-          text: 'Your test was successful!',
-        });
-        logger.info(`SlackTest: send success massage to slack work space at #${channel}.`);
-        logger.info(`If you do not receive a message, you may not have invited the bot to the #${channel} channel.`);
-        // eslint-disable-next-line max-len
-        const message = `Successfully send message to Slack work space. See #general channel. If you do not receive a message, you may not have invited the bot to the #${channel} channel.`;
-        return res.apiv3({ message });
-      }
-      catch (error) {
-        const msg = `Error: ${error.data.error}. Needed:${error.data.needed}`;
-        logger.error('Error', error);
-        return res.apiv3Err(new ErrorV3(msg, 'notification-test-slack-work-space-failed'), 500);
-      }
-    });
-
-  /**
-   * @swagger
-   *
-   *    /slack-integration/access-token:
-   *      delete:
-   *        tags: [SlackIntegration]
-   *        operationId: deleteAccessTokenForSlackBot
-   *        summary: /slack-integration
-   *        description: Delete accessToken
-   *        responses:
-   *          200:
-   *            description: Succeeded to delete accessToken
-   */
-  router.delete('/access-token', loginRequiredStrictly, adminRequired, csrf, async(req, res) => {
-
-    try {
-      await updateSlackBotSettings({ 'slackbot:access-token': null });
-
-      // initialize slack service
-      await crowi.slackBotService.initialize();
-      crowi.slackBotService.publishUpdatedMessage();
-
-      return res.apiv3({});
-    }
-    catch (error) {
-      const msg = 'Error occured in discard of slackbotAccessToken';
-      logger.error('Error', error);
-      return res.apiv3Err(new ErrorV3(msg, 'discard-slackbotAccessToken-failed'), 500);
-    }
-  });
-
-=======
->>>>>>> 8bb6f2b3
   return router;
 };