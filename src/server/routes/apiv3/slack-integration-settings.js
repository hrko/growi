const mongoose = require('mongoose');
const express = require('express');
const { body } = require('express-validator');
const axios = require('axios');
const loggerFactory = require('@alias/logger');

const { getConnectionStatuses } = require('@growi/slack');

const ErrorV3 = require('../../models/vo/error-apiv3');

const logger = loggerFactory('growi:routes:apiv3:notification-setting');

const router = express.Router();

/**
 * @swagger
 *  tags:
 *    name: SlackIntegration
 */

/**
 * @swagger
 *
 *  components:
 *    schemas:
 *      CustomBotWithoutProxy:
 *        description: CustomBotWithoutProxy
 *        type: object
 *        properties:
 *          slackSigningSecret:
 *            type: string
 *          slackBotToken:
 *            type: string
 *          currentBotType:
 *            type: string
 *      SlackIntegration:
 *        description: SlackIntegration
 *        type: object
 *        properties:
 *          currentBotType:
 *            type: string
 */


module.exports = (crowi) => {
  const accessTokenParser = require('../../middlewares/access-token-parser')(crowi);
  const loginRequiredStrictly = require('../../middlewares/login-required')(crowi);
  const adminRequired = require('../../middlewares/admin-required')(crowi);
  const csrf = require('../../middlewares/csrf')(crowi);
  const apiV3FormValidator = require('../../middlewares/apiv3-form-validator')(crowi);

  const validator = {
    BotType: [
      body('currentBotType').isString(),
    ],
    SlackIntegration: [
      body('currentBotType')
        .isIn(['officialBot', 'customBotWithoutProxy', 'customBotWithProxy']),
    ],
    NotificationTestToSlackWorkSpace: [
      body('channel').trim().not().isEmpty()
        .isString(),
    ],
  };

  async function resetAllBotSettings() {
    const params = {
      'slackbot:currentBotType': null,
      'slackbot:signingSecret': null,
      'slackbot:token': null,
    };
    const { configManager } = crowi;
    // update config without publishing S2sMessage
    return configManager.updateConfigsInTheSameNamespace('crowi', params, true);
  }

  async function updateSlackBotSettings(params) {
    const { configManager } = crowi;
    // update config without publishing S2sMessage
    return configManager.updateConfigsInTheSameNamespace('crowi', params, true);
  }

  async function getConnectionStatusesFromProxy(tokens) {
    const csv = tokens.join(',');

    // TODO: retrieve proxy url from configManager
    const result = await axios.get('http://localhost:8080/g2s/connection-status', {
      headers: {
        'x-growi-gtop-tokens': csv,
      },
    });

    return result.data;
  }

  /**
   * @swagger
   *
   *    /slack-integration/:
   *      get:
   *        tags: [SlackBotSettingParams]
   *        operationId: getSlackBotSettingParams
   *        summary: get /slack-integration
   *        description: Get current settings and connection statuses.
   *        responses:
   *          200:
   *            description: Succeeded to get info.
   */
  router.get('/', accessTokenParser, loginRequiredStrictly, adminRequired, async(req, res) => {
    const { configManager } = crowi;
    const currentBotType = configManager.getConfig('crowi', 'slackbot:currentBotType');

    // retrieve settings
    const settings = {};
    if (currentBotType === 'customBotWithoutProxy') {
      settings.slackSigningSecretEnvVars = configManager.getConfigFromEnvVars('crowi', 'slackbot:signingSecret');
      settings.slackBotTokenEnvVars = configManager.getConfigFromEnvVars('crowi', 'slackbot:token');
      settings.slackSigningSecret = configManager.getConfig('crowi', 'slackbot:signingSecret');
      settings.slackBotToken = configManager.getConfig('crowi', 'slackbot:token');
    }
    else {
      // settings.proxyUriEnvVars = ;
      // settings.proxyUri = ;
      // settings.tokenPtoG = ;
      // settings.tokenGtoP = ;
    }

    // TODO: try-catch

    // retrieve connection statuses
    let connectionStatuses;
    if (currentBotType == null) {
      // TODO imple null action
    }
    else if (currentBotType === 'customBotWithoutProxy') {
      const token = settings.slackBotToken;
      // check the token is not null
      if (token != null) {
        connectionStatuses = await getConnectionStatuses([token]);
      }
    }
    else {
      // TODO: retrieve tokenGtoPs from DB
      const tokenGtoPs = ['gtop1'];
      connectionStatuses = (await getConnectionStatusesFromProxy(tokenGtoPs)).connectionStatuses;
    }

    return res.apiv3({ currentBotType, settings, connectionStatuses });
  });

  /**
   * @swagger
   *
   *    /slack-integration/:
   *      put:
   *        tags: [SlackIntegration]
   *        operationId: putSlackIntegration
   *        summary: put /slack-integration
   *        description: Put SlackIntegration setting.
   *        requestBody:
   *          required: true
   *          content:
   *            application/json:
   *              schema:
   *                $ref: '#/components/schemas/SlackIntegration'
   *        responses:
   *           200:
   *             description: Succeeded to put Slack Integration setting.
   */
  router.put('/',
    accessTokenParser, loginRequiredStrictly, adminRequired, csrf, validator.SlackIntegration, apiV3FormValidator, async(req, res) => {
      const { currentBotType } = req.body;

      const requestParams = {
        'slackbot:currentBotType': currentBotType,
      };

      try {
        await updateSlackBotSettings(requestParams);
        crowi.slackBotService.publishUpdatedMessage();

        const slackIntegrationSettingsParams = {
          currentBotType: crowi.configManager.getConfig('crowi', 'slackbot:currentBotType'),
        };
        return res.apiv3({ slackIntegrationSettingsParams });
      }
      catch (error) {
        const msg = 'Error occured in updating Slack bot setting';
        logger.error('Error', error);
        return res.apiv3Err(new ErrorV3(msg, 'update-SlackIntegrationSetting-failed'), 500);
      }
    });


  /**
   * @swagger
   *
   *    /slack-integration/custom-bot-without-proxy/:
   *      put:
   *        tags: [CustomBotWithoutProxy]
   *        operationId: putCustomBotWithoutProxy
   *        summary: /slack-integration/custom-bot-without-proxy
   *        description: Put customBotWithoutProxy setting.
   *        requestBody:
   *          required: true
   *          content:
   *            application/json:
   *              schema:
   *                $ref: '#/components/schemas/CustomBotWithoutProxy'
   *        responses:
   *           200:
   *             description: Succeeded to put CustomBotWithoutProxy setting.
   */
  router.put('/bot-type',
    accessTokenParser, loginRequiredStrictly, adminRequired, csrf, validator.BotType, apiV3FormValidator, async(req, res) => {
      const { currentBotType } = req.body;

      await resetAllBotSettings();
      const requestParams = { 'slackbot:currentBotType': currentBotType };

      try {
        await updateSlackBotSettings(requestParams);
        crowi.slackBotService.publishUpdatedMessage();

        // TODO Impl to delete AccessToken both of Proxy and GROWI when botType changes.
        const slackBotTypeParam = { slackBotType: crowi.configManager.getConfig('crowi', 'slackbot:currentBotType') };
        return res.apiv3({ slackBotTypeParam });
      }
      catch (error) {
        const msg = 'Error occured in updating Custom bot setting';
        logger.error('Error', error);
        return res.apiv3Err(new ErrorV3(msg, 'update-CustomBotSetting-failed'), 500);
      }
    });

  /*
    TODO: add swagger by GW-5930
  */

  router.delete('/bot-type',
    accessTokenParser, loginRequiredStrictly, adminRequired, csrf, apiV3FormValidator, async(req, res) => {

      await resetAllBotSettings();
      const params = { 'slackbot:currentBotType': null };

      try {
        await updateSlackBotSettings(params);
        crowi.slackBotService.publishUpdatedMessage();

        // TODO Impl to delete AccessToken both of Proxy and GROWI when botType changes.
        const slackBotTypeParam = { slackBotType: crowi.configManager.getConfig('crowi', 'slackbot:currentBotType') };
        return res.apiv3({ slackBotTypeParam });
      }
      catch (error) {
        const msg = 'Error occured in updating Custom bot setting';
        logger.error('Error', error);
        return res.apiv3Err(new ErrorV3(msg, 'update-CustomBotSetting-failed'), 500);
      }
    });

  /**
   * @swagger
   *
<<<<<<< HEAD
    *    /slack-integration/access-tokens:
=======
   *    /slack-integration/access-tokens:
>>>>>>> daa3a828
   *      put:
   *        tags: [SlackIntegration]
   *        operationId: putAccessTokens
   *        summary: /slack-integration
   *        description: Generate accessTokens
   *        responses:
   *          200:
   *            description: Succeeded to update access tokens for slack
   */
  router.put('/access-tokens', loginRequiredStrictly, adminRequired, csrf, async(req, res) => {
    const SlackAppIntegration = mongoose.model('SlackAppIntegration');
    let checkTokens;
    let tokenGtoP;
    let tokenPtoG;
    let generateTokens;
    do {
      generateTokens = SlackAppIntegration.generateAccessToken();
      tokenGtoP = generateTokens[0];
      tokenPtoG = generateTokens[1];
      // eslint-disable-next-line no-await-in-loop
      checkTokens = await SlackAppIntegration.findOne({ $or: [{ tokenGtoP }, { tokenPtoG }] });
    } while (checkTokens != null);
    try {
      const slackAppTokens = await SlackAppIntegration.create({ tokenGtoP, tokenPtoG });
      return res.apiv3(slackAppTokens, 200);
    }
    catch (error) {
      const msg = 'Error occured in updating access token for slack app tokens';
      logger.error('Error', error);
      return res.apiv3Err(new ErrorV3(msg, 'update-slackAppTokens-failed'), 500);
    }
  });

  router.put('/proxy-uri', loginRequiredStrictly, adminRequired, csrf, async(req, res) => {
    const { proxyUri } = req.body;
    console.log('proxyUri', proxyUri);

    const requestParams = { 'slackbot:serverUri': proxyUri };

    try {
      await updateSlackBotSettings(requestParams);
      crowi.slackBotService.publishUpdatedMessage();
      return res.apiv3({});
    }
    catch (error) {
      const msg = 'Error occured in updating Custom bot setting';
      logger.error('Error', error);
      return res.apiv3Err(new ErrorV3(msg, 'update-CustomBotSetting-failed'), 500);
    }

  });

  return router;
};<|MERGE_RESOLUTION|>--- conflicted
+++ resolved
@@ -261,11 +261,7 @@
   /**
    * @swagger
    *
-<<<<<<< HEAD
-    *    /slack-integration/access-tokens:
-=======
    *    /slack-integration/access-tokens:
->>>>>>> daa3a828
    *      put:
    *        tags: [SlackIntegration]
    *        operationId: putAccessTokens
