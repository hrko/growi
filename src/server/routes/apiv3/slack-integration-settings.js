--- conflicted
+++ resolved
@@ -72,10 +72,6 @@
     return configManager.updateConfigsInTheSameNamespace('crowi', params, true);
   }
 
-<<<<<<< HEAD
-
-=======
->>>>>>> 51f40ecf
   // eslint-disable-next-line no-unused-vars
   function generateAccessToken(user) {
     const hasher = crypto.createHash('sha512');
