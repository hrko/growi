const multer = require('multer');
const autoReap = require('multer-autoreap');

autoReap.options.reapOnError = true; // continue reaping the file even if an error occurs

module.exports = function(crowi, app) {
  const applicationNotInstalled = require('../middlewares/application-not-installed')(crowi);
  const applicationInstalled = require('../middlewares/application-installed')(crowi);
  const accessTokenParser = require('../middlewares/access-token-parser')(crowi);
  const loginRequiredStrictly = require('../middlewares/login-required')(crowi);
  const loginRequired = require('../middlewares/login-required')(crowi, true);
  const adminRequired = require('../middlewares/admin-required')(crowi);
  const certifySharedFile = require('../middlewares/certify-shared-file')(crowi);
  const csrf = require('../middlewares/csrf')(crowi);

  const uploads = multer({ dest: `${crowi.tmpDir}uploads` });
  const form = require('../form');
  const page = require('./page')(crowi, app);
  const login = require('./login')(crowi, app);
  const loginPassport = require('./login-passport')(crowi, app);
  const logout = require('./logout')(crowi, app);
  const me = require('./me')(crowi, app);
  const admin = require('./admin')(crowi, app);
  const user = require('./user')(crowi, app);
  const attachment = require('./attachment')(crowi, app);
  const comment = require('./comment')(crowi, app);
  const tag = require('./tag')(crowi, app);
  const search = require('./search')(crowi, app);
  // const hackmd = require('./hackmd')(crowi, app);

  const isInstalled = crowi.configManager.getConfig('crowi', 'app:installed');

  /* eslint-disable max-len, comma-spacing, no-multi-spaces */

  // app.get('/'                        , applicationInstalled, loginRequired , page.showTopPage);

  // API v3
  app.use('/api-docs', require('./apiv3/docs')(crowi));
  app.use('/_api/v3', require('./apiv3')(crowi));

  // installer
  if (!isInstalled) {
    const installer = require('./installer')(crowi);
    app.get('/installer'               , applicationNotInstalled , installer.index);
    app.post('/installer'              , applicationNotInstalled , form.register , csrf, installer.install);
    return;
  }

  app.get('/login/error/:reason'     , login.error);
  app.get('/login'                   , applicationInstalled     , login.preLogin, login.login);
  app.get('/login/invited'           , login.invited);
  app.post('/login/activateInvited'  , form.invited                         , csrf, login.invited);
  app.post('/login'                  , form.login                           , csrf, loginPassport.loginWithLocal, loginPassport.loginWithLdap, loginPassport.loginFailure);
  app.post('/_api/login/testLdap'    , loginRequiredStrictly , form.login , loginPassport.testLdapCredentials);

  app.post('/register'               , form.register                        , csrf, login.register);
  app.get('/register'                , applicationInstalled     , login.preLogin, login.register);
  app.get('/logout'                  , logout.logout);

  app.get('/admin'                          , loginRequiredStrictly , adminRequired , admin.index);
  app.get('/admin/app'                      , loginRequiredStrictly , adminRequired , admin.app.index);

  // security admin
  app.get('/admin/security'                     , loginRequiredStrictly , adminRequired , admin.security.index);

  // OAuth
  app.get('/passport/google'                      , loginPassport.loginWithGoogle, loginPassport.loginFailure);
  app.get('/passport/github'                      , loginPassport.loginWithGitHub, loginPassport.loginFailure);
  app.get('/passport/twitter'                     , loginPassport.loginWithTwitter, loginPassport.loginFailure);
  app.get('/passport/oidc'                        , loginPassport.loginWithOidc, loginPassport.loginFailure);
  app.get('/passport/saml'                        , loginPassport.loginWithSaml, loginPassport.loginFailure);
  app.get('/passport/basic'                       , loginPassport.loginWithBasic, loginPassport.loginFailure);
  app.get('/passport/google/callback'             , loginPassport.loginPassportGoogleCallback   , loginPassport.loginFailure);
  app.get('/passport/github/callback'             , loginPassport.loginPassportGitHubCallback   , loginPassport.loginFailure);
  app.get('/passport/twitter/callback'            , loginPassport.loginPassportTwitterCallback  , loginPassport.loginFailure);
  app.get('/passport/oidc/callback'               , loginPassport.loginPassportOidcCallback     , loginPassport.loginFailure);
  app.post('/passport/saml/callback'              , loginPassport.loginPassportSamlCallback     , loginPassport.loginFailure);

  // markdown admin
  app.get('/admin/markdown'                   , loginRequiredStrictly , adminRequired , admin.markdown.index);

  // customize admin
  app.get('/admin/customize'                , loginRequiredStrictly , adminRequired , admin.customize.index);

  // search admin
  app.get('/admin/search'              , loginRequiredStrictly , adminRequired , admin.search.index);

  // notification admin
  app.get('/admin/notification'              , loginRequiredStrictly , adminRequired , admin.notification.index);
  app.get('/admin/notification/slackAuth'    , loginRequiredStrictly , adminRequired , admin.notification.slackAuth);
  app.get('/admin/notification/slackSetting/disconnect', loginRequiredStrictly , adminRequired , admin.notification.disconnectFromSlack);
  app.get('/admin/global-notification/new'   , loginRequiredStrictly , adminRequired , admin.globalNotification.detail);
  app.get('/admin/global-notification/:id'   , loginRequiredStrictly , adminRequired , admin.globalNotification.detail);

  app.get('/admin/users'                , loginRequiredStrictly , adminRequired , admin.user.index);

  app.get('/admin/users/external-accounts'               , loginRequiredStrictly , adminRequired , admin.externalAccount.index);

  // user-groups admin
  app.get('/admin/user-groups'             , loginRequiredStrictly, adminRequired, admin.userGroup.index);
  app.get('/admin/user-group-detail/:id'   , loginRequiredStrictly, adminRequired, admin.userGroup.detail);

  // importer management for admin
  app.get('/admin/importer'                     , loginRequiredStrictly , adminRequired , admin.importer.index);
  app.post('/_api/admin/settings/importerEsa'   , loginRequiredStrictly , adminRequired , csrf, admin.importer.api.validators.importer.esa(),admin.api.importerSettingEsa);
  app.post('/_api/admin/settings/importerQiita' , loginRequiredStrictly , adminRequired , csrf , admin.importer.api.validators.importer.qiita(), admin.api.importerSettingQiita);
  app.post('/_api/admin/import/esa'             , loginRequiredStrictly , adminRequired , admin.api.importDataFromEsa);
  app.post('/_api/admin/import/testEsaAPI'      , loginRequiredStrictly , adminRequired , csrf, admin.api.testEsaAPI);
  app.post('/_api/admin/import/qiita'           , loginRequiredStrictly , adminRequired , admin.api.importDataFromQiita);
  app.post('/_api/admin/import/testQiitaAPI'    , loginRequiredStrictly , adminRequired , csrf, admin.api.testQiitaAPI);

  // export management for admin
  app.get('/admin/export'                       , loginRequiredStrictly , adminRequired ,admin.export.index);
  app.get('/admin/export/:fileName'             , loginRequiredStrictly , adminRequired ,admin.export.download);

  app.get('/me'                       , loginRequiredStrictly , me.index);
  // external-accounts
  app.get('/me/external-accounts'                         , loginRequiredStrictly , me.externalAccounts.list);

  app.get('/:id([0-9a-z]{24})'       , loginRequired , page.redirector);
  app.get('/_r/:id([0-9a-z]{24})'    , loginRequired , page.redirector); // alias
  app.get('/attachment/:id([0-9a-z]{24})' , certifySharedFile , loginRequired, attachment.api.get);
  app.get('/attachment/profile/:id([0-9a-z]{24})' , loginRequired, attachment.api.get);
  app.get('/attachment/:pageId/:fileName', loginRequired, attachment.api.obsoletedGetForMongoDB); // DEPRECATED: remains for backward compatibility for v3.3.x or below
  app.get('/download/:id([0-9a-z]{24})'    , loginRequired, attachment.api.download);

  app.get('/_search'                 , loginRequired , search.searchPage);
  app.get('/_api/search'             , accessTokenParser , loginRequired , search.api.search);

  app.get('/_api/check_username'           , user.api.checkUsername);
  app.get('/_api/me/user-group-relations'  , accessTokenParser , loginRequiredStrictly , me.api.userGroupRelations);
  app.get('/_api/user/bookmarks'           , loginRequired , user.api.bookmarks);

  // HTTP RPC Styled API (に徐々に移行していいこうと思う)
  app.get('/_api/users.list'          , accessTokenParser , loginRequired , user.api.list);
  app.get('/_api/pages.list'          , accessTokenParser , loginRequired , page.api.list);
  app.get('/_api/pages.recentCreated' , accessTokenParser , loginRequired , page.api.recentCreated);
  app.post('/_api/pages.create'       , accessTokenParser , loginRequiredStrictly , csrf, page.api.create);
  app.post('/_api/pages.update'       , accessTokenParser , loginRequiredStrictly , csrf, page.api.update);
  app.get('/_api/pages.get'           , accessTokenParser , loginRequired , page.api.get);
  app.get('/_api/pages.exist'         , accessTokenParser , loginRequired , page.api.exist);
  app.get('/_api/pages.updatePost'    , accessTokenParser, loginRequired, page.api.getUpdatePost);
  app.get('/_api/pages.getPageTag'    , accessTokenParser , loginRequired , page.api.getPageTag);
  // allow posting to guests because the client doesn't know whether the user logged in
  app.post('/_api/pages.seen'         , accessTokenParser , loginRequired , page.api.seen);
  app.post('/_api/pages.rename'       , accessTokenParser , loginRequiredStrictly , csrf, page.api.rename);
  app.post('/_api/pages.remove'       , loginRequiredStrictly , csrf, page.api.remove); // (Avoid from API Token)
  app.post('/_api/pages.revertRemove' , loginRequiredStrictly , csrf, page.api.revertRemove); // (Avoid from API Token)
  app.post('/_api/pages.unlink'       , loginRequiredStrictly , csrf, page.api.unlink); // (Avoid from API Token)
  app.post('/_api/pages.duplicate'    , accessTokenParser, loginRequiredStrictly, csrf, page.api.duplicate);
  app.get('/tags'                     , loginRequired, tag.showPage);
  app.get('/_api/tags.list'           , accessTokenParser, loginRequired, tag.api.list);
  app.get('/_api/tags.search'         , accessTokenParser, loginRequired, tag.api.search);
  app.post('/_api/tags.update'        , accessTokenParser, loginRequired, tag.api.update);
  app.get('/_api/comments.get'        , accessTokenParser , loginRequired , comment.api.get);
  app.post('/_api/comments.add'       , comment.api.validators.add(), accessTokenParser , loginRequiredStrictly , csrf, comment.api.add);
  app.post('/_api/comments.update'    , comment.api.validators.add(), accessTokenParser , loginRequiredStrictly , csrf, comment.api.update);
  app.post('/_api/comments.remove'    , accessTokenParser , loginRequiredStrictly , csrf, comment.api.remove);
  app.get('/_api/attachments.list'    , accessTokenParser , loginRequired , attachment.api.list);
  app.post('/_api/attachments.add'                  , uploads.single('file'), autoReap, accessTokenParser, loginRequiredStrictly ,csrf, attachment.api.add);
  app.post('/_api/attachments.uploadProfileImage'   , uploads.single('file'), autoReap, accessTokenParser, loginRequiredStrictly ,csrf, attachment.api.uploadProfileImage);
  app.post('/_api/attachments.remove'               , accessTokenParser , loginRequiredStrictly , csrf, attachment.api.remove);
  app.post('/_api/attachments.removeProfileImage'   , accessTokenParser , loginRequiredStrictly , csrf, attachment.api.removeProfileImage);
  app.get('/_api/attachments.limit'   , accessTokenParser , loginRequiredStrictly, attachment.api.limit);

<<<<<<< HEAD
  app.get('/_api/revisions.get'       , certifySharedPage , accessTokenParser , loginRequired , revision.api.get);
  app.get('/_api/revisions.ids'       , certifySharedPage , accessTokenParser , loginRequired , revision.api.ids);

  // app.get('/trash$'                   , loginRequired , page.trashPageShowWrapper);
  // app.get('/trash/$'                  , loginRequired , page.trashPageListShowWrapper);
  // app.get('/trash/*/$'                , loginRequired , page.deletedPageListShowWrapper);
=======
  app.get('/trash$'                   , loginRequired , page.trashPageShowWrapper);
  app.get('/trash/$'                  , loginRequired , page.trashPageListShowWrapper);
  app.get('/trash/*/$'                , loginRequired , page.deletedPageListShowWrapper);
>>>>>>> e4756b8e

  // app.get('/_hackmd/load-agent'          , hackmd.loadAgent);
  // app.get('/_hackmd/load-styles'         , hackmd.loadStyles);
  // app.post('/_api/hackmd.integrate'      , accessTokenParser , loginRequiredStrictly , csrf, hackmd.validateForApi, hackmd.integrate);
  // app.post('/_api/hackmd.discard'        , accessTokenParser , loginRequiredStrictly , csrf, hackmd.validateForApi, hackmd.discard);
  // app.post('/_api/hackmd.saveOnHackmd'   , accessTokenParser , loginRequiredStrictly , csrf, hackmd.validateForApi, hackmd.saveOnHackmd);

  // app.get('/share/:linkId', page.showSharedPage);

  // app.get('/*/$'                   , loginRequired , page.showPageWithEndOfSlash, page.notFound);
  // app.get('/*'                     , loginRequired , page.showPage, page.notFound);

};<|MERGE_RESOLUTION|>--- conflicted
+++ resolved
@@ -163,18 +163,9 @@
   app.post('/_api/attachments.removeProfileImage'   , accessTokenParser , loginRequiredStrictly , csrf, attachment.api.removeProfileImage);
   app.get('/_api/attachments.limit'   , accessTokenParser , loginRequiredStrictly, attachment.api.limit);
 
-<<<<<<< HEAD
-  app.get('/_api/revisions.get'       , certifySharedPage , accessTokenParser , loginRequired , revision.api.get);
-  app.get('/_api/revisions.ids'       , certifySharedPage , accessTokenParser , loginRequired , revision.api.ids);
-
   // app.get('/trash$'                   , loginRequired , page.trashPageShowWrapper);
   // app.get('/trash/$'                  , loginRequired , page.trashPageListShowWrapper);
   // app.get('/trash/*/$'                , loginRequired , page.deletedPageListShowWrapper);
-=======
-  app.get('/trash$'                   , loginRequired , page.trashPageShowWrapper);
-  app.get('/trash/$'                  , loginRequired , page.trashPageListShowWrapper);
-  app.get('/trash/*/$'                , loginRequired , page.deletedPageListShowWrapper);
->>>>>>> e4756b8e
 
   // app.get('/_hackmd/load-agent'          , hackmd.loadAgent);
   // app.get('/_hackmd/load-styles'         , hackmd.loadStyles);
