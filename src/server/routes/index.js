const multer = require('multer');
const autoReap = require('multer-autoreap');

autoReap.options.reapOnError = true; // continue reaping the file even if an error occurs

module.exports = function(crowi, app) {
<<<<<<< HEAD
  const middleware = require('../util/middlewares')
    , uploads   = multer({dest: crowi.tmpDir + 'uploads'})
    , form      = require('../form')
    , page      = require('./page')(crowi, app)
    , login     = require('./login')(crowi, app)
    , loginPassport = require('./login-passport')(crowi, app)
    , logout    = require('./logout')(crowi, app)
    , me        = require('./me')(crowi, app)
    , admin     = require('./admin')(crowi, app)
    , installer = require('./installer')(crowi, app)
    , user      = require('./user')(crowi, app)
    , attachment= require('./attachment')(crowi, app)
    , tag       = require('./tag')(crowi, app)
    , comment   = require('./comment')(crowi, app)
    , bookmark  = require('./bookmark')(crowi, app)
    , revision  = require('./revision')(crowi, app)
    , search    = require('./search')(crowi, app)
    , hackmd    = require('./hackmd')(crowi, app)
    , loginRequired = middleware.loginRequired
    , accessTokenParser = middleware.accessTokenParser(crowi, app)
    , csrf      = middleware.csrfVerify(crowi, app)

    , config    = crowi.getConfig()
    , Config    = crowi.model('Config')
    ;

  /* eslint-disable comma-spacing */
=======
  const middleware = require('../util/middlewares');
  const uploads = multer({ dest: `${crowi.tmpDir}uploads` });
  const form = require('../form');
  const page = require('./page')(crowi, app);
  const login = require('./login')(crowi, app);
  const loginPassport = require('./login-passport')(crowi, app);
  const logout = require('./logout')(crowi, app);
  const me = require('./me')(crowi, app);
  const admin = require('./admin')(crowi, app);
  const installer = require('./installer')(crowi, app);
  const user = require('./user')(crowi, app);
  const attachment = require('./attachment')(crowi, app);
  const comment = require('./comment')(crowi, app);
  const bookmark = require('./bookmark')(crowi, app);
  const revision = require('./revision')(crowi, app);
  const search = require('./search')(crowi, app);
  const hackmd = require('./hackmd')(crowi, app);
  const loginRequired = middleware.loginRequired;
  const accessTokenParser = middleware.accessTokenParser(crowi, app);
  const csrf = middleware.csrfVerify(crowi, app);
  const config = crowi.getConfig();
  const Config = crowi.model('Config');

  /* eslint-disable max-len, comma-spacing, no-multi-spaces */
>>>>>>> cc1261fe

  app.get('/'                        , middleware.applicationInstalled(), loginRequired(crowi, app, false) , page.showTopPage);

  app.get('/installer'               , middleware.applicationNotInstalled() , installer.index);
  app.post('/installer'              , middleware.applicationNotInstalled() , form.register , csrf, installer.install);

  app.get('/login/error/:reason'     , login.error);
  app.get('/login'                   , middleware.applicationInstalled()    , login.login);
  app.get('/login/invited'           , login.invited);
  app.post('/login/activateInvited'  , form.invited                         , csrf, login.invited);

  // switch POST /login route
  if (Config.isEnabledPassport(config)) {
    app.post('/login'                , form.login                           , csrf, loginPassport.loginWithLocal, loginPassport.loginWithLdap, loginPassport.loginFailure);
    app.post('/_api/login/testLdap'  , loginRequired(crowi, app) , form.login , loginPassport.testLdapCredentials);
  }
  else {
    app.post('/login'                , form.login                           , csrf, login.login);
  }

  app.post('/register'               , form.register                        , csrf, login.register);
  app.get('/register'                , middleware.applicationInstalled()    , login.register);
  app.post('/register/google'        , login.registerGoogle);
  app.get('/google/callback'         , login.googleCallback);
  app.get('/login/google'            , login.loginGoogle);
  app.get('/logout'                  , logout.logout);

  app.get('/admin'                          , loginRequired(crowi, app) , middleware.adminRequired() , admin.index);
  app.get('/admin/app'                      , loginRequired(crowi, app) , middleware.adminRequired() , admin.app.index);
  app.post('/_api/admin/settings/app'       , loginRequired(crowi, app) , middleware.adminRequired() , csrf, form.admin.app, admin.api.appSetting);
  app.post('/_api/admin/settings/siteUrl'   , loginRequired(crowi, app) , middleware.adminRequired() , csrf, form.admin.siteUrl, admin.api.asyncAppSetting);
  app.post('/_api/admin/settings/mail'      , loginRequired(crowi, app) , middleware.adminRequired() , csrf, form.admin.mail, admin.api.appSetting);
  app.post('/_api/admin/settings/aws'       , loginRequired(crowi, app) , middleware.adminRequired() , csrf, form.admin.aws, admin.api.appSetting);
  app.post('/_api/admin/settings/plugin'    , loginRequired(crowi, app) , middleware.adminRequired() , csrf, form.admin.plugin, admin.api.appSetting);

  // security admin
  app.get('/admin/security'                     , loginRequired(crowi, app) , middleware.adminRequired() , admin.security.index);
  app.post('/_api/admin/security/general'       , loginRequired(crowi, app) , middleware.adminRequired() , form.admin.securityGeneral, admin.api.securitySetting);
  app.post('/_api/admin/security/google'        , loginRequired(crowi, app) , middleware.adminRequired() , csrf, form.admin.securityGoogle, admin.api.securitySetting);
  app.post('/_api/admin/security/mechanism'     , loginRequired(crowi, app) , middleware.adminRequired() , csrf, form.admin.securityMechanism, admin.api.securitySetting);
  app.post('/_api/admin/security/passport-ldap' , loginRequired(crowi, app) , middleware.adminRequired() , csrf, form.admin.securityPassportLdap, admin.api.securityPassportLdapSetting);
  app.post('/_api/admin/security/passport-saml' , loginRequired(crowi, app) , middleware.adminRequired() , csrf, form.admin.securityPassportSaml, admin.api.securityPassportSamlSetting);

  // OAuth
  app.post('/_api/admin/security/passport-google' , loginRequired(crowi, app) , middleware.adminRequired() , csrf, form.admin.securityPassportGoogle, admin.api.securityPassportGoogleSetting);
  app.post('/_api/admin/security/passport-github' , loginRequired(crowi, app) , middleware.adminRequired() , csrf, form.admin.securityPassportGitHub, admin.api.securityPassportGitHubSetting);
  app.post('/_api/admin/security/passport-twitter', loginRequired(crowi, app) , middleware.adminRequired() , csrf, form.admin.securityPassportTwitter, admin.api.securityPassportTwitterSetting);
  app.get('/passport/google'                      , loginPassport.loginWithGoogle);
  app.get('/passport/github'                      , loginPassport.loginWithGitHub);
  app.get('/passport/twitter'                     , loginPassport.loginWithTwitter);
  app.get('/passport/saml'                        , loginPassport.loginWithSaml);
  app.get('/passport/google/callback'             , loginPassport.loginPassportGoogleCallback);
  app.get('/passport/github/callback'             , loginPassport.loginPassportGitHubCallback);
  app.get('/passport/twitter/callback'            , loginPassport.loginPassportTwitterCallback);
  app.post('/passport/saml/callback'              , loginPassport.loginPassportSamlCallback);

  // markdown admin
  app.get('/admin/markdown'                   , loginRequired(crowi, app) , middleware.adminRequired() , admin.markdown.index);
  app.post('/admin/markdown/lineBreaksSetting', loginRequired(crowi, app) , middleware.adminRequired() , csrf, form.admin.markdown, admin.markdown.lineBreaksSetting); // change form name
  app.post('/admin/markdown/xss-setting'      , loginRequired(crowi, app) , middleware.adminRequired() , csrf, form.admin.markdownXss, admin.markdown.xssSetting);
  app.post('/admin/markdown/presentationSetting', loginRequired(crowi, app) , middleware.adminRequired() , csrf, form.admin.markdownPresentation, admin.markdown.presentationSetting);

  // markdown admin
  app.get('/admin/customize'                , loginRequired(crowi, app) , middleware.adminRequired() , admin.customize.index);
  app.post('/_api/admin/customize/css'      , loginRequired(crowi, app) , middleware.adminRequired() , csrf, form.admin.customcss, admin.api.customizeSetting);
  app.post('/_api/admin/customize/script'   , loginRequired(crowi, app) , middleware.adminRequired() , csrf, form.admin.customscript, admin.api.customizeSetting);
  app.post('/_api/admin/customize/header'   , loginRequired(crowi, app) , middleware.adminRequired() , csrf, form.admin.customheader, admin.api.customizeSetting);
  app.post('/_api/admin/customize/theme'    , loginRequired(crowi, app) , middleware.adminRequired() , csrf, form.admin.customtheme, admin.api.customizeSetting);
  app.post('/_api/admin/customize/title'    , loginRequired(crowi, app) , middleware.adminRequired() , csrf, form.admin.customtitle, admin.api.customizeSetting);
  app.post('/_api/admin/customize/behavior' , loginRequired(crowi, app) , middleware.adminRequired() , csrf, form.admin.custombehavior, admin.api.customizeSetting);
  app.post('/_api/admin/customize/layout'   , loginRequired(crowi, app) , middleware.adminRequired() , csrf, form.admin.customlayout, admin.api.customizeSetting);
  app.post('/_api/admin/customize/features' , loginRequired(crowi, app) , middleware.adminRequired() , csrf, form.admin.customfeatures, admin.api.customizeSetting);
  app.post('/_api/admin/customize/highlightJsStyle' , loginRequired(crowi, app) , middleware.adminRequired() , csrf, form.admin.customhighlightJsStyle, admin.api.customizeSetting);

  // search admin
  app.get('/admin/search'              , loginRequired(crowi, app) , middleware.adminRequired() , admin.search.index);
  app.post('/_api/admin/search/build'  , loginRequired(crowi, app) , middleware.adminRequired() , csrf, admin.api.searchBuildIndex);

  // notification admin
  app.get('/admin/notification'              , loginRequired(crowi, app) , middleware.adminRequired() , admin.notification.index);
  app.post('/admin/notification/slackIwhSetting', loginRequired(crowi, app) , middleware.adminRequired() , csrf, form.admin.slackIwhSetting, admin.notification.slackIwhSetting);
  app.post('/admin/notification/slackSetting', loginRequired(crowi, app) , middleware.adminRequired() , csrf, form.admin.slackSetting, admin.notification.slackSetting);
  app.get('/admin/notification/slackAuth'    , loginRequired(crowi, app) , middleware.adminRequired() , admin.notification.slackAuth);
  app.get('/admin/notification/slackSetting/disconnect', loginRequired(crowi, app) , middleware.adminRequired() , admin.notification.disconnectFromSlack);
  app.post('/_api/admin/notification.add'    , loginRequired(crowi, app) , middleware.adminRequired() , csrf, admin.api.notificationAdd);
  app.post('/_api/admin/notification.remove' , loginRequired(crowi, app) , middleware.adminRequired() , csrf, admin.api.notificationRemove);
  app.get('/_api/admin/users.search'         , loginRequired(crowi, app) , middleware.adminRequired() , admin.api.usersSearch);
  app.get('/admin/global-notification/new'   , loginRequired(crowi, app) , middleware.adminRequired() , admin.globalNotification.detail);
  app.get('/admin/global-notification/:id'   , loginRequired(crowi, app) , middleware.adminRequired() , admin.globalNotification.detail);
  app.post('/admin/global-notification/new'  , loginRequired(crowi, app) , middleware.adminRequired() , form.admin.notificationGlobal, admin.globalNotification.create);
  app.post('/_api/admin/global-notification/toggleIsEnabled', loginRequired(crowi, app) , middleware.adminRequired() , admin.api.toggleIsEnabledForGlobalNotification);
  app.post('/admin/global-notification/:id/update', loginRequired(crowi, app) , middleware.adminRequired() , form.admin.notificationGlobal, admin.globalNotification.update);
  app.post('/admin/global-notification/:id/remove', loginRequired(crowi, app) , middleware.adminRequired() , admin.globalNotification.remove);

  app.get('/admin/users'                , loginRequired(crowi, app) , middleware.adminRequired() , admin.user.index);
  app.post('/admin/user/invite'         , form.admin.userInvite ,  loginRequired(crowi, app) , middleware.adminRequired() , csrf, admin.user.invite);
  app.post('/admin/user/:id/makeAdmin'  , loginRequired(crowi, app) , middleware.adminRequired() , csrf, admin.user.makeAdmin);
  app.post('/admin/user/:id/removeFromAdmin', loginRequired(crowi, app) , middleware.adminRequired() , admin.user.removeFromAdmin);
  app.post('/admin/user/:id/activate'   , loginRequired(crowi, app) , middleware.adminRequired() , csrf, admin.user.activate);
  app.post('/admin/user/:id/suspend'    , loginRequired(crowi, app) , middleware.adminRequired() , csrf, admin.user.suspend);
  app.post('/admin/user/:id/remove'     , loginRequired(crowi, app) , middleware.adminRequired() , csrf, admin.user.remove);
  app.post('/admin/user/:id/removeCompletely' , loginRequired(crowi, app) , middleware.adminRequired() , csrf, admin.user.removeCompletely);
  // new route patterns from here:
  app.post('/_api/admin/users.resetPassword'  , loginRequired(crowi, app) , middleware.adminRequired() , csrf, admin.user.resetPassword);

  app.get('/admin/users/external-accounts'               , loginRequired(crowi, app) , middleware.adminRequired() , admin.externalAccount.index);
  app.post('/admin/users/external-accounts/:id/remove'   , loginRequired(crowi, app) , middleware.adminRequired() , admin.externalAccount.remove);

  // user-groups admin
  app.get('/admin/user-groups'             , loginRequired(crowi, app), middleware.adminRequired(), admin.userGroup.index);
  app.get('/admin/user-group-detail/:id'          , loginRequired(crowi, app), middleware.adminRequired(), admin.userGroup.detail);
  app.post('/admin/user-group/create'      , form.admin.userGroupCreate, loginRequired(crowi, app), middleware.adminRequired(), csrf, admin.userGroup.create);
  app.post('/admin/user-group/:userGroupId/update', loginRequired(crowi, app), middleware.adminRequired(), csrf, admin.userGroup.update);
  app.post('/admin/user-group.remove' , loginRequired(crowi, app), middleware.adminRequired(), csrf, admin.userGroup.removeCompletely);

  // user-group-relations admin
  app.post('/admin/user-group-relation/create', loginRequired(crowi, app), middleware.adminRequired(), csrf, admin.userGroupRelation.create);
  app.post('/admin/user-group-relation/:id/remove-relation/:relationId', loginRequired(crowi, app), middleware.adminRequired(), csrf, admin.userGroupRelation.remove);

  // importer management for admin
  app.get('/admin/importer'                , loginRequired(crowi, app) , middleware.adminRequired() , admin.importer.index);
  app.post('/_api/admin/settings/importerEsa' , loginRequired(crowi, app) , middleware.adminRequired() , csrf , form.admin.importerEsa , admin.api.importerSettingEsa);
  app.post('/_api/admin/settings/importerQiita' , loginRequired(crowi, app) , middleware.adminRequired() , csrf , form.admin.importerQiita , admin.api.importerSettingQiita);
  app.post('/_api/admin/import/esa'        , loginRequired(crowi, app) , middleware.adminRequired() , admin.api.importDataFromEsa);
  app.post('/_api/admin/import/testEsaAPI' , loginRequired(crowi, app) , middleware.adminRequired() , csrf , form.admin.importerEsa , admin.api.testEsaAPI);
  app.post('/_api/admin/import/qiita'        , loginRequired(crowi, app) , middleware.adminRequired() , admin.api.importDataFromQiita);
  app.post('/_api/admin/import/testQiitaAPI' , loginRequired(crowi, app) , middleware.adminRequired() , csrf , form.admin.importerQiita , admin.api.testQiitaAPI);

  app.get('/me'                       , loginRequired(crowi, app) , me.index);
  app.get('/me/password'              , loginRequired(crowi, app) , me.password);
  app.get('/me/apiToken'              , loginRequired(crowi, app) , me.apiToken);
  app.post('/me'                      , form.me.user              , loginRequired(crowi, app) , me.index);
  // external-accounts
  if (Config.isEnabledPassport(config)) {
    app.get('/me/external-accounts'                         , loginRequired(crowi, app) , me.externalAccounts.list);
    app.post('/me/external-accounts/disassociate'           , loginRequired(crowi, app) , me.externalAccounts.disassociate);
    app.post('/me/external-accounts/associateLdap'          , loginRequired(crowi, app) , form.login , me.externalAccounts.associateLdap);
  }
  app.post('/me/password'             , form.me.password          , loginRequired(crowi, app) , me.password);
  app.post('/me/imagetype'            , form.me.imagetype         , loginRequired(crowi, app) , me.imagetype);
  app.post('/me/apiToken'             , form.me.apiToken          , loginRequired(crowi, app) , me.apiToken);
  app.post('/me/auth/google'          , loginRequired(crowi, app) , me.authGoogle);
  app.get('/me/auth/google/callback' , loginRequired(crowi, app) , me.authGoogleCallback);

  app.get('/:id([0-9a-z]{24})'       , loginRequired(crowi, app, false) , page.redirector);
  app.get('/_r/:id([0-9a-z]{24})'    , loginRequired(crowi, app, false) , page.redirector); // alias
  app.get('/attachment/:pageId/:fileName'  , loginRequired(crowi, app, false), attachment.api.obsoletedGetForMongoDB); // DEPRECATED: remains for backward compatibility for v3.3.x or below
  app.get('/attachment/:id([0-9a-z]{24})'  , loginRequired(crowi, app, false), attachment.api.get);
  app.get('/download/:id([0-9a-z]{24})'    , loginRequired(crowi, app, false), attachment.api.download);

  app.get('/_search'                 , loginRequired(crowi, app, false) , search.searchPage);
  app.get('/_api/search'             , accessTokenParser , loginRequired(crowi, app, false) , search.api.search);

  app.get('/_api/check_username'           , user.api.checkUsername);
  app.get('/_api/me/user-group-relations'  , accessTokenParser , loginRequired(crowi, app) , me.api.userGroupRelations);
  app.get('/_api/user/bookmarks'           , loginRequired(crowi, app, false) , user.api.bookmarks);

  // HTTP RPC Styled API (に徐々に移行していいこうと思う)
  app.get('/_api/users.list'          , accessTokenParser , loginRequired(crowi, app, false) , user.api.list);
  app.get('/_api/pages.list'          , accessTokenParser , loginRequired(crowi, app, false) , page.api.list);
  app.get('/_api/pages.recentCreated' , accessTokenParser , loginRequired(crowi, app, false) , page.api.recentCreated);
  app.post('/_api/pages.create'       , accessTokenParser , loginRequired(crowi, app) , csrf, page.api.create);
  app.post('/_api/pages.update'       , accessTokenParser , loginRequired(crowi, app) , csrf, page.api.update);
  app.get('/_api/pages.get'           , accessTokenParser , loginRequired(crowi, app, false) , page.api.get);
  app.get('/_api/pages.updatePost'    , accessTokenParser , loginRequired(crowi, app, false) , page.api.getUpdatePost);
  // allow posting to guests because the client doesn't know whether the user logged in
  app.post('/_api/pages.seen'         , accessTokenParser , loginRequired(crowi, app, false) , page.api.seen);
  app.post('/_api/pages.rename'       , accessTokenParser , loginRequired(crowi, app) , csrf, page.api.rename);
  app.post('/_api/pages.remove'       , loginRequired(crowi, app) , csrf, page.api.remove); // (Avoid from API Token)
  app.post('/_api/pages.revertRemove' , loginRequired(crowi, app) , csrf, page.api.revertRemove); // (Avoid from API Token)
  app.post('/_api/pages.unlink'       , loginRequired(crowi, app) , csrf, page.api.unlink); // (Avoid from API Token)
  app.post('/_api/pages.duplicate'    , accessTokenParser, loginRequired(crowi, app), csrf, page.api.duplicate);
  app.get('/_api/tags.search'         , accessTokenParser, loginRequired(crowi, app, false), tag.api.search);
  app.get('/_api/comments.get'        , accessTokenParser , loginRequired(crowi, app, false) , comment.api.get);
  app.post('/_api/comments.add'       , form.comment, accessTokenParser , loginRequired(crowi, app) , csrf, comment.api.add);
  app.post('/_api/comments.remove'    , accessTokenParser , loginRequired(crowi, app) , csrf, comment.api.remove);
  app.get('/_api/bookmarks.get'      , accessTokenParser , loginRequired(crowi, app, false) , bookmark.api.get);
  app.post('/_api/bookmarks.add'      , accessTokenParser , loginRequired(crowi, app) , csrf, bookmark.api.add);
  app.post('/_api/bookmarks.remove'   , accessTokenParser , loginRequired(crowi, app) , csrf, bookmark.api.remove);
  app.post('/_api/likes.add'          , accessTokenParser , loginRequired(crowi, app) , csrf, page.api.like);
  app.post('/_api/likes.remove'       , accessTokenParser , loginRequired(crowi, app) , csrf, page.api.unlike);
  app.get('/_api/attachments.list'   , accessTokenParser , loginRequired(crowi, app, false) , attachment.api.list);
  app.post('/_api/attachments.add'                  , uploads.single('file'), autoReap, accessTokenParser, loginRequired(crowi, app) ,csrf, attachment.api.add);
  app.post('/_api/attachments.uploadProfileImage'   , uploads.single('file'), autoReap, accessTokenParser, loginRequired(crowi, app) ,csrf, attachment.api.uploadProfileImage);
  app.post('/_api/attachments.remove' , accessTokenParser , loginRequired(crowi, app) , csrf, attachment.api.remove);
  app.get('/_api/attachments.limit'  , accessTokenParser , loginRequired(crowi, app) , csrf, attachment.api.limit);

  app.get('/_api/revisions.get'      , accessTokenParser , loginRequired(crowi, app, false) , revision.api.get);
  app.get('/_api/revisions.ids'      , accessTokenParser , loginRequired(crowi, app, false) , revision.api.ids);
  app.get('/_api/revisions.list'     , accessTokenParser , loginRequired(crowi, app, false) , revision.api.list);

  app.get('/trash$'                  , loginRequired(crowi, app, false) , page.trashPageShowWrapper);
  app.get('/trash/$'                 , loginRequired(crowi, app, false) , page.trashPageListShowWrapper);
  app.get('/trash/*/$'               , loginRequired(crowi, app, false) , page.deletedPageListShowWrapper);

  app.get('/_hackmd/load-agent'        , hackmd.loadAgent);
  app.get('/_hackmd/load-styles'       , hackmd.loadStyles);
  app.post('/_api/hackmd.integrate'    , accessTokenParser , loginRequired(crowi, app) , csrf, hackmd.validateForApi, hackmd.integrate);
  app.post('/_api/hackmd.saveOnHackmd' , accessTokenParser , loginRequired(crowi, app) , csrf, hackmd.validateForApi, hackmd.saveOnHackmd);

  // API v3
  app.use('/_api/v3', require('./apiv3')(crowi));

  app.get('/*/$'                   , loginRequired(crowi, app, false) , page.showPageWithEndOfSlash, page.notFound);
  app.get('/*'                     , loginRequired(crowi, app, false) , page.showPage, page.notFound);
};<|MERGE_RESOLUTION|>--- conflicted
+++ resolved
@@ -4,35 +4,6 @@
 autoReap.options.reapOnError = true; // continue reaping the file even if an error occurs
 
 module.exports = function(crowi, app) {
-<<<<<<< HEAD
-  const middleware = require('../util/middlewares')
-    , uploads   = multer({dest: crowi.tmpDir + 'uploads'})
-    , form      = require('../form')
-    , page      = require('./page')(crowi, app)
-    , login     = require('./login')(crowi, app)
-    , loginPassport = require('./login-passport')(crowi, app)
-    , logout    = require('./logout')(crowi, app)
-    , me        = require('./me')(crowi, app)
-    , admin     = require('./admin')(crowi, app)
-    , installer = require('./installer')(crowi, app)
-    , user      = require('./user')(crowi, app)
-    , attachment= require('./attachment')(crowi, app)
-    , tag       = require('./tag')(crowi, app)
-    , comment   = require('./comment')(crowi, app)
-    , bookmark  = require('./bookmark')(crowi, app)
-    , revision  = require('./revision')(crowi, app)
-    , search    = require('./search')(crowi, app)
-    , hackmd    = require('./hackmd')(crowi, app)
-    , loginRequired = middleware.loginRequired
-    , accessTokenParser = middleware.accessTokenParser(crowi, app)
-    , csrf      = middleware.csrfVerify(crowi, app)
-
-    , config    = crowi.getConfig()
-    , Config    = crowi.model('Config')
-    ;
-
-  /* eslint-disable comma-spacing */
-=======
   const middleware = require('../util/middlewares');
   const uploads = multer({ dest: `${crowi.tmpDir}uploads` });
   const form = require('../form');
@@ -57,7 +28,6 @@
   const Config = crowi.model('Config');
 
   /* eslint-disable max-len, comma-spacing, no-multi-spaces */
->>>>>>> cc1261fe
 
   app.get('/'                        , middleware.applicationInstalled(), loginRequired(crowi, app, false) , page.showTopPage);
 
