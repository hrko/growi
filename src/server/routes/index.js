const multer = require('multer');
const autoReap = require('multer-autoreap');

autoReap.options.reapOnError = true; // continue reaping the file even if an error occurs

module.exports = function(crowi, app) {
  const middlewares = require('../util/middlewares')(crowi, app);
  const uploads = multer({ dest: `${crowi.tmpDir}uploads` });
  const form = require('../form');
  const page = require('./page')(crowi, app);
  const login = require('./login')(crowi, app);
  const loginPassport = require('./login-passport')(crowi, app);
  const logout = require('./logout')(crowi, app);
  const me = require('./me')(crowi, app);
  const admin = require('./admin')(crowi, app);
  const installer = require('./installer')(crowi, app);
  const user = require('./user')(crowi, app);
  const attachment = require('./attachment')(crowi, app);
  const comment = require('./comment')(crowi, app);
  const bookmark = require('./bookmark')(crowi, app);
  const tag = require('./tag')(crowi, app);
  const revision = require('./revision')(crowi, app);
  const search = require('./search')(crowi, app);
  const hackmd = require('./hackmd')(crowi, app);
  const {
    loginRequired,
    adminRequired,
    accessTokenParser,
    csrfVerify: csrf,
  } = middlewares;

  /* eslint-disable max-len, comma-spacing, no-multi-spaces */

  app.get('/'                        , middlewares.applicationInstalled, loginRequired(false) , page.showTopPage);

  app.get('/installer'               , middlewares.applicationNotInstalled , installer.index);
  app.post('/installer'              , middlewares.applicationNotInstalled , form.register , csrf, installer.install);

  app.get('/login/error/:reason'     , login.error);
  app.get('/login'                   , middlewares.applicationInstalled    , login.login);
  app.get('/login/invited'           , login.invited);
  app.post('/login/activateInvited'  , form.invited                         , csrf, login.invited);
  app.post('/login'                  , form.login                           , csrf, loginPassport.loginWithLocal, loginPassport.loginWithLdap, loginPassport.loginFailure);
  app.post('/_api/login/testLdap'    , loginRequired() , form.login , loginPassport.testLdapCredentials);

  app.post('/register'               , form.register                        , csrf, login.register);
  app.get('/register'                , middlewares.applicationInstalled    , login.register);
  app.get('/logout'                  , logout.logout);

  app.get('/admin'                          , loginRequired() , adminRequired , admin.index);
  app.get('/admin/app'                      , loginRequired() , adminRequired , admin.app.index);
  app.post('/_api/admin/settings/app'       , loginRequired() , adminRequired , csrf, form.admin.app, admin.api.appSetting);
  app.post('/_api/admin/settings/siteUrl'   , loginRequired() , adminRequired , csrf, form.admin.siteUrl, admin.api.asyncAppSetting);
  app.post('/_api/admin/settings/mail'      , loginRequired() , adminRequired , csrf, form.admin.mail, admin.api.appSetting);
  app.post('/_api/admin/settings/aws'       , loginRequired() , adminRequired , csrf, form.admin.aws, admin.api.appSetting);
  app.post('/_api/admin/settings/plugin'    , loginRequired() , adminRequired , csrf, form.admin.plugin, admin.api.appSetting);

  // security admin
<<<<<<< HEAD
  app.get('/admin/security'                     , loginRequired() , adminRequired , admin.security.index);
  app.post('/_api/admin/security/general'       , loginRequired() , adminRequired , form.admin.securityGeneral, admin.api.securitySetting);
  app.post('/_api/admin/security/passport-ldap' , loginRequired() , adminRequired , csrf, form.admin.securityPassportLdap, admin.api.securityPassportLdapSetting);
  app.post('/_api/admin/security/passport-saml' , loginRequired() , adminRequired , csrf, form.admin.securityPassportSaml, admin.api.securityPassportSamlSetting);
=======
  app.get('/admin/security'                     , loginRequired(crowi, app) , middleware.adminRequired() , admin.security.index);
  app.post('/_api/admin/security/general'       , loginRequired(crowi, app) , middleware.adminRequired() , form.admin.securityGeneral, admin.api.securitySetting);
  app.post('/_api/admin/security/google'        , loginRequired(crowi, app) , middleware.adminRequired() , csrf, form.admin.securityGoogle, admin.api.securitySetting);
  app.post('/_api/admin/security/mechanism'     , loginRequired(crowi, app) , middleware.adminRequired() , csrf, form.admin.securityMechanism, admin.api.securitySetting);
  app.post('/_api/admin/security/passport-ldap' , loginRequired(crowi, app) , middleware.adminRequired() , csrf, form.admin.securityPassportLdap, admin.api.securityPassportLdapSetting);
  app.post('/_api/admin/security/passport-saml' , loginRequired(crowi, app) , middleware.adminRequired() , csrf, form.admin.securityPassportSaml, admin.api.securityPassportSamlSetting);
  app.post('/_api/admin/security/passport-basic', loginRequired(crowi, app) , middleware.adminRequired() , csrf, form.admin.securityPassportBasic, admin.api.securityPassportBasicSetting);
>>>>>>> dbd2c02c

  // OAuth
  app.post('/_api/admin/security/passport-google' , loginRequired() , adminRequired , csrf, form.admin.securityPassportGoogle, admin.api.securityPassportGoogleSetting);
  app.post('/_api/admin/security/passport-github' , loginRequired() , adminRequired , csrf, form.admin.securityPassportGitHub, admin.api.securityPassportGitHubSetting);
  app.post('/_api/admin/security/passport-twitter', loginRequired() , adminRequired , csrf, form.admin.securityPassportTwitter, admin.api.securityPassportTwitterSetting);
  app.post('/_api/admin/security/passport-oidc',    loginRequired() , adminRequired , csrf, form.admin.securityPassportOidc, admin.api.securityPassportOidcSetting);
  app.get('/passport/google'                      , loginPassport.loginWithGoogle);
  app.get('/passport/github'                      , loginPassport.loginWithGitHub);
  app.get('/passport/twitter'                     , loginPassport.loginWithTwitter);
  app.get('/passport/oidc'                        , loginPassport.loginWithOidc);
  app.get('/passport/saml'                        , loginPassport.loginWithSaml);
  app.get('/passport/basic'                       , loginPassport.loginWithBasic);
  app.get('/passport/google/callback'             , loginPassport.loginPassportGoogleCallback);
  app.get('/passport/github/callback'             , loginPassport.loginPassportGitHubCallback);
  app.get('/passport/twitter/callback'            , loginPassport.loginPassportTwitterCallback);
  app.get('/passport/oidc/callback'               , loginPassport.loginPassportOidcCallback);
  app.post('/passport/saml/callback'              , loginPassport.loginPassportSamlCallback);

  // markdown admin
  app.get('/admin/markdown'                   , loginRequired() , adminRequired , admin.markdown.index);
  app.post('/admin/markdown/lineBreaksSetting', loginRequired() , adminRequired , csrf, form.admin.markdown, admin.markdown.lineBreaksSetting); // change form name
  app.post('/admin/markdown/xss-setting'      , loginRequired() , adminRequired , csrf, form.admin.markdownXss, admin.markdown.xssSetting);
  app.post('/admin/markdown/presentationSetting', loginRequired() , adminRequired , csrf, form.admin.markdownPresentation, admin.markdown.presentationSetting);

  // markdown admin
  app.get('/admin/customize'                , loginRequired() , adminRequired , admin.customize.index);
  app.post('/_api/admin/customize/css'      , loginRequired() , adminRequired , csrf, form.admin.customcss, admin.api.customizeSetting);
  app.post('/_api/admin/customize/script'   , loginRequired() , adminRequired , csrf, form.admin.customscript, admin.api.customizeSetting);
  app.post('/_api/admin/customize/header'   , loginRequired() , adminRequired , csrf, form.admin.customheader, admin.api.customizeSetting);
  app.post('/_api/admin/customize/theme'    , loginRequired() , adminRequired , csrf, form.admin.customtheme, admin.api.customizeSetting);
  app.post('/_api/admin/customize/title'    , loginRequired() , adminRequired , csrf, form.admin.customtitle, admin.api.customizeSetting);
  app.post('/_api/admin/customize/behavior' , loginRequired() , adminRequired , csrf, form.admin.custombehavior, admin.api.customizeSetting);
  app.post('/_api/admin/customize/layout'   , loginRequired() , adminRequired , csrf, form.admin.customlayout, admin.api.customizeSetting);
  app.post('/_api/admin/customize/features' , loginRequired() , adminRequired , csrf, form.admin.customfeatures, admin.api.customizeSetting);
  app.post('/_api/admin/customize/highlightJsStyle' , loginRequired() , adminRequired , csrf, form.admin.customhighlightJsStyle, admin.api.customizeSetting);

  // search admin
  app.get('/admin/search'              , loginRequired() , adminRequired , admin.search.index);
  app.post('/_api/admin/search/build'  , loginRequired() , adminRequired , csrf, admin.api.searchBuildIndex);

  // notification admin
  app.get('/admin/notification'              , loginRequired() , adminRequired , admin.notification.index);
  app.post('/admin/notification/slackIwhSetting', loginRequired() , adminRequired , csrf, form.admin.slackIwhSetting, admin.notification.slackIwhSetting);
  app.post('/admin/notification/slackSetting', loginRequired() , adminRequired , csrf, form.admin.slackSetting, admin.notification.slackSetting);
  app.get('/admin/notification/slackAuth'    , loginRequired() , adminRequired , admin.notification.slackAuth);
  app.get('/admin/notification/slackSetting/disconnect', loginRequired() , adminRequired , admin.notification.disconnectFromSlack);
  app.post('/_api/admin/notification.add'    , loginRequired() , adminRequired , csrf, admin.api.notificationAdd);
  app.post('/_api/admin/notification.remove' , loginRequired() , adminRequired , csrf, admin.api.notificationRemove);
  app.get('/_api/admin/users.search'         , loginRequired() , adminRequired , admin.api.usersSearch);
  app.get('/admin/global-notification/new'   , loginRequired() , adminRequired , admin.globalNotification.detail);
  app.get('/admin/global-notification/:id'   , loginRequired() , adminRequired , admin.globalNotification.detail);
  app.post('/admin/global-notification/new'  , loginRequired() , adminRequired , form.admin.notificationGlobal, admin.globalNotification.create);
  app.post('/_api/admin/global-notification/toggleIsEnabled', loginRequired() , adminRequired , admin.api.toggleIsEnabledForGlobalNotification);
  app.post('/admin/global-notification/:id/update', loginRequired() , adminRequired , form.admin.notificationGlobal, admin.globalNotification.update);
  app.post('/admin/global-notification/:id/remove', loginRequired() , adminRequired , admin.globalNotification.remove);

  app.get('/admin/users'                , loginRequired() , adminRequired , admin.user.index);
  app.post('/admin/user/invite'         , form.admin.userInvite ,  loginRequired() , adminRequired , csrf, admin.user.invite);
  app.post('/admin/user/:id/makeAdmin'  , loginRequired() , adminRequired , csrf, admin.user.makeAdmin);
  app.post('/admin/user/:id/removeFromAdmin', loginRequired() , adminRequired , admin.user.removeFromAdmin);
  app.post('/admin/user/:id/activate'   , loginRequired() , adminRequired , csrf, admin.user.activate);
  app.post('/admin/user/:id/suspend'    , loginRequired() , adminRequired , csrf, admin.user.suspend);
  app.post('/admin/user/:id/remove'     , loginRequired() , adminRequired , csrf, admin.user.remove);
  app.post('/admin/user/:id/removeCompletely' , loginRequired() , adminRequired , csrf, admin.user.removeCompletely);
  // new route patterns from here:
  app.post('/_api/admin/users.resetPassword'  , loginRequired() , adminRequired , csrf, admin.user.resetPassword);

  app.get('/admin/users/external-accounts'               , loginRequired() , adminRequired , admin.externalAccount.index);
  app.post('/admin/users/external-accounts/:id/remove'   , loginRequired() , adminRequired , admin.externalAccount.remove);

  // user-groups admin
  app.get('/admin/user-groups'             , loginRequired(), adminRequired, admin.userGroup.index);
  app.get('/admin/user-group-detail/:id'          , loginRequired(), adminRequired, admin.userGroup.detail);
  app.post('/admin/user-group/create'      , form.admin.userGroupCreate, loginRequired(), adminRequired, csrf, admin.userGroup.create);
  app.post('/admin/user-group/:userGroupId/update', loginRequired(), adminRequired, csrf, admin.userGroup.update);
  app.post('/admin/user-group.remove' , loginRequired(), adminRequired, csrf, admin.userGroup.removeCompletely);
  app.get('/_api/admin/user-groups', loginRequired(), adminRequired, admin.api.userGroups);

  // user-group-relations admin
  app.post('/admin/user-group-relation/create', loginRequired(), adminRequired, csrf, admin.userGroupRelation.create);
  app.post('/admin/user-group-relation/:id/remove-relation/:relationId', loginRequired(), adminRequired, csrf, admin.userGroupRelation.remove);

  // importer management for admin
  app.get('/admin/importer'                , loginRequired() , adminRequired , admin.importer.index);
  app.post('/_api/admin/settings/importerEsa' , loginRequired() , adminRequired , csrf , form.admin.importerEsa , admin.api.importerSettingEsa);
  app.post('/_api/admin/settings/importerQiita' , loginRequired() , adminRequired , csrf , form.admin.importerQiita , admin.api.importerSettingQiita);
  app.post('/_api/admin/import/esa'        , loginRequired() , adminRequired , admin.api.importDataFromEsa);
  app.post('/_api/admin/import/testEsaAPI' , loginRequired() , adminRequired , csrf , form.admin.importerEsa , admin.api.testEsaAPI);
  app.post('/_api/admin/import/qiita'        , loginRequired() , adminRequired , admin.api.importDataFromQiita);
  app.post('/_api/admin/import/testQiitaAPI' , loginRequired() , adminRequired , csrf , form.admin.importerQiita , admin.api.testQiitaAPI);

  app.get('/me'                       , loginRequired() , me.index);
  app.get('/me/password'              , loginRequired() , me.password);
  app.get('/me/apiToken'              , loginRequired() , me.apiToken);
  app.post('/me'                      , loginRequired() , csrf , form.me.user , me.index);
  // external-accounts
  app.get('/me/external-accounts'                         , loginRequired() , me.externalAccounts.list);
  app.post('/me/external-accounts/disassociate'           , loginRequired() , me.externalAccounts.disassociate);
  app.post('/me/external-accounts/associateLdap'          , loginRequired() , form.login , me.externalAccounts.associateLdap);

  app.post('/me/password'             , form.me.password          , loginRequired() , me.password);
  app.post('/me/imagetype'            , form.me.imagetype         , loginRequired() , me.imagetype);
  app.post('/me/apiToken'             , form.me.apiToken          , loginRequired() , me.apiToken);

  app.get('/:id([0-9a-z]{24})'       , loginRequired(false) , page.redirector);
  app.get('/_r/:id([0-9a-z]{24})'    , loginRequired(false) , page.redirector); // alias
  app.get('/attachment/:pageId/:fileName'  , loginRequired(false), attachment.api.obsoletedGetForMongoDB); // DEPRECATED: remains for backward compatibility for v3.3.x or below
  app.get('/attachment/:id([0-9a-z]{24})'  , loginRequired(false), attachment.api.get);
  app.get('/download/:id([0-9a-z]{24})'    , loginRequired(false), attachment.api.download);

  app.get('/_search'                 , loginRequired(false) , search.searchPage);
  app.get('/_api/search'             , accessTokenParser , loginRequired(false) , search.api.search);

  app.get('/_api/check_username'           , user.api.checkUsername);
  app.get('/_api/me/user-group-relations'  , accessTokenParser , loginRequired() , me.api.userGroupRelations);
  app.get('/_api/user/bookmarks'           , loginRequired(false) , user.api.bookmarks);

  // HTTP RPC Styled API (に徐々に移行していいこうと思う)
  app.get('/_api/users.list'          , accessTokenParser , loginRequired(false) , user.api.list);
  app.get('/_api/pages.list'          , accessTokenParser , loginRequired(false) , page.api.list);
  app.get('/_api/pages.recentCreated' , accessTokenParser , loginRequired(false) , page.api.recentCreated);
  app.post('/_api/pages.create'       , accessTokenParser , loginRequired() , csrf, page.api.create);
  app.post('/_api/pages.update'       , accessTokenParser , loginRequired() , csrf, page.api.update);
  app.get('/_api/pages.get'           , accessTokenParser , loginRequired(false) , page.api.get);
  app.get('/_api/pages.exist'         , accessTokenParser , loginRequired(false) , page.api.exist);
  app.get('/_api/pages.updatePost'    , accessTokenParser, loginRequired(false), page.api.getUpdatePost);
  app.get('/_api/pages.getPageTag'    , accessTokenParser , loginRequired(false) , page.api.getPageTag);
  // allow posting to guests because the client doesn't know whether the user logged in
  app.post('/_api/pages.seen'         , accessTokenParser , loginRequired(false) , page.api.seen);
  app.post('/_api/pages.rename'       , accessTokenParser , loginRequired() , csrf, page.api.rename);
  app.post('/_api/pages.remove'       , loginRequired() , csrf, page.api.remove); // (Avoid from API Token)
  app.post('/_api/pages.revertRemove' , loginRequired() , csrf, page.api.revertRemove); // (Avoid from API Token)
  app.post('/_api/pages.unlink'       , loginRequired() , csrf, page.api.unlink); // (Avoid from API Token)
  app.post('/_api/pages.duplicate'    , accessTokenParser, loginRequired(), csrf, page.api.duplicate);
  app.get('/tags'                     , loginRequired(false), tag.showPage);
  app.get('/_api/tags.list'           , accessTokenParser, loginRequired(false), tag.api.list);
  app.get('/_api/tags.search'         , accessTokenParser, loginRequired(false), tag.api.search);
  app.post('/_api/tags.update'        , accessTokenParser, loginRequired(false), tag.api.update);
  app.get('/_api/comments.get'        , accessTokenParser , loginRequired(false) , comment.api.get);
  app.post('/_api/comments.add'       , comment.api.validators.add(), accessTokenParser , loginRequired() , csrf, comment.api.add);
  app.post('/_api/comments.remove'    , accessTokenParser , loginRequired() , csrf, comment.api.remove);
  app.get('/_api/bookmarks.get'       , accessTokenParser , loginRequired(false) , bookmark.api.get);
  app.post('/_api/bookmarks.add'      , accessTokenParser , loginRequired() , csrf, bookmark.api.add);
  app.post('/_api/bookmarks.remove'   , accessTokenParser , loginRequired() , csrf, bookmark.api.remove);
  app.post('/_api/likes.add'          , accessTokenParser , loginRequired() , csrf, page.api.like);
  app.post('/_api/likes.remove'       , accessTokenParser , loginRequired() , csrf, page.api.unlike);
  app.get('/_api/attachments.list'    , accessTokenParser , loginRequired(false) , attachment.api.list);
  app.post('/_api/attachments.add'                  , uploads.single('file'), autoReap, accessTokenParser, loginRequired() ,csrf, attachment.api.add);
  app.post('/_api/attachments.uploadProfileImage'   , uploads.single('file'), autoReap, accessTokenParser, loginRequired() ,csrf, attachment.api.uploadProfileImage);
  app.post('/_api/attachments.remove'               , accessTokenParser , loginRequired() , csrf, attachment.api.remove);
  app.post('/_api/attachments.removeProfileImage'   , accessTokenParser , loginRequired() , csrf, attachment.api.removeProfileImage);
  app.get('/_api/attachments.limit'   , accessTokenParser , loginRequired(), attachment.api.limit);

  app.get('/_api/revisions.get'       , accessTokenParser , loginRequired(false) , revision.api.get);
  app.get('/_api/revisions.ids'       , accessTokenParser , loginRequired(false) , revision.api.ids);
  app.get('/_api/revisions.list'      , accessTokenParser , loginRequired(false) , revision.api.list);

  app.get('/trash$'                   , loginRequired(false) , page.trashPageShowWrapper);
  app.get('/trash/$'                  , loginRequired(false) , page.trashPageListShowWrapper);
  app.get('/trash/*/$'                , loginRequired(false) , page.deletedPageListShowWrapper);

  app.get('/_hackmd/load-agent'          , hackmd.loadAgent);
  app.get('/_hackmd/load-styles'         , hackmd.loadStyles);
  app.post('/_api/hackmd.integrate'      , accessTokenParser , loginRequired() , csrf, hackmd.validateForApi, hackmd.integrate);
  app.post('/_api/hackmd.saveOnHackmd'   , accessTokenParser , loginRequired() , csrf, hackmd.validateForApi, hackmd.saveOnHackmd);

  // API v3
  app.use('/api-docs', require('./apiv3/docs')(crowi));
  app.use('/_api/v3', require('./apiv3')(crowi));

  app.get('/*/$'                   , loginRequired(false) , page.showPageWithEndOfSlash, page.notFound);
  app.get('/*'                     , loginRequired(false) , page.showPage, page.notFound);
};<|MERGE_RESOLUTION|>--- conflicted
+++ resolved
@@ -56,20 +56,11 @@
   app.post('/_api/admin/settings/plugin'    , loginRequired() , adminRequired , csrf, form.admin.plugin, admin.api.appSetting);
 
   // security admin
-<<<<<<< HEAD
   app.get('/admin/security'                     , loginRequired() , adminRequired , admin.security.index);
   app.post('/_api/admin/security/general'       , loginRequired() , adminRequired , form.admin.securityGeneral, admin.api.securitySetting);
   app.post('/_api/admin/security/passport-ldap' , loginRequired() , adminRequired , csrf, form.admin.securityPassportLdap, admin.api.securityPassportLdapSetting);
   app.post('/_api/admin/security/passport-saml' , loginRequired() , adminRequired , csrf, form.admin.securityPassportSaml, admin.api.securityPassportSamlSetting);
-=======
-  app.get('/admin/security'                     , loginRequired(crowi, app) , middleware.adminRequired() , admin.security.index);
-  app.post('/_api/admin/security/general'       , loginRequired(crowi, app) , middleware.adminRequired() , form.admin.securityGeneral, admin.api.securitySetting);
-  app.post('/_api/admin/security/google'        , loginRequired(crowi, app) , middleware.adminRequired() , csrf, form.admin.securityGoogle, admin.api.securitySetting);
-  app.post('/_api/admin/security/mechanism'     , loginRequired(crowi, app) , middleware.adminRequired() , csrf, form.admin.securityMechanism, admin.api.securitySetting);
-  app.post('/_api/admin/security/passport-ldap' , loginRequired(crowi, app) , middleware.adminRequired() , csrf, form.admin.securityPassportLdap, admin.api.securityPassportLdapSetting);
-  app.post('/_api/admin/security/passport-saml' , loginRequired(crowi, app) , middleware.adminRequired() , csrf, form.admin.securityPassportSaml, admin.api.securityPassportSamlSetting);
-  app.post('/_api/admin/security/passport-basic', loginRequired(crowi, app) , middleware.adminRequired() , csrf, form.admin.securityPassportBasic, admin.api.securityPassportBasicSetting);
->>>>>>> dbd2c02c
+  app.post('/_api/admin/security/passport-basic' , loginRequired() , adminRequired , csrf, form.admin.securityPassportBasic, admin.api.securityPassportBasicSetting);
 
   // OAuth
   app.post('/_api/admin/security/passport-google' , loginRequired() , adminRequired , csrf, form.admin.securityPassportGoogle, admin.api.securityPassportGoogleSetting);
