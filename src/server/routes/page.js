/**
 * @swagger
 *  tags:
 *    name: Pages
 */

/**
 * @swagger
 *
 *  components:
 *    schemas:
 *      Page:
 *        description: Page
 *        type: object
 *        properties:
 *          _id:
 *            type: string
 *            description: page ID
 *            example: 5e07345972560e001761fa63
 *          __v:
 *            type: number
 *            description: DB record version
 *            example: 0
 *          commentCount:
 *            type: number
 *            description: count of comments
 *            example: 3
 *          createdAt:
 *            type: string
 *            description: date created at
 *            example: 2010-01-01T00:00:00.000Z
 *          creator:
 *            $ref: '#/components/schemas/User'
 *          extended:
 *            type: object
 *            description: extend data
 *            example: {}
 *          grant:
 *            type: number
 *            description: grant
 *            example: 1
 *          grantedUsers:
 *            type: array
 *            description: granted users
 *            items:
 *              type: string
 *              description: user ID
 *            example: ["5ae5fccfc5577b0004dbd8ab"]
 *          lastUpdateUser:
 *            $ref: '#/components/schemas/User'
 *          liker:
 *            type: array
 *            description: granted users
 *            items:
 *              type: string
 *              description: user ID
 *            example: []
 *          path:
 *            type: string
 *            description: page path
 *            example: /
 *          redirectTo:
 *            type: string
 *            description: redirect path
 *            example: ""
 *          revision:
 *            $ref: '#/components/schemas/Revision'
 *          seenUsers:
 *            type: array
 *            description: granted users
 *            items:
 *              type: string
 *              description: user ID
 *            example: ["5ae5fccfc5577b0004dbd8ab"]
 *          status:
 *            type: string
 *            description: status
 *            enum:
 *              - 'wip'
 *              - 'published'
 *              - 'deleted'
 *              - 'deprecated'
 *            example: published
 *          updatedAt:
 *            type: string
 *            description: date updated at
 *            example: 2010-01-01T00:00:00.000Z
 *
 *      UpdatePost:
 *        description: UpdatePost
 *        type: object
 *        properties:
 *          _id:
 *            type: string
 *            description: update post ID
 *            example: 5e0734e472560e001761fa68
 *          __v:
 *            type: number
 *            description: DB record version
 *            example: 0
 *          pathPattern:
 *            type: string
 *            description: path pattern
 *            example: /test
 *          patternPrefix:
 *            type: string
 *            description: patternPrefix prefix
 *            example: /
 *          patternPrefix2:
 *            type: string
 *            description: path
 *            example: test
 *          channel:
 *            type: string
 *            description: channel
 *            example: general
 *          provider:
 *            type: string
 *            description: provider
 *            enum:
 *              - slack
 *            example: slack
 *          creator:
 *            $ref: '#/components/schemas/User'
 *          createdAt:
 *            type: string
 *            description: date created at
 *            example: 2010-01-01T00:00:00.000Z
 */

/* eslint-disable no-use-before-define */
module.exports = function(crowi, app) {
  const debug = require('debug')('growi:routes:page');
  const logger = require('@alias/logger')('growi:routes:page');
  const swig = require('swig-templates');

  const pathUtils = require('growi-commons').pathUtils;

  const Page = crowi.model('Page');
  const User = crowi.model('User');
  const Bookmark = crowi.model('Bookmark');
  const PageTagRelation = crowi.model('PageTagRelation');
  const UpdatePost = crowi.model('UpdatePost');
  const GlobalNotificationSetting = crowi.model('GlobalNotificationSetting');
  const ShareLink = crowi.model('ShareLink');

  const ApiResponse = require('../util/apiResponse');
  const getToday = require('../util/getToday');

  const { slackNotificationService, configManager } = crowi;
  const interceptorManager = crowi.getInterceptorManager();
  const globalNotificationService = crowi.getGlobalNotificationService();
  const pageService = crowi.pageService;

  const actions = {};

  function getPathFromRequest(req) {
    return pathUtils.normalizePath(req.params[0] || '');
  }

  function isUserPage(path) {
    if (path.match(/^\/user\/[^/]+\/?$/)) {
      return true;
    }

    return false;
  }

  function generatePager(offset, limit, totalCount) {
    let prev = null;

    if (offset > 0) {
      prev = offset - limit;
      if (prev < 0) {
        prev = 0;
      }
    }

    let next = offset + limit;
    if (totalCount < next) {
      next = null;
    }

    return {
      prev,
      next,
      offset,
    };
  }

  // user notification
  // TODO create '/service/user-notification' module
  /**
   *
   * @param {Page} page
   * @param {User} user
   * @param {string} slackChannelsStr comma separated string. e.g. 'general,channel1,channel2'
   * @param {boolean} updateOrCreate
   * @param {string} previousRevision
   */
  async function notifyToSlackByUser(page, user, slackChannelsStr, updateOrCreate, previousRevision) {
    await page.updateSlackChannel(slackChannelsStr)
      .catch((err) => {
        logger.error('Error occured in updating slack channels: ', err);
      });


    if (slackNotificationService.hasSlackConfig()) {
      const slackChannels = slackChannelsStr != null ? slackChannelsStr.split(',') : [null];

      const promises = slackChannels.map((chan) => {
        return crowi.slack.postPage(page, user, chan, updateOrCreate, previousRevision);
      });

      Promise.all(promises)
        .catch((err) => {
          logger.error('Error occured in sending slack notification: ', err);
        });
    }
  }

  function addRendarVarsForPage(renderVars, page) {
    renderVars.page = page;
    renderVars.revision = page.revision;
    renderVars.author = page.revision.author;
    renderVars.pageIdOnHackmd = page.pageIdOnHackmd;
    renderVars.revisionHackmdSynced = page.revisionHackmdSynced;
    renderVars.hasDraftOnHackmd = page.hasDraftOnHackmd;
  }

  async function addRenderVarsForUserPage(renderVars, page, requestUser) {
    const userData = await User.findUserByUsername(User.getUsernameByPath(page.path));

    if (userData != null) {
      renderVars.pageUser = userData;
      renderVars.bookmarkList = await Bookmark.findByUser(userData, { limit: 10, populatePage: true, requestUser });
    }
  }

  function addRendarVarsForScope(renderVars, page) {
    renderVars.grant = page.grant;
    renderVars.grantedGroupId = page.grantedGroup ? page.grantedGroup.id : null;
    renderVars.grantedGroupName = page.grantedGroup ? page.grantedGroup.name : null;
  }

  async function addRenderVarsForSlack(renderVars, page) {
    renderVars.slack = await getSlackChannels(page);
  }

  async function addRenderVarsForDescendants(renderVars, path, requestUser, offset, limit, isRegExpEscapedFromPath) {
    const SEENER_THRESHOLD = 10;

    const queryOptions = {
      offset,
      limit,
      includeTrashed: path.startsWith('/trash/'),
      isRegExpEscapedFromPath,
    };
    const result = await Page.findListWithDescendants(path, requestUser, queryOptions);
    if (result.pages.length > limit) {
      result.pages.pop();
    }

    renderVars.viewConfig = {
      seener_threshold: SEENER_THRESHOLD,
    };
    renderVars.pager = generatePager(result.offset, result.limit, result.totalCount);
    renderVars.pages = result.pages;
  }

  function replacePlaceholdersOfTemplate(template, req) {
    if (req.user == null) {
      return '';
    }

    const definitions = {
      pagepath: getPathFromRequest(req),
      username: req.user.name,
      today: getToday(),
    };
    const compiledTemplate = swig.compile(template);

    return compiledTemplate(definitions);
  }

  async function showPageForPresentation(req, res, next) {
    const path = getPathFromRequest(req);
    const revisionId = req.query.revision;

    let page = await Page.findByPathAndViewer(path, req.user);

    if (page == null) {
      next();
    }

    const renderVars = {};

    // populate
    page = await page.populateDataToMakePresentation(revisionId);
    addRendarVarsForPage(renderVars, page);
    return res.render('page_presentation', renderVars);
  }

  async function showTopPage(req, res, next) {
    const portalPath = req.path;
    const revisionId = req.query.revision;
    const layoutName = configManager.getConfig('crowi', 'customize:layout');

    const view = `layout-${layoutName}/page_list`;
    const renderVars = { path: portalPath };

    let portalPage = await Page.findByPathAndViewer(portalPath, req.user);
    portalPage.initLatestRevisionField(revisionId);

    // populate
    portalPage = await portalPage.populateDataToShowRevision();

    addRendarVarsForPage(renderVars, portalPage);
    await addRenderVarsForSlack(renderVars, portalPage);

    const sharelinksNumber = await ShareLink.countDocuments({ relatedPage: portalPage._id });
    renderVars.sharelinksNumber = sharelinksNumber;

    const limit = 50;
    const offset = parseInt(req.query.offset) || 0;

    await addRenderVarsForDescendants(renderVars, portalPath, req.user, offset, limit);

    await interceptorManager.process('beforeRenderPage', req, res, renderVars);
    return res.render(view, renderVars);
  }

  async function showPageForGrowiBehavior(req, res, next) {
    const path = getPathFromRequest(req);
    const revisionId = req.query.revision;
    const layoutName = configManager.getConfig('crowi', 'customize:layout');

    let page = await Page.findByPathAndViewer(path, req.user);

    if (page == null) {
      // check the page is forbidden or just does not exist.
      req.isForbidden = await Page.count({ path }) > 0;
      return next();
    }
    if (page.redirectTo) {
      debug(`Redirect to '${page.redirectTo}'`);
      return res.redirect(`${encodeURI(page.redirectTo)}?redirectFrom=${encodeURIComponent(path)}`);
    }

    logger.debug('Page is found when processing pageShowForGrowiBehavior', page._id, page.path);

    const limit = 50;
    const offset = parseInt(req.query.offset) || 0;
    const renderVars = {};

    let view = `layout-${layoutName}/page`;

    page.initLatestRevisionField(revisionId);

    // populate
    page = await page.populateDataToShowRevision();
    addRendarVarsForPage(renderVars, page);
    addRendarVarsForScope(renderVars, page);

    await addRenderVarsForSlack(renderVars, page);
    await addRenderVarsForDescendants(renderVars, path, req.user, offset, limit, true);

    const sharelinksNumber = await ShareLink.countDocuments({ relatedPage: page._id });
    renderVars.sharelinksNumber = sharelinksNumber;

    if (isUserPage(page.path)) {
      // change template
      view = `layout-${layoutName}/user_page`;
      await addRenderVarsForUserPage(renderVars, page, req.user);
    }

    await interceptorManager.process('beforeRenderPage', req, res, renderVars);
    return res.render(view, renderVars);
  }

  const getSlackChannels = async(page) => {
    if (page.extended.slack) {
      return page.extended.slack;
    }

    const data = await UpdatePost.findSettingsByPath(page.path);
    const channels = data.map((e) => { return e.channel }).join(', ');
    return channels;
  };

  actions.showTopPage = function(req, res) {
    return showTopPage(req, res);
  };

  /**
   * Redirect to the page without trailing slash
   */
  actions.showPageWithEndOfSlash = function(req, res, next) {
    return res.redirect(pathUtils.removeTrailingSlash(req.path));
  };

  /**
   * switch action
   *   - presentation mode
   *   - by behaviorType
   */
  actions.showPage = async function(req, res, next) {
    // presentation mode
    if (req.query.presentation) {
      return showPageForPresentation(req, res, next);
    }
    // delegate to showPageForGrowiBehavior
    return showPageForGrowiBehavior(req, res, next);
  };

  actions.showSharedPage = async function(req, res, next) {
    const { linkId } = req.params;
<<<<<<< HEAD
=======
    const revisionId = req.query.revision;
>>>>>>> aadd77e8

    const layoutName = configManager.getConfig('crowi', 'customize:layout');
    const view = `layout-${layoutName}/shared_page`;

    const shareLink = await ShareLink.findOne({ _id: linkId }).populate('relatedPage');

    if (shareLink == null || shareLink.relatedPage == null) {
      // page or sharelink are not found
      return res.render(`layout-${layoutName}/not_found_shared_page`);
    }

    let page = shareLink.relatedPage;

    // check if share link is expired
    if (shareLink.isExpired()) {
      // page is not found
      return res.render(`layout-${layoutName}/expired_shared_page`);
    }

    const renderVars = {};

    renderVars.sharelink = shareLink;

<<<<<<< HEAD
=======
    // presentation mode
    if (req.query.presentation) {
      page = await page.populateDataToMakePresentation(revisionId);

      // populate
      addRendarVarsForPage(renderVars, page);
      return res.render('page_presentation', renderVars);
    }

    page.initLatestRevisionField(revisionId);

>>>>>>> aadd77e8
    // populate
    page = await page.populateDataToShowRevision();
    addRendarVarsForPage(renderVars, page);
    addRendarVarsForScope(renderVars, page);

    await interceptorManager.process('beforeRenderPage', req, res, renderVars);
    return res.render(view, renderVars);
  };

  /**
   * switch action by behaviorType
   */
  /* eslint-disable no-else-return */
  actions.trashPageListShowWrapper = function(req, res) {
    // redirect to '/trash'
    return res.redirect('/trash');
  };
  /* eslint-enable no-else-return */

  /**
   * switch action by behaviorType
   */
  /* eslint-disable no-else-return */
  actions.trashPageShowWrapper = function(req, res) {
    // Crowi behavior for '/trash/*'
    return actions.deletedPageListShow(req, res);
  };
  /* eslint-enable no-else-return */

  /**
   * switch action by behaviorType
   */
  /* eslint-disable no-else-return */
  actions.deletedPageListShowWrapper = function(req, res) {
    const path = `/trash${getPathFromRequest(req)}`;
    return res.redirect(path);
  };
  /* eslint-enable no-else-return */

  actions.notFound = async function(req, res) {
    const path = getPathFromRequest(req);

    const isCreatable = Page.isCreatableName(path);
    const layoutName = configManager.getConfig('crowi', 'customize:layout');

    let view;
    const renderVars = { path };

    if (!isCreatable) {
      view = `layout-${layoutName}/not_creatable`;
    }
    else if (req.isForbidden) {
      view = `layout-${layoutName}/forbidden`;
    }
    else {
      view = `layout-${layoutName}/not_found`;

      // retrieve templates
      if (req.user != null) {
        const template = await Page.findTemplate(path);
        if (template.templateBody) {
          const body = replacePlaceholdersOfTemplate(template.templateBody, req);
          const tags = template.templateTags;
          renderVars.template = body;
          renderVars.templateTags = tags;
        }
      }

      // add scope variables by ancestor page
      const ancestor = await Page.findAncestorByPathAndViewer(path, req.user);
      if (ancestor != null) {
        await ancestor.populate('grantedGroup').execPopulate();
        addRendarVarsForScope(renderVars, ancestor);
      }
    }

    const limit = 50;
    const offset = parseInt(req.query.offset) || 0;
    await addRenderVarsForDescendants(renderVars, path, req.user, offset, limit, true);

    return res.render(view, renderVars);
  };

  actions.deletedPageListShow = async function(req, res) {
    // normalizePath makes '/trash/' -> '/trash'
    const path = pathUtils.normalizePath(`/trash${getPathFromRequest(req)}`);
    const layoutName = configManager.getConfig('crowi', 'customize:layout');

    const limit = 50;
    const offset = parseInt(req.query.offset) || 0;

    const queryOptions = {
      offset,
      limit,
      includeTrashed: true,
    };

    const renderVars = {
      page: null,
      path,
      pages: [],
    };

    const result = await Page.findListWithDescendants(path, req.user, queryOptions);

    if (result.pages.length > limit) {
      result.pages.pop();
    }

    renderVars.pager = generatePager(result.offset, result.limit, result.totalCount);
    renderVars.pages = result.pages;
    res.render(`layout-${layoutName}/page_list`, renderVars);
  };

  /**
   * redirector
   */
  actions.redirector = async function(req, res) {
    const id = req.params.id;

    const page = await Page.findByIdAndViewer(id, req.user);

    if (page != null) {
      return res.redirect(encodeURI(page.path));
    }

    return res.redirect('/');
  };


  const api = {};
  actions.api = api;

  /**
   * @swagger
   *
   *    /pages.list:
   *      get:
   *        tags: [Pages, CrowiCompatibles]
   *        operationId: listPages
   *        summary: /pages.list
   *        description: Get list of pages
   *        parameters:
   *          - in: query
   *            name: path
   *            schema:
   *              $ref: '#/components/schemas/Page/properties/path'
   *          - in: query
   *            name: user
   *            schema:
   *              $ref: '#/components/schemas/User/properties/username'
   *          - in: query
   *            name: limit
   *            schema:
   *              $ref: '#/components/schemas/V1PaginateResult/properties/meta/properties/limit'
   *          - in: query
   *            name: offset
   *            schema:
   *              $ref: '#/components/schemas/V1PaginateResult/properties/meta/properties/offset'
   *        responses:
   *          200:
   *            description: Succeeded to get list of pages.
   *            content:
   *              application/json:
   *                schema:
   *                  properties:
   *                    ok:
   *                      $ref: '#/components/schemas/V1Response/properties/ok'
   *                    pages:
   *                      type: array
   *                      items:
   *                        $ref: '#/components/schemas/Page'
   *                      description: page list
   *          403:
   *            $ref: '#/components/responses/403'
   *          500:
   *            $ref: '#/components/responses/500'
   */
  /**
   * @api {get} /pages.list List pages by user
   * @apiName ListPage
   * @apiGroup Page
   *
   * @apiParam {String} path
   * @apiParam {String} user
   */
  api.list = async function(req, res) {
    const username = req.query.user || null;
    const path = req.query.path || null;
    const limit = +req.query.limit || 50;
    const offset = parseInt(req.query.offset) || 0;

    const queryOptions = { offset, limit: limit + 1 };

    // Accepts only one of these
    if (username === null && path === null) {
      return res.json(ApiResponse.error('Parameter user or path is required.'));
    }
    if (username !== null && path !== null) {
      return res.json(ApiResponse.error('Parameter user or path is required.'));
    }

    try {
      let result = null;
      if (path == null) {
        const user = await User.findUserByUsername(username);
        if (user === null) {
          throw new Error('The user not found.');
        }
        result = await Page.findListByCreator(user, req.user, queryOptions);
      }
      else {
        result = await Page.findListByStartWith(path, req.user, queryOptions);
      }

      if (result.pages.length > limit) {
        result.pages.pop();
      }

      return res.json(ApiResponse.success(result));
    }
    catch (err) {
      return res.json(ApiResponse.error(err));
    }
  };

  /**
   * @swagger
   *
   *    /pages.create:
   *      post:
   *        tags: [Pages, CrowiCompatibles]
   *        operationId: createPage
   *        summary: /pages.create
   *        description: Create page
   *        requestBody:
   *          content:
   *            application/json:
   *              schema:
   *                properties:
   *                  body:
   *                    $ref: '#/components/schemas/Revision/properties/body'
   *                  path:
   *                    $ref: '#/components/schemas/Page/properties/path'
   *                  grant:
   *                    $ref: '#/components/schemas/Page/properties/grant'
   *                required:
   *                  - body
   *                  - path
   *        responses:
   *          200:
   *            description: Succeeded to create page.
   *            content:
   *              application/json:
   *                schema:
   *                  properties:
   *                    ok:
   *                      $ref: '#/components/schemas/V1Response/properties/ok'
   *                    page:
   *                      $ref: '#/components/schemas/Page'
   *          403:
   *            $ref: '#/components/responses/403'
   *          500:
   *            $ref: '#/components/responses/500'
   */
  /**
   * @api {post} /pages.create Create new page
   * @apiName CreatePage
   * @apiGroup Page
   *
   * @apiParam {String} body
   * @apiParam {String} path
   * @apiParam {String} grant
   * @apiParam {Array} pageTags
   */
  api.create = async function(req, res) {
    const body = req.body.body || null;
    let pagePath = req.body.path || null;
    const grant = req.body.grant || null;
    const grantUserGroupId = req.body.grantUserGroupId || null;
    const overwriteScopesOfDescendants = req.body.overwriteScopesOfDescendants || null;
    const isSlackEnabled = !!req.body.isSlackEnabled; // cast to boolean
    const slackChannels = req.body.slackChannels || null;
    const socketClientId = req.body.socketClientId || undefined;
    const pageTags = req.body.pageTags || undefined;

    if (body === null || pagePath === null) {
      return res.json(ApiResponse.error('Parameters body and path are required.'));
    }

    // check whether path starts slash
    pagePath = pathUtils.addHeadingSlash(pagePath);

    // check page existence
    const isExist = await Page.count({ path: pagePath }) > 0;
    if (isExist) {
      return res.json(ApiResponse.error('Page exists', 'already_exists'));
    }

    const options = { socketClientId };
    if (grant != null) {
      options.grant = grant;
      options.grantUserGroupId = grantUserGroupId;
    }

    const createdPage = await Page.create(pagePath, body, req.user, options);

    let savedTags;
    if (pageTags != null) {
      await PageTagRelation.updatePageTags(createdPage.id, pageTags);
      savedTags = await PageTagRelation.listTagNamesByPage(createdPage.id);
    }

    const result = { page: pageService.serializeToObj(createdPage), tags: savedTags };
    res.json(ApiResponse.success(result));

    // update scopes for descendants
    if (overwriteScopesOfDescendants) {
      Page.applyScopesToDescendantsAsyncronously(createdPage, req.user);
    }

    // global notification
    try {
      await globalNotificationService.fire(GlobalNotificationSetting.EVENT.PAGE_CREATE, createdPage, req.user);
    }
    catch (err) {
      logger.error('Create notification failed', err);
    }

    // user notification
    if (isSlackEnabled) {
      await notifyToSlackByUser(createdPage, req.user, slackChannels, 'create', false);
    }
  };

  /**
   * @swagger
   *
   *    /pages.update:
   *      post:
   *        tags: [Pages, CrowiCompatibles]
   *        operationId: updatePage
   *        summary: /pages.update
   *        description: Update page
   *        requestBody:
   *          content:
   *            application/json:
   *              schema:
   *                properties:
   *                  body:
   *                    $ref: '#/components/schemas/Revision/properties/body'
   *                  page_id:
   *                    $ref: '#/components/schemas/Page/properties/_id'
   *                  revision_id:
   *                    $ref: '#/components/schemas/Revision/properties/_id'
   *                  grant:
   *                    $ref: '#/components/schemas/Page/properties/grant'
   *                required:
   *                  - body
   *                  - page_id
   *                  - revision_id
   *        responses:
   *          200:
   *            description: Succeeded to update page.
   *            content:
   *              application/json:
   *                schema:
   *                  properties:
   *                    ok:
   *                      $ref: '#/components/schemas/V1Response/properties/ok'
   *                    page:
   *                      $ref: '#/components/schemas/Page'
   *          403:
   *            $ref: '#/components/responses/403'
   *          500:
   *            $ref: '#/components/responses/500'
   */
  /**
   * @api {post} /pages.update Update page
   * @apiName UpdatePage
   * @apiGroup Page
   *
   * @apiParam {String} body
   * @apiParam {String} page_id
   * @apiParam {String} revision_id
   * @apiParam {String} grant
   *
   * In the case of the page exists:
   * - If revision_id is specified => update the page,
   * - If revision_id is not specified => force update by the new contents.
   */
  api.update = async function(req, res) {
    const pageBody = req.body.body || null;
    const pageId = req.body.page_id || null;
    const revisionId = req.body.revision_id || null;
    const grant = req.body.grant || null;
    const grantUserGroupId = req.body.grantUserGroupId || null;
    const overwriteScopesOfDescendants = req.body.overwriteScopesOfDescendants || null;
    const isSlackEnabled = !!req.body.isSlackEnabled; // cast to boolean
    const slackChannels = req.body.slackChannels || null;
    const isSyncRevisionToHackmd = !!req.body.isSyncRevisionToHackmd; // cast to boolean
    const socketClientId = req.body.socketClientId || undefined;
    const pageTags = req.body.pageTags || undefined;

    if (pageId === null || pageBody === null || revisionId === null) {
      return res.json(ApiResponse.error('page_id, body and revision_id are required.'));
    }

    // check page existence
    const isExist = await Page.count({ _id: pageId }) > 0;
    if (!isExist) {
      return res.json(ApiResponse.error(`Page('${pageId}' is not found or forbidden`, 'notfound_or_forbidden'));
    }

    // check revision
    let page = await Page.findByIdAndViewer(pageId, req.user);
    if (page != null && revisionId != null && !page.isUpdatable(revisionId)) {
      return res.json(ApiResponse.error('Posted param "revisionId" is outdated.', 'outdated'));
    }

    const options = { isSyncRevisionToHackmd, socketClientId };
    if (grant != null) {
      options.grant = grant;
      options.grantUserGroupId = grantUserGroupId;
    }

    const Revision = crowi.model('Revision');
    const previousRevision = await Revision.findById(revisionId);
    try {
      page = await Page.updatePage(page, pageBody, previousRevision.body, req.user, options);
    }
    catch (err) {
      logger.error('error on _api/pages.update', err);
      return res.json(ApiResponse.error(err));
    }

    let savedTags;
    if (pageTags != null) {
      await PageTagRelation.updatePageTags(pageId, pageTags);
      savedTags = await PageTagRelation.listTagNamesByPage(pageId);
    }

    const result = { page: pageService.serializeToObj(page), tags: savedTags };
    res.json(ApiResponse.success(result));

    // update scopes for descendants
    if (overwriteScopesOfDescendants) {
      Page.applyScopesToDescendantsAsyncronously(page, req.user);
    }

    // global notification
    try {
      await globalNotificationService.fire(GlobalNotificationSetting.EVENT.PAGE_EDIT, page, req.user);
    }
    catch (err) {
      logger.error('Edit notification failed', err);
    }

    // user notification
    if (isSlackEnabled) {
      await notifyToSlackByUser(page, req.user, slackChannels, 'update', previousRevision);
    }
  };

  /**
   * @swagger
   *
   *    /pages.get:
   *      get:
   *        tags: [Pages, CrowiCompatibles]
   *        operationId: getPage
   *        summary: /pages.get
   *        description: Get page data
   *        parameters:
   *          - in: query
   *            name: page_id
   *            schema:
   *              $ref: '#/components/schemas/Page/properties/_id'
   *          - in: query
   *            name: path
   *            schema:
   *              $ref: '#/components/schemas/Page/properties/path'
   *          - in: query
   *            name: revision_id
   *            schema:
   *              $ref: '#/components/schemas/Revision/properties/_id'
   *        responses:
   *          200:
   *            description: Succeeded to get page data.
   *            content:
   *              application/json:
   *                schema:
   *                  properties:
   *                    ok:
   *                      $ref: '#/components/schemas/V1Response/properties/ok'
   *                    page:
   *                      $ref: '#/components/schemas/Page'
   *          403:
   *            $ref: '#/components/responses/403'
   *          500:
   *            $ref: '#/components/responses/500'
   */
  /**
   * @api {get} /pages.get Get page data
   * @apiName GetPage
   * @apiGroup Page
   *
   * @apiParam {String} page_id
   * @apiParam {String} path
   * @apiParam {String} revision_id
   */
  api.get = async function(req, res) {
    const pagePath = req.query.path || null;
    const pageId = req.query.page_id || null; // TODO: handling

    if (!pageId && !pagePath) {
      return res.json(ApiResponse.error(new Error('Parameter path or page_id is required.')));
    }

    let page;
    try {
      if (pageId) { // prioritized
        page = await Page.findByIdAndViewer(pageId, req.user);
      }
      else if (pagePath) {
        page = await Page.findByPathAndViewer(pagePath, req.user);
      }

      if (page == null) {
        throw new Error(`Page '${pageId || pagePath}' is not found or forbidden`, 'notfound_or_forbidden');
      }

      page.initLatestRevisionField();

      // populate
      page = await page.populateDataToShowRevision();
    }
    catch (err) {
      return res.json(ApiResponse.error(err));
    }

    const result = {};
    result.page = page; // TODO consider to use serializeToObj method -- 2018.08.06 Yuki Takei

    return res.json(ApiResponse.success(result));
  };

  /**
   * @swagger
   *
   *    /pages.exist:
   *      get:
   *        tags: [Pages]
   *        operationId: getPageExistence
   *        summary: /pages.exist
   *        description: Get page existence
   *        parameters:
   *          - in: query
   *            name: pagePaths
   *            schema:
   *              type: string
   *              description: Page path list in JSON Array format
   *              example: '["/", "/user/unknown"]'
   *        responses:
   *          200:
   *            description: Succeeded to get page existence.
   *            content:
   *              application/json:
   *                schema:
   *                  properties:
   *                    ok:
   *                      $ref: '#/components/schemas/V1Response/properties/ok'
   *                    pages:
   *                      type: string
   *                      description: Properties of page path and existence
   *                      example: '{"/": true, "/user/unknown": false}'
   *          403:
   *            $ref: '#/components/responses/403'
   *          500:
   *            $ref: '#/components/responses/500'
   */
  /**
   * @api {get} /pages.exist Get if page exists
   * @apiName GetPage
   * @apiGroup Page
   *
   * @apiParam {String} pages (stringified JSON)
   */
  api.exist = async function(req, res) {
    const pagePaths = JSON.parse(req.query.pagePaths || '[]');

    const pages = {};
    await Promise.all(pagePaths.map(async(path) => {
      // check page existence
      const isExist = await Page.count({ path }) > 0;
      pages[path] = isExist;
      return;
    }));

    const result = { pages };

    return res.json(ApiResponse.success(result));
  };

  /**
   * @swagger
   *
   *    /pages.getPageTag:
   *      get:
   *        tags: [Pages]
   *        operationId: getPageTag
   *        summary: /pages.getPageTag
   *        description: Get page tag
   *        parameters:
   *          - in: query
   *            name: pageId
   *            schema:
   *              $ref: '#/components/schemas/Page/properties/_id'
   *        responses:
   *          200:
   *            description: Succeeded to get page tags.
   *            content:
   *              application/json:
   *                schema:
   *                  properties:
   *                    ok:
   *                      $ref: '#/components/schemas/V1Response/properties/ok'
   *                    tags:
   *                      $ref: '#/components/schemas/Tags'
   *          403:
   *            $ref: '#/components/responses/403'
   *          500:
   *            $ref: '#/components/responses/500'
   */
  /**
   * @api {get} /pages.getPageTag get page tags
   * @apiName GetPageTag
   * @apiGroup Page
   *
   * @apiParam {String} pageId
   */
  api.getPageTag = async function(req, res) {
    const result = {};
    try {
      result.tags = await PageTagRelation.listTagNamesByPage(req.query.pageId);
    }
    catch (err) {
      return res.json(ApiResponse.error(err));
    }
    return res.json(ApiResponse.success(result));
  };

  /**
   * @swagger
   *
   *    /pages.seen:
   *      post:
   *        tags: [Pages, CrowiCompatibles]
   *        operationId: seenPage
   *        summary: /pages.seen
   *        description: Mark as seen user
   *        requestBody:
   *          content:
   *            application/json:
   *              schema:
   *                properties:
   *                  page_id:
   *                    $ref: '#/components/schemas/Page/properties/_id'
   *                required:
   *                  - page_id
   *        responses:
   *          200:
   *            description: Succeeded to be page seen.
   *            content:
   *              application/json:
   *                schema:
   *                  properties:
   *                    ok:
   *                      $ref: '#/components/schemas/V1Response/properties/ok'
   *                    seenUser:
   *                      $ref: '#/components/schemas/Page/properties/seenUsers'
   *          403:
   *            $ref: '#/components/responses/403'
   *          500:
   *            $ref: '#/components/responses/500'
   */
  /**
   * @api {post} /pages.seen Mark as seen user
   * @apiName SeenPage
   * @apiGroup Page
   *
   * @apiParam {String} page_id Page Id.
   */
  api.seen = async function(req, res) {
    const user = req.user;
    const pageId = req.body.page_id;
    if (!pageId) {
      return res.json(ApiResponse.error('page_id required'));
    }
    if (!req.user) {
      return res.json(ApiResponse.error('user required'));
    }

    let page;
    try {
      page = await Page.findByIdAndViewer(pageId, user);
      if (user != null) {
        page = await page.seen(user);
      }
    }
    catch (err) {
      debug('Seen user update error', err);
      return res.json(ApiResponse.error(err));
    }

    const result = {};
    result.seenUser = page.seenUsers;

    return res.json(ApiResponse.success(result));
  };

  /**
   * @swagger
   *
   *    /pages.updatePost:
   *      get:
   *        tags: [Pages, CrowiCompatibles]
   *        operationId: getUpdatePostPage
   *        summary: /pages.updatePost
   *        description: Get UpdatePost setting list
   *        parameters:
   *          - in: query
   *            name: path
   *            schema:
   *              $ref: '#/components/schemas/Page/properties/path'
   *        responses:
   *          200:
   *            description: Succeeded to get UpdatePost setting list.
   *            content:
   *              application/json:
   *                schema:
   *                  properties:
   *                    ok:
   *                      $ref: '#/components/schemas/V1Response/properties/ok'
   *                    updatePost:
   *                      $ref: '#/components/schemas/UpdatePost'
   *          403:
   *            $ref: '#/components/responses/403'
   *          500:
   *            $ref: '#/components/responses/500'
   */
  /**
   * @api {get} /pages.updatePost
   * @apiName Get UpdatePost setting list
   * @apiGroup Page
   *
   * @apiParam {String} path
   */
  api.getUpdatePost = function(req, res) {
    const path = req.query.path;
    const UpdatePost = crowi.model('UpdatePost');

    if (!path) {
      return res.json(ApiResponse.error({}));
    }

    UpdatePost.findSettingsByPath(path)
      .then((data) => {
        // eslint-disable-next-line no-param-reassign
        data = data.map((e) => {
          return e.channel;
        });
        debug('Found updatePost data', data);
        const result = { updatePost: data };
        return res.json(ApiResponse.success(result));
      })
      .catch((err) => {
        debug('Error occured while get setting', err);
        return res.json(ApiResponse.error({}));
      });
  };

  /**
   * @api {post} /pages.remove Remove page
   * @apiName RemovePage
   * @apiGroup Page
   *
   * @apiParam {String} page_id Page Id.
   * @apiParam {String} revision_id
   */
  api.remove = async function(req, res) {
    const pageId = req.body.page_id;
    const previousRevision = req.body.revision_id || null;
    const socketClientId = req.body.socketClientId || undefined;

    // get completely flag
    const isCompletely = (req.body.completely != null);
    // get recursively flag
    const isRecursively = (req.body.recursively != null);

    const options = { socketClientId };

    const page = await Page.findByIdAndViewer(pageId, req.user);

    if (page == null) {
      return res.json(ApiResponse.error(`Page '${pageId}' is not found or forbidden`, 'notfound_or_forbidden'));
    }

    debug('Delete page', page._id, page.path);

    try {
      if (isCompletely) {
        if (!req.user.canDeleteCompletely(page.creator)) {
          return res.json(ApiResponse.error('You can not delete completely', 'user_not_admin'));
        }
        if (isRecursively) {
          await Page.completelyDeletePageRecursively(page, req.user, options);
        }
        else {
          await Page.completelyDeletePage(page, req.user, options);
        }
      }
      else {
        if (!page.isUpdatable(previousRevision)) {
          return res.json(ApiResponse.error('Someone could update this page, so couldn\'t delete.', 'outdated'));
        }

        if (isRecursively) {
          await Page.deletePageRecursively(page, req.user, options);
        }
        else {
          await Page.deletePage(page, req.user, options);
        }
      }
    }
    catch (err) {
      logger.error('Error occured while get setting', err);
      return res.json(ApiResponse.error('Failed to delete page.', err.message));
    }

    debug('Page deleted', page.path);
    const result = {};
    result.page = page; // TODO consider to use serializeToObj method -- 2018.08.06 Yuki Takei

    res.json(ApiResponse.success(result));

    try {
      // global notification
      await globalNotificationService.fire(GlobalNotificationSetting.EVENT.PAGE_DELETE, page, req.user);
    }
    catch (err) {
      logger.error('Delete notification failed', err);
    }
  };

  /**
   * @api {post} /pages.revertRemove Revert removed page
   * @apiName RevertRemovePage
   * @apiGroup Page
   *
   * @apiParam {String} page_id Page Id.
   */
  api.revertRemove = async function(req, res, options) {
    const pageId = req.body.page_id;
    const socketClientId = req.body.socketClientId || undefined;

    // get recursively flag
    const isRecursively = (req.body.recursively != null);

    let page;
    try {
      page = await Page.findByIdAndViewer(pageId, req.user);
      if (page == null) {
        throw new Error(`Page '${pageId}' is not found or forbidden`, 'notfound_or_forbidden');
      }

      if (isRecursively) {
        page = await Page.revertDeletedPageRecursively(page, req.user, { socketClientId });
      }
      else {
        page = await Page.revertDeletedPage(page, req.user, { socketClientId });
      }
    }
    catch (err) {
      logger.error('Error occured while get setting', err);
      return res.json(ApiResponse.error('Failed to revert deleted page.'));
    }

    const result = {};
    result.page = page; // TODO consider to use serializeToObj method -- 2018.08.06 Yuki Takei

    return res.json(ApiResponse.success(result));
  };

  /**
   * @swagger
   *
   *    /pages.rename:
   *      post:
   *        tags: [Pages, CrowiCompatibles]
   *        operationId: renamePage
   *        summary: /pages.rename
   *        description: Rename page
   *        requestBody:
   *          content:
   *            application/json:
   *              schema:
   *                properties:
   *                  page_id:
   *                    $ref: '#/components/schemas/Page/properties/_id'
   *                  path:
   *                    $ref: '#/components/schemas/Page/properties/path'
   *                  revision_id:
   *                    $ref: '#/components/schemas/Revision/properties/_id'
   *                  new_path:
   *                    type: string
   *                    description: new path
   *                    example: /user/alice/new_test
   *                  create_redirect:
   *                    type: boolean
   *                    description: whether redirect page
   *                required:
   *                  - page_id
   *        responses:
   *          200:
   *            description: Succeeded to rename page.
   *            content:
   *              application/json:
   *                schema:
   *                  properties:
   *                    ok:
   *                      $ref: '#/components/schemas/V1Response/properties/ok'
   *                    page:
   *                      $ref: '#/components/schemas/Page'
   *          403:
   *            $ref: '#/components/responses/403'
   *          500:
   *            $ref: '#/components/responses/500'
   */
  /**
   * @api {post} /pages.rename Rename page
   * @apiName RenamePage
   * @apiGroup Page
   *
   * @apiParam {String} page_id Page Id.
   * @apiParam {String} path
   * @apiParam {String} revision_id
   * @apiParam {String} new_path New path name.
   * @apiParam {Bool} create_redirect
   */
  api.rename = async function(req, res) {
    const pageId = req.body.page_id;
    const previousRevision = req.body.revision_id || null;
    let newPagePath = pathUtils.normalizePath(req.body.new_path);
    const options = {
      createRedirectPage: (req.body.create_redirect != null),
      updateMetadata: (req.body.remain_metadata == null),
      socketClientId: +req.body.socketClientId || undefined,
    };
    const isRecursively = (req.body.recursively != null);

    if (!Page.isCreatableName(newPagePath)) {
      return res.json(ApiResponse.error(`Could not use the path '${newPagePath})'`, 'invalid_path'));
    }

    // check whether path starts slash
    newPagePath = pathUtils.addHeadingSlash(newPagePath);

    const isExist = await Page.count({ path: newPagePath }) > 0;
    if (isExist) {
      // if page found, cannot cannot rename to that path
      return res.json(ApiResponse.error(`'new_path=${newPagePath}' already exists`, 'already_exists'));
    }

    let page;

    try {
      page = await Page.findByIdAndViewer(pageId, req.user);

      if (page == null) {
        return res.json(ApiResponse.error(`Page '${pageId}' is not found or forbidden`, 'notfound_or_forbidden'));
      }

      if (!page.isUpdatable(previousRevision)) {
        return res.json(ApiResponse.error('Someone could update this page, so couldn\'t delete.', 'outdated'));
      }

      if (isRecursively) {
        page = await Page.renameRecursively(page, newPagePath, req.user, options);
      }
      else {
        page = await Page.rename(page, newPagePath, req.user, options);
      }
    }
    catch (err) {
      logger.error(err);
      return res.json(ApiResponse.error('Failed to update page.', 'unknown'));
    }

    const result = {};
    result.page = page; // TODO consider to use serializeToObj method -- 2018.08.06 Yuki Takei

    res.json(ApiResponse.success(result));

    try {
      // global notification
      await globalNotificationService.fire(GlobalNotificationSetting.EVENT.PAGE_MOVE, page, req.user, {
        oldPath: req.body.path,
      });
    }
    catch (err) {
      logger.error('Move notification failed', err);
    }

    return page;
  };

  /**
   * @swagger
   *
   *    /pages.duplicate:
   *      post:
   *        tags: [Pages]
   *        operationId: duplicatePage
   *        summary: /pages.duplicate
   *        description: Duplicate page
   *        requestBody:
   *          content:
   *            application/json:
   *              schema:
   *                properties:
   *                  page_id:
   *                    $ref: '#/components/schemas/Page/properties/_id'
   *                  new_path:
   *                    $ref: '#/components/schemas/Page/properties/path'
   *                required:
   *                  - page_id
   *        responses:
   *          200:
   *            description: Succeeded to duplicate page.
   *            content:
   *              application/json:
   *                schema:
   *                  properties:
   *                    ok:
   *                      $ref: '#/components/schemas/V1Response/properties/ok'
   *                    page:
   *                      $ref: '#/components/schemas/Page'
   *                    tags:
   *                      $ref: '#/components/schemas/Tags'
   *          403:
   *            $ref: '#/components/responses/403'
   *          500:
   *            $ref: '#/components/responses/500'
   */
  /**
   * @api {post} /pages.duplicate Duplicate page
   * @apiName DuplicatePage
   * @apiGroup Page
   *
   * @apiParam {String} page_id Page Id.
   * @apiParam {String} new_path New path name.
   */
  api.duplicate = async function(req, res) {
    const pageId = req.body.page_id;
    let newPagePath = pathUtils.normalizePath(req.body.new_path);

    const page = await Page.findByIdAndViewer(pageId, req.user);

    if (page == null) {
      return res.json(ApiResponse.error(`Page '${pageId}' is not found or forbidden`, 'notfound_or_forbidden'));
    }

    // check whether path starts slash
    newPagePath = pathUtils.addHeadingSlash(newPagePath);

    await page.populateDataToShowRevision();
    const originTags = await page.findRelatedTagsById();

    req.body.path = newPagePath;
    req.body.body = page.revision.body;
    req.body.grant = page.grant;
    req.body.grantedUsers = page.grantedUsers;
    req.body.grantUserGroupId = page.grantedGroup;
    req.body.pageTags = originTags;

    return api.create(req, res);
  };

  /**
   * @api {post} /pages.unlink Remove the redirecting page
   * @apiName UnlinkPage
   * @apiGroup Page
   *
   * @apiParam {String} page_id Page Id.
   * @apiParam {String} revision_id
   */
  api.unlink = async function(req, res) {
    const path = req.body.path;

    try {
      await Page.removeRedirectOriginPageByPath(path);
      logger.debug('Redirect Page deleted', path);
    }
    catch (err) {
      logger.error('Error occured while get setting', err);
      return res.json(ApiResponse.error('Failed to delete redirect page.'));
    }

    const result = { path };
    return res.json(ApiResponse.success(result));
  };

  /**
   * @swagger
   *
   *    /pages.recentCreated:
   *      get:
   *        tags: [Pages]
   *        operationId: getRecentCreatedPages
   *        summary: /pages.recentCreated
   *        description: Get recent created page list
   *        parameters:
   *          - in: query
   *            name: page_id
   *            required: true
   *            schema:
   *              $ref: '#/components/schemas/Page/properties/_id'
   *          - in: query
   *            name: offset
   *            schema:
   *              $ref: '#/components/schemas/V1PaginateResult/properties/meta/properties/offset'
   *          - in: query
   *            name: limit
   *            schema:
   *              $ref: '#/components/schemas/V1PaginateResult/properties/meta/properties/limit'
   *        responses:
   *          200:
   *            description: Succeeded to get recent created page list.
   *            content:
   *              application/json:
   *                schema:
   *                  properties:
   *                    ok:
   *                      $ref: '#/components/schemas/V1Response/properties/ok'
   *                    pages:
   *                      type: array
   *                      description: recent created page list
   *                      items:
   *                        $ref: '#/components/schemas/Page'
   *                    totalCount:
   *                      $ref: '#/components/schemas/V1PaginateResult/properties/meta/properties/total'
   *                    offset:
   *                      $ref: '#/components/schemas/V1PaginateResult/properties/meta/properties/offset'
   *                    limit:
   *                      $ref: '#/components/schemas/V1PaginateResult/properties/meta/properties/limit'
   *          403:
   *            $ref: '#/components/responses/403'
   *          500:
   *            $ref: '#/components/responses/500'
   */
  api.recentCreated = async function(req, res) {
    const pageId = req.query.page_id;

    if (pageId == null) {
      return res.json(ApiResponse.error('param \'pageId\' must not be null'));
    }

    const page = await Page.findById(pageId);
    if (page == null) {
      return res.json(ApiResponse.error(`Page (id='${pageId}') does not exist`));
    }
    if (!isUserPage(page.path)) {
      return res.json(ApiResponse.error(`Page (id='${pageId}') is not a user home`));
    }

    const limit = +req.query.limit || 50;
    const offset = +req.query.offset || 0;
    const queryOptions = { offset, limit };

    try {
      const result = await Page.findListByCreator(page.creator, req.user, queryOptions);

      return res.json(ApiResponse.success(result));
    }
    catch (err) {
      return res.json(ApiResponse.error(err));
    }
  };

  return actions;
};<|MERGE_RESOLUTION|>--- conflicted
+++ resolved
@@ -415,10 +415,7 @@
 
   actions.showSharedPage = async function(req, res, next) {
     const { linkId } = req.params;
-<<<<<<< HEAD
-=======
     const revisionId = req.query.revision;
->>>>>>> aadd77e8
 
     const layoutName = configManager.getConfig('crowi', 'customize:layout');
     const view = `layout-${layoutName}/shared_page`;
@@ -442,8 +439,6 @@
 
     renderVars.sharelink = shareLink;
 
-<<<<<<< HEAD
-=======
     // presentation mode
     if (req.query.presentation) {
       page = await page.populateDataToMakePresentation(revisionId);
@@ -455,7 +450,6 @@
 
     page.initLatestRevisionField(revisionId);
 
->>>>>>> aadd77e8
     // populate
     page = await page.populateDataToShowRevision();
     addRendarVarsForPage(renderVars, page);
