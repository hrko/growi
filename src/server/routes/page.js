/* eslint-disable no-use-before-define */
module.exports = function(crowi, app) {
  const debug = require('debug')('growi:routes:page');
  const logger = require('@alias/logger')('growi:routes:page');
  const pathUtils = require('@commons/util/path-utils');
  const Page = crowi.model('Page');
  const User = crowi.model('User');
  const Config = crowi.model('Config');
  const config = crowi.getConfig();
  const Bookmark = crowi.model('Bookmark');
  const UpdatePost = crowi.model('UpdatePost');
  const ApiResponse = require('../util/apiResponse');
  const interceptorManager = crowi.getInterceptorManager();
  const swig = require('swig-templates');
  const getToday = require('../util/getToday');
  const globalNotificationService = crowi.getGlobalNotificationService();

  const actions = {};

  const PORTAL_STATUS_NOT_EXISTS = 0;
  const PORTAL_STATUS_EXISTS = 1;
  const PORTAL_STATUS_FORBIDDEN = 2;

  // register page events

  const pageEvent = crowi.event('page');
  pageEvent.on('create', (page, user, socketClientId) => {
    page = serializeToObj(page); // eslint-disable-line no-param-reassign
    crowi.getIo().sockets.emit('page:create', { page, user, socketClientId });
  });
  pageEvent.on('update', (page, user, socketClientId) => {
    page = serializeToObj(page); // eslint-disable-line no-param-reassign
    crowi.getIo().sockets.emit('page:update', { page, user, socketClientId });
  });
  pageEvent.on('delete', (page, user, socketClientId) => {
    page = serializeToObj(page); // eslint-disable-line no-param-reassign
    crowi.getIo().sockets.emit('page:delete', { page, user, socketClientId });
  });


  function serializeToObj(page) {
    const returnObj = page.toObject();
    if (page.revisionHackmdSynced != null && page.revisionHackmdSynced._id != null) {
      returnObj.revisionHackmdSynced = page.revisionHackmdSynced._id;
    }
    return returnObj;
  }

  function getPathFromRequest(req) {
    return pathUtils.normalizePath(req.params[0] || '');
  }

  function isUserPage(path) {
    if (path.match(/^\/user\/[^/]+\/?$/)) {
      return true;
    }

    return false;
  }

  function generatePager(offset, limit, totalCount) {
    let next = null;


    let prev = null;

    if (offset > 0) {
      prev = offset - limit;
      if (prev < 0) {
        prev = 0;
      }
    }

    if (totalCount < limit) {
      next = null;
    }
    else {
      next = offset + limit;
    }

    return {
      prev,
      next,
      offset,
    };
  }

  // user notification
  // TODO create '/service/user-notification' module
  async function notifyToSlackByUser(page, user, slackChannels, updateOrCreate, previousRevision) {
    await page.updateSlackChannel(slackChannels)
      .catch((err) => {
        logger.error('Error occured in updating slack channels: ', err);
      });

    if (crowi.slack) {
<<<<<<< HEAD
      const promises = slackChannels.split(',').map((chan) => {
=======
      const promises = slackChannels.split(',').map(function(chan) {
        logger.debug('crowi.slack is exist', crowi.slack);
>>>>>>> 52e3f54f
        return crowi.slack.postPage(page, user, chan, updateOrCreate, previousRevision);
      });

      Promise.all(promises)
        .catch((err) => {
          logger.error('Error occured in sending slack notification: ', err);
        });
    }
  }

  function addRendarVarsForPage(renderVars, page) {
    renderVars.page = page;
    renderVars.path = page.path;
    renderVars.revision = page.revision;
    renderVars.author = page.revision.author;
    renderVars.pageIdOnHackmd = page.pageIdOnHackmd;
    renderVars.revisionHackmdSynced = page.revisionHackmdSynced;
    renderVars.hasDraftOnHackmd = page.hasDraftOnHackmd;
  }

  async function addRenderVarsForUserPage(renderVars, page, requestUser) {
    const userData = await User.findUserByUsername(User.getUsernameByPath(page.path))
      .populate(User.IMAGE_POPULATION);

    if (userData != null) {
      renderVars.pageUser = userData;
      renderVars.bookmarkList = await Bookmark.findByUser(userData, { limit: 10, populatePage: true, requestUser });
    }
  }

  function addRendarVarsForScope(renderVars, page) {
    renderVars.grant = page.grant;
    renderVars.grantedGroupId = page.grantedGroup ? page.grantedGroup.id : null;
    renderVars.grantedGroupName = page.grantedGroup ? page.grantedGroup.name : null;
  }

  async function addRenderVarsForSlack(renderVars, page) {
    renderVars.slack = await getSlackChannels(page);
  }

  async function addRenderVarsForDescendants(renderVars, path, requestUser, offset, limit, isRegExpEscapedFromPath) {
    const SEENER_THRESHOLD = 10;

    const queryOptions = {
      offset,
      limit: limit + 1,
      includeTrashed: path.startsWith('/trash/'),
      isRegExpEscapedFromPath,
    };
    const result = await Page.findListWithDescendants(path, requestUser, queryOptions);
    if (result.pages.length > limit) {
      result.pages.pop();
    }

    renderVars.viewConfig = {
      seener_threshold: SEENER_THRESHOLD,
    };
    renderVars.pager = generatePager(result.offset, result.limit, result.totalCount);
    renderVars.pages = pathUtils.encodePagesPath(result.pages);
  }

  function replacePlaceholdersOfTemplate(template, req) {
    const definitions = {
      pagepath: getPathFromRequest(req),
      username: req.user.name,
      today: getToday(),
    };
    const compiledTemplate = swig.compile(template);

    return compiledTemplate(definitions);
  }

  async function showPageForPresentation(req, res, next) {
    const path = getPathFromRequest(req);
    const revisionId = req.query.revision;

    let page = await Page.findByPathAndViewer(path, req.user);

    if (page == null) {
      next();
    }

    const renderVars = {};

    // populate
    page = await page.populateDataToMakePresentation(revisionId);
    addRendarVarsForPage(renderVars, page);
    return res.render('page_presentation', renderVars);
  }

  async function showPageListForCrowiBehavior(req, res, next) {
    const portalPath = pathUtils.addTrailingSlash(getPathFromRequest(req));
    const revisionId = req.query.revision;

    // check whether this page has portal page
    const portalPageStatus = await getPortalPageState(portalPath, req.user);

    let view = 'customlayout-selector/page_list';
    const renderVars = { path: portalPath };

    if (portalPageStatus === PORTAL_STATUS_FORBIDDEN) {
      // inject to req
      req.isForbidden = true;
      view = 'customlayout-selector/forbidden';
    }
    else if (portalPageStatus === PORTAL_STATUS_EXISTS) {
      let portalPage = await Page.findByPathAndViewer(portalPath, req.user);
      portalPage.initLatestRevisionField(revisionId);

      // populate
      portalPage = await portalPage.populateDataToShowRevision();

      addRendarVarsForPage(renderVars, portalPage);
      await addRenderVarsForSlack(renderVars, portalPage);
    }

    const limit = 50;
    const offset = parseInt(req.query.offset) || 0;

    await addRenderVarsForDescendants(renderVars, portalPath, req.user, offset, limit);

    await interceptorManager.process('beforeRenderPage', req, res, renderVars);
    return res.render(view, renderVars);
  }

  async function showPageForGrowiBehavior(req, res, next) {
    const path = getPathFromRequest(req);
    const revisionId = req.query.revision;

    let page = await Page.findByPathAndViewer(path, req.user);

    if (page == null) {
      // check the page is forbidden or just does not exist.
      req.isForbidden = await Page.count({ path }) > 0;
      return next();
    }
    if (page.redirectTo) {
      debug(`Redirect to '${page.redirectTo}'`);
      return res.redirect(encodeURI(`${page.redirectTo}?redirectFrom=${pathUtils.encodePagePath(path)}`));
    }

    logger.debug('Page is found when processing pageShowForGrowiBehavior', page._id, page.path);

    const limit = 50;
    const offset = parseInt(req.query.offset) || 0;
    const renderVars = {};

    let view = 'customlayout-selector/page';

    page.initLatestRevisionField(revisionId);

    // populate
    page = await page.populateDataToShowRevision();
    addRendarVarsForPage(renderVars, page);
    addRendarVarsForScope(renderVars, page);

    await addRenderVarsForSlack(renderVars, page);
    await addRenderVarsForDescendants(renderVars, path, req.user, offset, limit);

    if (isUserPage(page.path)) {
      // change template
      view = 'customlayout-selector/user_page';
      await addRenderVarsForUserPage(renderVars, page, req.user);
    }

    await interceptorManager.process('beforeRenderPage', req, res, renderVars);
    return res.render(view, renderVars);
  }

  const getSlackChannels = async(page) => {
    if (page.extended.slack) {
      return page.extended.slack;
    }

    const data = await UpdatePost.findSettingsByPath(page.path);
    const channels = data.map((e) => { return e.channel }).join(', ');
    return channels;
  };

  /**
   *
   * @param {string} path
   * @param {User} user
   * @returns {number} PORTAL_STATUS_NOT_EXISTS(0) or PORTAL_STATUS_EXISTS(1) or PORTAL_STATUS_FORBIDDEN(2)
   */
  async function getPortalPageState(path, user) {
    const portalPath = Page.addSlashOfEnd(path);
    const page = await Page.findByPathAndViewer(portalPath, user);

    if (page == null) {
      // check the page is forbidden or just does not exist.
      const isForbidden = await Page.count({ path: portalPath }) > 0;
      return isForbidden ? PORTAL_STATUS_FORBIDDEN : PORTAL_STATUS_NOT_EXISTS;
    }
    return PORTAL_STATUS_EXISTS;
  }


  actions.showTopPage = function(req, res) {
    return showPageListForCrowiBehavior(req, res);
  };

  /**
   * switch action by behaviorType
   */
  /* eslint-disable no-else-return */
  actions.showPageWithEndOfSlash = function(req, res, next) {
    const behaviorType = Config.behaviorType(config);

    if (!behaviorType || behaviorType === 'crowi') {
      return showPageListForCrowiBehavior(req, res, next);
    }
    else {
      const path = getPathFromRequest(req); // end of slash should be omitted
      // redirect and showPage action will be triggered
      return res.redirect(path);
    }
  };
  /* eslint-enable no-else-return */

  /**
   * switch action
   *   - presentation mode
   *   - by behaviorType
   */
  actions.showPage = async function(req, res, next) {
    // presentation mode
    if (req.query.presentation) {
      return showPageForPresentation(req, res, next);
    }

    const behaviorType = Config.behaviorType(config);

    // check whether this page has portal page
    if (!behaviorType || behaviorType === 'crowi') {
      const portalPagePath = pathUtils.addTrailingSlash(getPathFromRequest(req));
      const hasPortalPage = await Page.count({ path: portalPagePath }) > 0;

      if (hasPortalPage) {
        logger.debug('The portal page is found', portalPagePath);
        return res.redirect(encodeURI(`${portalPagePath}?redirectFrom=${pathUtils.encodePagePath(req.path)}`));
      }
    }

    // delegate to showPageForGrowiBehavior
    return showPageForGrowiBehavior(req, res, next);
  };

  /**
   * switch action by behaviorType
   */
  /* eslint-disable no-else-return */
  actions.trashPageListShowWrapper = function(req, res) {
    const behaviorType = Config.behaviorType(config);

    if (!behaviorType || behaviorType === 'crowi') {
      // Crowi behavior for '/trash/*'
      return actions.deletedPageListShow(req, res);
    }
    else {
      // redirect to '/trash'
      return res.redirect('/trash');
    }
  };
  /* eslint-enable no-else-return */

  /**
   * switch action by behaviorType
   */
  /* eslint-disable no-else-return */
  actions.trashPageShowWrapper = function(req, res) {
    const behaviorType = Config.behaviorType(config);

    if (!behaviorType || behaviorType === 'crowi') {
      // redirect to '/trash/'
      return res.redirect('/trash/');
    }
    else {
      // Crowi behavior for '/trash/*'
      return actions.deletedPageListShow(req, res);
    }
  };
  /* eslint-enable no-else-return */

  /**
   * switch action by behaviorType
   */
  /* eslint-disable no-else-return */
  actions.deletedPageListShowWrapper = function(req, res) {
    const behaviorType = Config.behaviorType(config);

    if (!behaviorType || behaviorType === 'crowi') {
      // Crowi behavior for '/trash/*'
      return actions.deletedPageListShow(req, res);
    }
    else {
      const path = `/trash${getPathFromRequest(req)}`;
      return res.redirect(path);
    }
  };
  /* eslint-enable no-else-return */

  actions.notFound = async function(req, res) {
    const path = getPathFromRequest(req);

    const isCreatable = Page.isCreatableName(path);

    let view;
    const renderVars = { path };

    if (!isCreatable || req.isForbidden) {
      view = 'customlayout-selector/forbidden';
    }
    else {
      view = 'customlayout-selector/not_found';

      // retrieve templates
      let template = await Page.findTemplate(path);
      if (template != null) {
        template = replacePlaceholdersOfTemplate(template, req);
        renderVars.template = template;
      }

      // add scope variables by ancestor page
      const ancestor = await Page.findAncestorByPathAndViewer(path, req.user);
      if (ancestor != null) {
        await ancestor.populate('grantedGroup').execPopulate();
        addRendarVarsForScope(renderVars, ancestor);
      }
    }

    const limit = 50;
    const offset = parseInt(req.query.offset) || 0;
    await addRenderVarsForDescendants(renderVars, path, req.user, offset, limit);

    return res.render(view, renderVars);
  };

  actions.deletedPageListShow = async function(req, res) {
    const path = `/trash${getPathFromRequest(req)}`;
    const limit = 50;
    const offset = parseInt(req.query.offset) || 0;

    const queryOptions = {
      offset,
      limit: limit + 1,
      includeTrashed: true,
    };

    const renderVars = {
      page: null,
      path,
      pages: [],
    };

    const result = await Page.findListWithDescendants(path, req.user, queryOptions);

    if (result.pages.length > limit) {
      result.pages.pop();
    }

    renderVars.pager = generatePager(result.offset, result.limit, result.totalCount);
    renderVars.pages = pathUtils.encodePagesPath(result.pages);
    res.render('customlayout-selector/page_list', renderVars);
  };

  /**
   * redirector
   */
  actions.redirector = async function(req, res) {
    const id = req.params.id;

    const page = await Page.findByIdAndViewer(id, req.user);

    if (page != null) {
      return res.redirect(pathUtils.encodePagePath(page.path));
    }

    return res.redirect('/');
  };


  const api = {};
  actions.api = api;

  /**
   * @api {get} /pages.list List pages by user
   * @apiName ListPage
   * @apiGroup Page
   *
   * @apiParam {String} path
   * @apiParam {String} user
   */
  api.list = async function(req, res) {
    const username = req.query.user || null;
    const path = req.query.path || null;
    const limit = +req.query.limit || 50;
    const offset = parseInt(req.query.offset) || 0;

    const queryOptions = { offset, limit: limit + 1 };

    // Accepts only one of these
    if (username === null && path === null) {
      return res.json(ApiResponse.error('Parameter user or path is required.'));
    }
    if (username !== null && path !== null) {
      return res.json(ApiResponse.error('Parameter user or path is required.'));
    }

    try {
      let result = null;
      if (path == null) {
        const user = await User.findUserByUsername(username);
        if (user === null) {
          throw new Error('The user not found.');
        }
        result = await Page.findListByCreator(user, req.user, queryOptions);
      }
      else {
        result = await Page.findListByStartWith(path, req.user, queryOptions);
      }

      if (result.pages.length > limit) {
        result.pages.pop();
      }

      result.pages = pathUtils.encodePagesPath(result.pages);
      return res.json(ApiResponse.success(result));
    }
    catch (err) {
      return res.json(ApiResponse.error(err));
    }
  };

  /**
   * @api {post} /pages.create Create new page
   * @apiName CreatePage
   * @apiGroup Page
   *
   * @apiParam {String} body
   * @apiParam {String} path
   * @apiParam {String} grant
   */
  api.create = async function(req, res) {
    const body = req.body.body || null;
    const pagePath = req.body.path || null;
    const grant = req.body.grant || null;
    const grantUserGroupId = req.body.grantUserGroupId || null;
    const overwriteScopesOfDescendants = req.body.overwriteScopesOfDescendants || null;
    const isSlackEnabled = !!req.body.isSlackEnabled; // cast to boolean
    const slackChannels = req.body.slackChannels || null;
    const socketClientId = req.body.socketClientId || undefined;

    if (body === null || pagePath === null) {
      return res.json(ApiResponse.error('Parameters body and path are required.'));
    }

    // check page existence
    const isExist = await Page.count({ path: pagePath }) > 0;
    if (isExist) {
      return res.json(ApiResponse.error('Page exists', 'already_exists'));
    }

    const options = {
      grant, grantUserGroupId, overwriteScopesOfDescendants, socketClientId,
    };
    const createdPage = await Page.create(pagePath, body, req.user, options);

    const result = { page: serializeToObj(createdPage) };
    result.page.lastUpdateUser = User.filterToPublicFields(createdPage.lastUpdateUser);
    result.page.creator = User.filterToPublicFields(createdPage.creator);
    res.json(ApiResponse.success(result));

    // update scopes for descendants
    if (overwriteScopesOfDescendants) {
      Page.applyScopesToDescendantsAsyncronously(createdPage, req.user);
    }

    // global notification
    try {
      await globalNotificationService.notifyPageCreate(createdPage);
    }
    catch (err) {
      logger.error(err);
    }

    // user notification
    if (isSlackEnabled && slackChannels != null) {
      await notifyToSlackByUser(createdPage, req.user, slackChannels, 'create', false);
    }
  };

  /**
   * @api {post} /pages.update Update page
   * @apiName UpdatePage
   * @apiGroup Page
   *
   * @apiParam {String} body
   * @apiParam {String} page_id
   * @apiParam {String} revision_id
   * @apiParam {String} grant
   *
   * In the case of the page exists:
   * - If revision_id is specified => update the page,
   * - If revision_id is not specified => force update by the new contents.
   */
  api.update = async function(req, res) {
    const pageBody = req.body.body || null;
    const pageId = req.body.page_id || null;
    const revisionId = req.body.revision_id || null;
    const grant = req.body.grant || null;
    const grantUserGroupId = req.body.grantUserGroupId || null;
    const overwriteScopesOfDescendants = req.body.overwriteScopesOfDescendants || null;
    const isSlackEnabled = !!req.body.isSlackEnabled; // cast to boolean
    const slackChannels = req.body.slackChannels || null;
    // const pageTags = req.body.pageTags || null;
    const isSyncRevisionToHackmd = !!req.body.isSyncRevisionToHackmd; // cast to boolean
    const socketClientId = req.body.socketClientId || undefined;

    if (pageId === null || pageBody === null) {
      return res.json(ApiResponse.error('page_id and body are required.'));
    }

    // check page existence
    const isExist = await Page.count({ _id: pageId }) > 0;
    if (!isExist) {
      return res.json(ApiResponse.error(`Page('${pageId}' is not found or forbidden`, 'notfound_or_forbidden'));
    }

    // check revision
    let page = await Page.findByIdAndViewer(pageId, req.user);
    if (page != null && revisionId != null && !page.isUpdatable(revisionId)) {
      return res.json(ApiResponse.error('Posted param "revisionId" is outdated.', 'outdated'));
    }

    const options = { isSyncRevisionToHackmd, socketClientId };
    if (grant != null) {
      options.grant = grant;
    }
    if (grantUserGroupId != null) {
      options.grantUserGroupId = grantUserGroupId;
    }

    const Revision = crowi.model('Revision');
    const previousRevision = await Revision.findById(revisionId);
    try {
      page = await Page.updatePage(page, pageBody, previousRevision.body, req.user, options);
    }
    catch (err) {
      logger.error('error on _api/pages.update', err);
      return res.json(ApiResponse.error(err));
    }

    const result = { page: serializeToObj(page) };
    result.page.lastUpdateUser = User.filterToPublicFields(page.lastUpdateUser);
    res.json(ApiResponse.success(result));

    // update scopes for descendants
    if (overwriteScopesOfDescendants) {
      Page.applyScopesToDescendantsAsyncronously(page, req.user);
    }

    // global notification
    try {
      await globalNotificationService.notifyPageEdit(page);
    }
    catch (err) {
      logger.error(err);
    }

    // user notification
    if (isSlackEnabled && slackChannels != null) {
      await notifyToSlackByUser(page, req.user, slackChannels, 'update', previousRevision);
    }

    // // update page tag
    // await page.updateTags(pageTags); [pagetag]
  };

  /**
   * @api {get} /pages.get Get page data
   * @apiName GetPage
   * @apiGroup Page
   *
   * @apiParam {String} page_id
   * @apiParam {String} path
   * @apiParam {String} revision_id
   */
  api.get = async function(req, res) {
    const pagePath = req.query.path || null;
    const pageId = req.query.page_id || null; // TODO: handling

    if (!pageId && !pagePath) {
      return res.json(ApiResponse.error(new Error('Parameter path or page_id is required.')));
    }

    let page;
    try {
      if (pageId) { // prioritized
        page = await Page.findByIdAndViewer(pageId, req.user);
      }
      else if (pagePath) {
        page = await Page.findByPathAndViewer(pagePath, req.user);
      }

      if (page == null) {
        throw new Error(`Page '${pageId || pagePath}' is not found or forbidden`, 'notfound_or_forbidden');
      }

      page.initLatestRevisionField();

      // populate
      page = await page.populateDataToShowRevision();
    }
    catch (err) {
      return res.json(ApiResponse.error(err));
    }

    const result = {};
    result.page = page; // TODO consider to use serializeToObj method -- 2018.08.06 Yuki Takei

    return res.json(ApiResponse.success(result));
  };

  /**
   * @api {post} /pages.seen Mark as seen user
   * @apiName SeenPage
   * @apiGroup Page
   *
   * @apiParam {String} page_id Page Id.
   */
  api.seen = async function(req, res) {
    const user = req.user;
    const pageId = req.body.page_id;
    if (!pageId) {
      return res.json(ApiResponse.error('page_id required'));
    }
    if (!req.user) {
      return res.json(ApiResponse.error('user required'));
    }

    let page;
    try {
      page = await Page.findByIdAndViewer(pageId, user);
      if (user != null) {
        page = await page.seen(user);
      }
    }
    catch (err) {
      debug('Seen user update error', err);
      return res.json(ApiResponse.error(err));
    }

    const result = {};
    result.seenUser = page.seenUsers;

    return res.json(ApiResponse.success(result));
  };

  /**
   * @api {post} /likes.add Like page
   * @apiName LikePage
   * @apiGroup Page
   *
   * @apiParam {String} page_id Page Id.
   */
  api.like = async function(req, res) {
    const pageId = req.body.page_id;
    if (!pageId) {
      return res.json(ApiResponse.error('page_id required'));
    }
    if (!req.user) {
      return res.json(ApiResponse.error('user required'));
    }

    let page;
    try {
      page = await Page.findByIdAndViewer(pageId, req.user);
      if (page == null) {
        throw new Error(`Page '${pageId}' is not found or forbidden`);
      }
      page = await page.like(req.user);
    }
    catch (err) {
      debug('Seen user update error', err);
      return res.json(ApiResponse.error(err));
    }

    const result = { page };
    result.seenUser = page.seenUsers;
    res.json(ApiResponse.success(result));

    try {
      // global notification
      globalNotificationService.notifyPageLike(page, req.user);
    }
    catch (err) {
      logger.error('Like failed', err);
    }
  };

  /**
   * @api {post} /likes.remove Unlike page
   * @apiName UnlikePage
   * @apiGroup Page
   *
   * @apiParam {String} page_id Page Id.
   */
  api.unlike = async function(req, res) {
    const pageId = req.body.page_id;
    if (!pageId) {
      return res.json(ApiResponse.error('page_id required'));
    }
    if (req.user == null) {
      return res.json(ApiResponse.error('user required'));
    }

    let page;
    try {
      page = await Page.findByIdAndViewer(pageId, req.user);
      if (page == null) {
        throw new Error(`Page '${pageId}' is not found or forbidden`);
      }
      page = await page.unlike(req.user);
    }
    catch (err) {
      debug('Seen user update error', err);
      return res.json(ApiResponse.error(err));
    }

    const result = { page };
    result.seenUser = page.seenUsers;
    return res.json(ApiResponse.success(result));
  };

  /**
   * @api {get} /pages.updatePost
   * @apiName Get UpdatePost setting list
   * @apiGroup Page
   *
   * @apiParam {String} path
   */
  api.getUpdatePost = function(req, res) {
    const path = req.query.path;
    const UpdatePost = crowi.model('UpdatePost');

    if (!path) {
      return res.json(ApiResponse.error({}));
    }

    UpdatePost.findSettingsByPath(path)
      .then((data) => {
        // eslint-disable-next-line no-param-reassign
        data = data.map((e) => {
          return e.channel;
        });
        debug('Found updatePost data', data);
        const result = { updatePost: data };
        return res.json(ApiResponse.success(result));
      })
      .catch((err) => {
        debug('Error occured while get setting', err);
        return res.json(ApiResponse.error({}));
      });
  };

  /**
   * @api {post} /pages.remove Remove page
   * @apiName RemovePage
   * @apiGroup Page
   *
   * @apiParam {String} page_id Page Id.
   * @apiParam {String} revision_id
   */
  api.remove = async function(req, res) {
    const pageId = req.body.page_id;
    const previousRevision = req.body.revision_id || null;
    const socketClientId = req.body.socketClientId || undefined;

    // get completely flag
    const isCompletely = (req.body.completely != null);
    // get recursively flag
    const isRecursively = (req.body.recursively != null);

    const options = { socketClientId };

    let page = await Page.findByIdAndViewer(pageId, req.user);

    if (page == null) {
      return res.json(ApiResponse.error(`Page '${pageId}' is not found or forbidden`, 'notfound_or_forbidden'));
    }

    debug('Delete page', page._id, page.path);

    try {
      if (isCompletely) {
        if (isRecursively) {
          page = await Page.completelyDeletePageRecursively(page, req.user, options);
        }
        else {
          page = await Page.completelyDeletePage(page, req.user, options);
        }
      }
      else {
        if (!page.isUpdatable(previousRevision)) {
          return res.json(ApiResponse.error('Someone could update this page, so couldn\'t delete.', 'outdated'));
        }

        if (isRecursively) {
          page = await Page.deletePageRecursively(page, req.user, options);
        }
        else {
          page = await Page.deletePage(page, req.user, options);
        }
      }
    }
    catch (err) {
      logger.error('Error occured while get setting', err);
      return res.json(ApiResponse.error('Failed to delete page.', 'unknown'));
    }

    debug('Page deleted', page.path);
    const result = {};
    result.page = page; // TODO consider to use serializeToObj method -- 2018.08.06 Yuki Takei

    res.json(ApiResponse.success(result));

    // global notification
    return globalNotificationService.notifyPageDelete(page);
  };

  /**
   * @api {post} /pages.revertRemove Revert removed page
   * @apiName RevertRemovePage
   * @apiGroup Page
   *
   * @apiParam {String} page_id Page Id.
   */
  api.revertRemove = async function(req, res, options) {
    const pageId = req.body.page_id;
    const socketClientId = req.body.socketClientId || undefined;

    // get recursively flag
    const isRecursively = (req.body.recursively !== undefined);

    let page;
    try {
      page = await Page.findByIdAndViewer(pageId, req.user);
      if (page == null) {
        throw new Error(`Page '${pageId}' is not found or forbidden`, 'notfound_or_forbidden');
      }

      if (isRecursively) {
        page = await Page.revertDeletedPageRecursively(page, req.user, { socketClientId });
      }
      else {
        page = await Page.revertDeletedPage(page, req.user, { socketClientId });
      }
    }
    catch (err) {
      logger.error('Error occured while get setting', err);
      return res.json(ApiResponse.error('Failed to revert deleted page.'));
    }

    const result = {};
    result.page = page; // TODO consider to use serializeToObj method -- 2018.08.06 Yuki Takei

    return res.json(ApiResponse.success(result));
  };

  /**
   * @api {post} /pages.rename Rename page
   * @apiName RenamePage
   * @apiGroup Page
   *
   * @apiParam {String} page_id Page Id.
   * @apiParam {String} path
   * @apiParam {String} revision_id
   * @apiParam {String} new_path New path name.
   * @apiParam {Bool} create_redirect
   */
  api.rename = async function(req, res) {
    const pageId = req.body.page_id;
    const previousRevision = req.body.revision_id || null;
    const newPagePath = pathUtils.normalizePath(req.body.new_path);
    const options = {
      createRedirectPage: req.body.create_redirect || 0,
      moveUnderTrees: req.body.move_trees || 0,
      socketClientId: +req.body.socketClientId || undefined,
    };
    const isRecursively = req.body.recursively || 0;

    if (!Page.isCreatableName(newPagePath)) {
      return res.json(ApiResponse.error(`Could not use the path '${newPagePath})'`, 'invalid_path'));
    }

    const isExist = await Page.count({ path: newPagePath }) > 0;
    if (isExist) {
      // if page found, cannot cannot rename to that path
      return res.json(ApiResponse.error(`'new_path=${newPagePath}' already exists`, 'already_exists'));
    }

    let page;

    try {
      page = await Page.findByIdAndViewer(pageId, req.user);

      if (page == null) {
        return res.json(ApiResponse.error(`Page '${pageId}' is not found or forbidden`, 'notfound_or_forbidden'));
      }

      if (!page.isUpdatable(previousRevision)) {
        return res.json(ApiResponse.error('Someone could update this page, so couldn\'t delete.', 'outdated'));
      }

      if (isRecursively) {
        page = await Page.renameRecursively(page, newPagePath, req.user, options);
      }
      else {
        page = await Page.rename(page, newPagePath, req.user, options);
      }
    }
    catch (err) {
      logger.error(err);
      return res.json(ApiResponse.error('Failed to update page.', 'unknown'));
    }

    const result = {};
    result.page = page; // TODO consider to use serializeToObj method -- 2018.08.06 Yuki Takei

    res.json(ApiResponse.success(result));

    // global notification
    globalNotificationService.notifyPageMove(page, req.body.path, req.user);

    return page;
  };

  /**
   * @api {post} /pages.duplicate Duplicate page
   * @apiName DuplicatePage
   * @apiGroup Page
   *
   * @apiParam {String} page_id Page Id.
   * @apiParam {String} new_path New path name.
   */
  api.duplicate = async function(req, res) {
    const pageId = req.body.page_id;
    const newPagePath = pathUtils.normalizePath(req.body.new_path);

    const page = await Page.findByIdAndViewer(pageId, req.user);

    if (page == null) {
      return res.json(ApiResponse.error(`Page '${pageId}' is not found or forbidden`, 'notfound_or_forbidden'));
    }

    await page.populateDataToShowRevision();

    req.body.path = newPagePath;
    req.body.body = page.revision.body;
    req.body.grant = page.grant;

    return api.create(req, res);
  };

  /**
   * @api {post} /pages.unlink Remove the redirecting page
   * @apiName UnlinkPage
   * @apiGroup Page
   *
   * @apiParam {String} page_id Page Id.
   * @apiParam {String} revision_id
   */
  api.unlink = async function(req, res) {
    const path = req.body.path;

    try {
      await Page.removeRedirectOriginPageByPath(path);
      logger.debug('Redirect Page deleted', path);
    }
    catch (err) {
      logger.error('Error occured while get setting', err);
      return res.json(ApiResponse.error('Failed to delete redirect page.'));
    }

    const result = { path };
    return res.json(ApiResponse.success(result));
  };

  api.recentCreated = async function(req, res) {
    const pageId = req.query.page_id;

    if (pageId == null) {
      return res.json(ApiResponse.error('param \'pageId\' must not be null'));
    }

    const page = await Page.findById(pageId);
    if (page == null) {
      return res.json(ApiResponse.error(`Page (id='${pageId}') does not exist`));
    }
    if (!isUserPage(page.path)) {
      return res.json(ApiResponse.error(`Page (id='${pageId}') is not a user home`));
    }

    const limit = +req.query.limit || 50;
    const offset = +req.query.offset || 0;
    const queryOptions = { offset, limit };

    try {
      const result = await Page.findListByCreator(page.creator, req.user, queryOptions);
      result.pages = pathUtils.encodePagesPath(result.pages);

      return res.json(ApiResponse.success(result));
    }
    catch (err) {
      return res.json(ApiResponse.error(err));
    }
  };

  return actions;
};<|MERGE_RESOLUTION|>--- conflicted
+++ resolved
@@ -94,12 +94,8 @@
       });
 
     if (crowi.slack) {
-<<<<<<< HEAD
       const promises = slackChannels.split(',').map((chan) => {
-=======
-      const promises = slackChannels.split(',').map(function(chan) {
         logger.debug('crowi.slack is exist', crowi.slack);
->>>>>>> 52e3f54f
         return crowi.slack.postPage(page, user, chan, updateOrCreate, previousRevision);
       });
 
