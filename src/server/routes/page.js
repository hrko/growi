--- conflicted
+++ resolved
@@ -1197,11 +1197,7 @@
           await crowi.pageService.completelyDeletePageRecursively(page, req.user, options);
         }
         else {
-<<<<<<< HEAD
-          await crowi.pageService.completelyDeletePage(page, req.user, options);
-=======
           await crowi.pageService.completelyDeleteSinglePage(page, req.user, options);
->>>>>>> 5d7a6dd5
         }
       }
       else {
@@ -1262,11 +1258,7 @@
         page = await crowi.pageService.revertDeletedPageRecursively(page, req.user, { socketClientId });
       }
       else {
-<<<<<<< HEAD
-        page = await crowi.pageService.revertDeletedPage(page, req.user, { socketClientId });
-=======
         page = await crowi.pageService.revertSingleDeletedPage(page, req.user, { socketClientId });
->>>>>>> 5d7a6dd5
       }
     }
     catch (err) {
