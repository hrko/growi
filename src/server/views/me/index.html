--- conflicted
+++ resolved
@@ -4,20 +4,6 @@
 
 {% block layout_main %}
 
-<<<<<<< HEAD
-{% block content_header %}
-{% endblock %}
-
-{% block content_main %}
-<div class="content-main container" id="personal-setting"></div>
-{% endblock content_main %}
-
-{% block content_footer %}
-{% endblock content_footer %}
-
-{% block layout_footer %}
-{% endblock layout_footer %}
-=======
 {% block content_header_wrapper %}
 <header class="py-3">
   <div class="container-fluid">
@@ -32,5 +18,4 @@
     <div class="content-main" id="personal-setting"></div>
   </div>
 </div>
-{% endblock %}
->>>>>>> 6a039272
+{% endblock %}