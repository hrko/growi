--- conflicted
+++ resolved
@@ -51,13 +51,8 @@
   {% include 'widget/comments.html' %}
 
   {% if page %}
-<<<<<<< HEAD
-    <div class="grw-page-list-m my-5 d-edit-none">
-      <h1 class="grw-page-list-title-m border-bottom pb-2 mb-3" id="bookmarks-list">
-=======
-    <div class="grw-page-list-m mt-5 pb-5">
-      <h2 class="grw-page-list-title-m border-bottom pb-2 mb-3">
->>>>>>> f2d0f779
+    <div class="grw-page-list-m mt-5 pb-5 d-edit-none">
+      <h2 class="grw-page-list-title-m border-bottom pb-2 mb-3" id="bookmarks-list">
         <i id="user-bookmark-icon"></i>
         Bookmarks
       </h2>
@@ -67,13 +62,8 @@
       </div>
     </div>
 
-<<<<<<< HEAD
-    <div class="grw-page-list-m my-5 d-edit-none">
-      <h1 class="grw-page-list-title-m border-bottom pb-2 mb-3" id="recently-created-list">
-=======
-    <div class="grw-page-list-m mt-5 pb-5">
-      <h2 class="grw-page-list-title-m border-bottom pb-2 mb-3">
->>>>>>> f2d0f779
+    <div class="grw-page-list-m mt-5 pb-5 d-edit-none">
+      <h2 class="grw-page-list-title-m border-bottom pb-2 mb-3" id="recently-created-list">
         <i id="recent-created-icon"></i>
         Recently Created
       </h2>
