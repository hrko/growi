{% if page %}
<ul class="nav nav-tabs d-print-none" role="tablist">

  {#
    Left Tabs
  #}
  <li class="nav-item grw-main-nav-item-left">
    <a class="nav-link active" href="#revision-body" role="tab" data-toggle="tab">
      <i class="icon-control-play icon-fw"></i><span class="d-none d-md-inline">View</span>
    </a>
  </li>

  {% if !isTrashPage() %}
    <li class="nav-item grw-main-nav-item-left grw-nav-item-edit">
      <a
        {% if user %} href="#edit" data-toggle="tab" class="nav-link edit-button" {% endif %}
        {% if not user %}
          class="nav-link edit-button edit-button-disabled"
          data-toggle="tooltip" data-placement="top" data-container="body" title="{{ t('Not available for guest') }}"
        {% endif %}
      >
        <i class="icon-note icon-fw"></i><span class="d-none d-md-inline">{{ t('Edit') }}</span>
      </a>
    </li>

    {% if isHackmdSetup() %}
    <li class="nav-item grw-main-nav-item-left grw-nav-tab-hackmd">
      <a
        {% if user %} href="#hackmd" data-toggle="tab" class="nav-link edit-button" {% endif %}
        {% if not user %}
          class="nav-link edit-button edit-button-disabled"
          data-toggle="tooltip" data-placement="top" data-container="body" title="{{ t('Not available for guest') }}"
        {% endif %}
      >
        <i class="fa fa-fw fa-file-text-o"></i><span class="d-none d-md-inline">{{ t('HackMD') }}</span>
      </a>
    </li>
    {% endif %}

    <div id="page-editor-path-nav" class="d-none d-edit-sm-block ml-2"></div>
  {% endif %}

  {#
    Right Tabs
  #}

  {# to place right side #}
  <div class="mr-auto"></div>

  <!-- presentation -->
  {% if not page.isTopPage() %}
    <li class="nav-item d-edit-none">
      <a href="?presentation=1" class="nav-link toggle-presentation">
        <i class="icon-film icon-fw"></i><span class="d-none d-sm-inline">{{ t('Presentation Mode') }}</span>
      </a>
    </li>
  {% endif %}

  <!-- revision-history -->
  <li class="nav-item d-edit-none">
    <a class="nav-link" href="#revision-history" role="tab" data-toggle="tab">
      <i class="icon-layers icon-fw"></i><span class="d-none d-md-inline">{{ t('History') }}</span>
    </a>
  </li>

  <!-- Outside-share-link -->
  {% if !isTrashPage() %}
<<<<<<< HEAD
    <li id="page-share-management" class="nav-item dropdown"></li>
  {% endif %}
  
=======
    <li id="page-share-management" class="nav-item dropdown d-edit-none"></li>
  {% endif %}

>>>>>>> aadd77e8
  <!-- icon-options-vertical -->
  {% if !isTrashPage() %}
    <li id="page-management" class="nav-item dropdown d-edit-none"></li>
  {% endif %}
</ul>

{% endif %}<|MERGE_RESOLUTION|>--- conflicted
+++ resolved
@@ -65,15 +65,9 @@
 
   <!-- Outside-share-link -->
   {% if !isTrashPage() %}
-<<<<<<< HEAD
-    <li id="page-share-management" class="nav-item dropdown"></li>
-  {% endif %}
-  
-=======
     <li id="page-share-management" class="nav-item dropdown d-edit-none"></li>
   {% endif %}
 
->>>>>>> aadd77e8
   <!-- icon-options-vertical -->
   {% if !isTrashPage() %}
     <li id="page-management" class="nav-item dropdown d-edit-none"></li>
