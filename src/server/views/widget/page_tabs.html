--- conflicted
+++ resolved
@@ -47,28 +47,6 @@
   {# to place right side #}
   <div class="mr-auto"></div>
 
-<<<<<<< HEAD
-<<<<<<< HEAD
-=======
-  <!-- presentation -->
-  {% if not page.isTopPage() %}
-    <li class="nav-item d-edit-none">
-      <a href="?presentation=1&revisionId={{revision.id}}" class="nav-link toggle-presentation">
-        <i class="icon-film icon-fw"></i><span class="d-none d-sm-inline">{{ t('Presentation Mode') }}</span>
-      </a>
-    </li>
-  {% endif %}
-
->>>>>>> master
-  <!-- revision-history -->
-  <li class="nav-item d-edit-none">
-    <a class="nav-link" href="#revision-history" role="tab" data-toggle="tab">
-      <i class="icon-layers icon-fw"></i><span class="d-none d-md-inline">{{ t('History') }}</span>
-    </a>
-  </li>
-
-=======
->>>>>>> 7477f9ee
   <!-- icon-options-vertical -->
   {% if !isTrashPage() %}
     <li id="page-management" class="nav-item dropdown d-edit-none"></li>
