{% if page %}
<div id="content-main" class="content-main"
  data-path="{{ encodeURI(page.path) }}"
  data-current-user="{% if user %}{{ user._id.toString() }}{% endif %}"
  data-page-id="{% if page %}{{ page._id.toString() }}{% endif %}"
  data-page-revision-id="{% if revision %}{{ revision._id.toString() }}{% endif %}"
  data-page-revision-created="{% if revision %}{{ revision.createdAt|datetz('U') }}{% endif %}"
  data-page-revision-author="{% if revision %}{{ revision.author|json }}{% endif %}"
  data-page-revision-id-hackmd-synced="{% if revisionHackmdSynced %}{{ revisionHackmdSynced.toString() }}{% endif %}"
  data-page-id-on-hackmd="{% if pageIdOnHackmd %}{{ pageIdOnHackmd.toString() }}{% endif %}"
  data-page-has-draft-on-hackmd="{% if hasDraftOnHackmd %}{{ hasDraftOnHackmd.toString() }}{% endif %}"
  data-page-grant="{{ grant }}"
  data-page-grant-group="{{ grantedGroupId }}"
  data-page-grant-group-name="{{ grantedGroupName }}"
  data-page-is-liked="{% if user %}{{ page.isLiked(user) }}{% else %}false{% endif %}"
  data-page-is-seen="{% if page and page.isSeenUser(user) %}1{% else %}0{% endif %}"
  data-page-is-forbidden="{% if forbidden %}true{% else %}false{% endif %}"
  data-page-is-deleted="{% if page.isDeleted() %}true{% else %}false{% endif %}"
  data-page-is-deletable="{% if isDeletablePage() %}true{% else %}false{% endif %}"
  data-page-is-able-to-delete-completely="{% if user.canDeleteCompletely(page.creator._id) %}true{% else %}false{% endif %}"
  data-slack-channels="{{ slack|default('') }}"
  data-page-created-at="{% if page %}{{ page.createdAt|datetz('Y/m/d H:i:s') }}{% endif %}"
  data-page-creator="{% if page %}{{ page.creator|json }}{% endif %}"
  data-page-updated-at="{% if page %}{{ page.updatedAt|datetz('Y/m/d H:i:s') }}{% endif %}"
  data-page-has-children="{% if pages.length > 0 %}true{% else %}false{% endif %}"
  data-page-user="{% if pageUser %}{{ pageUser|json }}{% else %}null{% endif %}"
<<<<<<< HEAD
  data-page-ids-of-seen-users="{{ page.seenUsers|slice(-15)|default([])|reverse|join(',') }}"
  data-page-count-of-seen-users="{{ page.seenUsers.length|default(0) }}"
=======
  data-share-links-number="{% if page %}{{ sharelinksNumber }}{% endif %}"
  data-share-link-id="{% if sharelink %}{{ sharelink._id|json }}{% endif %}"
>>>>>>> 3d8fa140
  >
{% else %}
<div id="content-main" class="content-main"
  data-path="{{ encodeURI(path) }}"
  data-current-user="{% if user %}{{ user._id.toString() }}{% endif %}"
  data-slack-channels="{{ slack|default('') }}"
  data-page-is-deleted="{% if page.isDeleted() %}true{% else %}false{% endif %}"
  data-page-has-children="{% if pages.length > 0 %}true{% else %}false{% endif %}"
  >
{% endif %}

  {% include 'page_alerts.html' %}

  {% if !getConfig('crowi', 'customize:layout') || 'kibela' === getConfig('crowi', 'customize:layout') %}
    {% include 'page_tabs_kibela.html' %}
  {% else %}
    {% include 'page_tabs.html' %}
  {% endif %}

  <div class="tab-content">

    {% if page %}
      <script type="text/template" id="raw-text-original">{{ revision.body.toString() | encodeHTML }}</script>

      {# formatted text #}
      <div class="tab-pane active" id="revision-body">
        <div id="page" class="mt-4"></div>
      </div>
    {% endif %}

    {% if !isTrashPage() %}
      {# edit form #}
      <div class="tab-pane" id="edit">
        <div id="page-editor">{% if pageForm.body %}{{ pageForm.body }}{% endif %}</div>
      </div>
      <div class="tab-pane" id="hackmd">
        <div id="page-editor-with-hackmd"></div>
      </div>
      {% include '../_form.html' %}
    {% endif %}

    {# raw revision history #}
    {% if not page %}
    {% else %}
    <div class="tab-pane revision-history" id="revision-history">
    </div>
    {% endif %}

  </div>

  <div id="grw-page-status-alert-container"></div>
</div><|MERGE_RESOLUTION|>--- conflicted
+++ resolved
@@ -24,13 +24,10 @@
   data-page-updated-at="{% if page %}{{ page.updatedAt|datetz('Y/m/d H:i:s') }}{% endif %}"
   data-page-has-children="{% if pages.length > 0 %}true{% else %}false{% endif %}"
   data-page-user="{% if pageUser %}{{ pageUser|json }}{% else %}null{% endif %}"
-<<<<<<< HEAD
   data-page-ids-of-seen-users="{{ page.seenUsers|slice(-15)|default([])|reverse|join(',') }}"
   data-page-count-of-seen-users="{{ page.seenUsers.length|default(0) }}"
-=======
   data-share-links-number="{% if page %}{{ sharelinksNumber }}{% endif %}"
   data-share-link-id="{% if sharelink %}{{ sharelink._id|json }}{% endif %}"
->>>>>>> 3d8fa140
   >
 {% else %}
 <div id="content-main" class="content-main"
