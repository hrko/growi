--- conflicted
+++ resolved
@@ -1,18 +1,7 @@
 {# Added in v3.4.6 }
 
-<<<<<<< HEAD
-=======
-{% if getConfig('crowi', 'security:isEnabledPassport') !== true %}
-<div class="myadmin-alert alert alert-warning mb-0">
-  <i class="icon-exclamation"></i>
-  {{ t("breaking_changes.v346_passport_is_not_enabled", '<a href="/admin/security">' + t('security_settings') + '<i class="icon-login"></i></a>') }}
-</div>
-{% endif %}
-
->>>>>>> dbd2c02c
 {% if getConfig('crowi', 'security:basicName') || getConfig('crowi', 'security:basicSecret') %}
 <div class="myadmin-alert alert alert-warning mb-0">
   <i class="icon-exclamation"></i>
-  {{ t("breaking_changes.v346_using_basic_auth", '<a href="/admin/security">' + t('security_settings') + '<i class="icon-login"></i></a>') }}
 </div>
 {% endif %}