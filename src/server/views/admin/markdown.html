--- conflicted
+++ resolved
@@ -17,51 +17,11 @@
     <div class="col-md-3">
       {% include './widget/menu.html' with {current: 'markdown'} %}
     </div>
-<<<<<<< HEAD
-=======
-    <!-- TODO reactify admin -->
-    <div class="col-md-9" id='admin-markdown-setting'>
-      {% set smessage = req.flash('successMessage') %}
-      {% if smessage.length %}
-      <div class="alert alert-success">
-        {% for e in smessage %}
-          {{ e }}<br>
-        {% endfor %}
-      </div>
-      {% endif %}
->>>>>>> 5c8f923f
 
     <div class="col-md-9" id="admin-markdown-setting"></div>
   </div>
 
 </div>
-
-<script>
-  // give a space between items in textarea(',' => ', ')
-  for (var i = 0; i < $('textarea.xss-list').length; i++) {
-    $($('textarea.xss-list')[i]).val($($('textarea.xss-list')[i]).val().replace(/,/g, ', '));
-  };
-
-  $('input[name="markdownSetting[markdown:xss:isEnabledPrevention]"]').change(function() {
-    if ($(this).val() === 'true') {
-      $('#xss-hide-when-disabled').slideDown();
-    }
-    else {
-      $('#xss-hide-when-disabled').slideUp();
-    }
-  });
-
-  $('#btn-import-tags').on('click', () => {
-    var $tagWhiteList = $('textarea[name="markdownSetting[markdown:xss:tagWhiteList]"]');
-    var $recommendedTagList = $('textarea[name="recommendedTags"]');
-    $tagWhiteList.val($recommendedTagList.val());
-  });
-  $('#btn-import-attrs').on('click', () => {
-    var $attrWhiteList = $('textarea[name="markdownSetting[markdown:xss:attrWhiteList]"]');
-    var $recommendedAttrList = $('textarea[name="recommendedAttrs"]');
-    $attrWhiteList.val($recommendedAttrList.val());
-  });
-</script>
 {% endblock content_main %}
 
 {% block content_footer %}
