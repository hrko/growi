--- conflicted
+++ resolved
@@ -12,19 +12,9 @@
 {% endblock %}
 
 {% block content_main %}
-<<<<<<< HEAD
-<div class="content-main">
-  <div class="row">
-    <div class="col-md-3">
-      {% include './widget/menu.html' with {current: 'markdown'} %}
-    </div>
-    <div class="col-md-9" id="admin-markdown-setting"></div>
-  </div>
-=======
 <div class="content-main row">
   {% parent %}
   <div class="col-md-9" id="admin-markdown-setting"></div>
->>>>>>> 2ca368de
 </div>
 
 {% endblock content_main %}
