{% extends '../layout/admin.html' %}

{% block html_title %}{{ customizeService.generateCustomTitle(t('UserGroup Management') + '/' + userGroup.name) | preventXss }}{% endblock %}

{% block content_header %}
<div class="header-wrap">
  <header id="page-header">
    <h1 id="admin-title" class="title">{{ t('UserGroup Management') + '/' + userGroup.name | preventXss }}</h1>
  </header>
</div>
{% endblock %}

{% block content_main %}
<div class="content-main">
  {% set smessage = req.flash('successMessage') %}
  {% if smessage.length %}
  <div class="alert alert-success">
    {{ smessage }}
  </div>
  {% endif %}

  {% set emessage = req.flash('errorMessage') %}
  {% if emessage.length %}
  <div class="alert alert-danger">
    {{ emessage }}
  </div>
  {% endif %}

  <div class="row">
    <div class="col-md-3">
      {% include './widget/menu.html' with {current: 'user-group'} %}
    </div>

    <div
      id="admin-user-group-detail"
      class="col-md-9"
      data-user-group="{{ userGroup|json }}"
    >
      <!-- そのまま start -->
      <a href="/admin/user-groups" class="btn btn-default">
        <i class="icon-fw ti-arrow-left" aria-hidden="true"></i>
        {{ t('user_group_management.back_to_list') }}
      </a>
      <!-- そのまま end -->

      <!-- UserGroupUserModal start -->
      <div class="modal fade" id="admin-add-user-group-relation-modal">
        <div class="modal-dialog">
          <div class="modal-content">
            <div class="modal-header">
              <button type="button" class="close" data-dismiss="modal" aria-hidden="true">&times;</button>
              <h4 class="modal-title">
                {{ t('user_group_management.add_user') }}
              </h4>
            </div>

            <div class="modal-body">
              <p>
                <strong>{{ t('Method') }}1.</strong> {{ t('user_group_management.how_to_add1') }}
              </p>
              <form class="form-inline" role="form" action="/admin/user-group-relation/create" method="post">
                <div class="form-group">
                  <input type="text" name="user_name" class="form-control input-sm" id="inputRelatedUserName" placeholder="{{ t('User Name')}}">
                </div>
                <input type="hidden" name="user_group_id" value="{{userGroup.id}}">
                <input type="hidden" name="_csrf" value="{{ csrf() }}">
                <button type="submit" class="btn btn-sm btn-success">{{ t('Add') }}</button>
              </form>

              {% if 0 < notRelatedusers.length %}
              <hr>
              <p>
                <strong>{{ t('Method') }}2.</strong> {{ t('user_group_management.how_to_add2') }}
              </p>

              <ul class="list-inline">
                {% for sUser in notRelatedusers %}
                <li>
                  <form role="form" action="/admin/user-group-relation/create" method="post">
                    <!-- <input type="hidden" name="user_name" value="{{sUser.username}}"> -->
                    <input type="hidden" name="user_group_id" value="{{userGroup.id}}">
                    <input type="hidden" name="_csrf" value="{{ csrf() }}">
                    <button type="submit" name="user_name" value="{{sUser.username}}" class="btn btn-xs btn-primary">{{sUser.username}}</button>
                  </form>
                </li>
                {% endfor %}
              </ul>
              {% endif %}

            </div>

          </div>
          <!-- /.modal-content -->
        </div>
        <!-- /.modal-dialog -->
      </div>
      <!-- UserGroupUserModal end -->

      <!-- UserGroupEditForm start -->
      <div class="m-t-20 form-box">
        <form action="/admin/user-group/{{userGroup.id}}/update" method="post" class="form-horizontal" role="form">
          <fieldset>
            <legend>{{ t('Basic Settings') }}</legend>
            <div class="form-group">
              <label for="name" class="col-sm-2 control-label">{{ t('Name') }}</label>
              <div class="col-sm-4">
                <input class="form-control" type="text" name="name" value="{{ userGroup.name }}" required>
              </div>
            </div>
            <div class="form-group">
              <label class="col-sm-2 control-label">{{ t('Created') }}</label>
              <div class="col-sm-4">
                <input class="form-control" type="text" disabled value="{{userGroup.createdAt|date('Y-m-d', sRelation.relatedUser.createdAt.getTimezoneOffset()) }}">
              </div>
            </div>
            <div class="form-group">
              <div class="col-sm-offset-2 col-sm-10">
                <input type="hidden" name="_csrf" value="{{ csrf() }}">
                <button type="submit" class="btn btn-primary">{{ t('Update') }}</button>
              </div>
            </div>
          </fieldset>
        </form>
      </div>
      <!-- UserGroupEditForm end -->

<<<<<<< HEAD
      <!-- UserGroupUserTable start -->
      <legend class="m-t-20">ユーザー一覧</legend>
=======
      <legend class="m-t-20">{{ t('User List') }}</legend>
>>>>>>> b2795e16

      <table class="table table-bordered table-user-list">
        <thead>
          <tr>
            <th width="100px">#</th>
            <th>
              {{ t('User') }}
            </th>
            <th>{{ t('Name') }}</th>
            <th width="100px">{{ t('Created') }}</th>
            <th width="150px">{{ t('Last Login')}}</th>
            <th width="70px"></th>
          </tr>
        </thead>
        <tbody>
          {% for sRelation in userGroupRelations %}
          {% set sUser = sRelation.relatedUser%}
          <tr>
            <td>
              <img src="{{ sRelation.relatedUser|picture }}" class="picture img-circle" />
            </td>
            <td>
              <strong>{{ sRelation.relatedUser.username }}</strong>
            </td>
            <td>{{ sRelation.relatedUser.name }}</td>
            <td>{{ sRelation.relatedUser.createdAt|date('Y-m-d', sRelation.relatedUser.createdAt.getTimezoneOffset()) }}</td>
            <td>
              {% if sRelation.relatedUser.lastLoginAt %} {{ sRelation.relatedUser.lastLoginAt|date('Y-m-d H:i', sRelation.relatedUser.createdAt.getTimezoneOffset()) }} {% endif %}
            </td>
            <td>
              <div class="btn-group admin-user-menu">
                <button type="button" class="btn btn-default btn-sm dropdown-toggle" data-toggle="dropdown">
                  <i class="icon-settings"></i> <span class="caret"></span>
                </button>
                <ul class="dropdown-menu" role="menu">
                  <form id="form_removeFromGroup_{{ loop.index }}" action="/admin/user-group-relation/{{userGroup._id.toString()}}/remove-relation/{{ sRelation._id.toString() }}" method="post">
                    <input type="hidden" name="_csrf" value="{{ csrf() }}">
                  </form>
                  <li>
                    <a href="javascript:form_removeFromGroup_{{ loop.index }}.submit()">
                      <i class="icon-fw icon-user-unfollow"></i> {{ t('user_group_management.remove_from_group')}}
                    </a>
                  </li>
                </ul>
              </div>
            </td>
          </tr>
          {% endfor %}

          {% if 0 < notRelatedusers.length %}
          <tr>
            <td></td>
            <td class="text-center">
              <button class="btn btn-default" data-target="#admin-add-user-group-relation-modal" data-toggle="modal">
                <i class="ti-plus"></i>
              </button>
            </td>
            <td></td>
            <td></td>
            <td></td>
            <td></td>
          </tr>
          {% endif %}
        </tbody>
      </table>
      <!-- UserGroupUserTable end -->

      <!-- {% include '../widget/pager.html' with {path: "/admin/user-group-detail", pager: pager} %} -->

      <legend class="m-t-20">{{ t('Page') }}</legend>

      <!-- UserGroupPageList start -->
      <div class="page-list">
        {% if relatedPages.length == 0 %}<p>{{ t('user_group_management.no_pages') }}</p>{% endif %}
        {% include '../widget/page_list.html' with { pages: relatedPages } %}
      </div>
      <!-- UserGroupPageList end -->

    </div>
  </div>
</div>
{% endblock content_main %}

{% block content_footer %}
{% endblock content_footer %}

<|MERGE_RESOLUTION|>--- conflicted
+++ resolved
@@ -124,12 +124,8 @@
       </div>
       <!-- UserGroupEditForm end -->
 
-<<<<<<< HEAD
       <!-- UserGroupUserTable start -->
-      <legend class="m-t-20">ユーザー一覧</legend>
-=======
       <legend class="m-t-20">{{ t('User List') }}</legend>
->>>>>>> b2795e16
 
       <table class="table table-bordered table-user-list">
         <thead>
