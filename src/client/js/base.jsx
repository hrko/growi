--- conflicted
+++ resolved
@@ -51,12 +51,8 @@
   'grw-fab-container': <Fab />,
   'grw-hotkeys-manager': <HotkeysManager />,
 
-<<<<<<< HEAD
-  'grw-fab-container': <Fab />,
 
   'share-link-alert': <ShareLinkAlert />,
-=======
->>>>>>> 56127b1b
 };
 
 export { appContainer, componentMappings };