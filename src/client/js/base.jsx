import React from 'react';

import loggerFactory from '@alias/logger';
import Xss from '@commons/service/xss';

import GrowiNavbar from './components/Navbar/GrowiNavbar';
import GrowiNavbarBottom from './components/Navbar/GrowiNavbarBottom';
import Sidebar from './components/Sidebar';
import HotkeysManager from './components/Hotkeys/HotkeysManager';
import Fab from './components/Fab';
<<<<<<< HEAD
import ShareLinkAlert from './components/Page/ShareLinkAlert';
import StaffCredit from './components/StaffCredit/StaffCredit';
=======
>>>>>>> 11d0663d

import AppContainer from './services/AppContainer';
import WebsocketContainer from './services/WebsocketContainer';
import PageCreateModal from './components/PageCreateModal';

const logger = loggerFactory('growi:cli:app');

if (!window) {
  window = {};
}

// setup xss library
const xss = new Xss();
window.xss = xss;

// create unstated container instance
const appContainer = new AppContainer();
// eslint-disable-next-line no-unused-vars
const websocketContainer = new WebsocketContainer(appContainer);

appContainer.initApp();

logger.info('AppContainer has been initialized');

/**
 * define components
 *  key: id of element
 *  value: React Element
 */
const componentMappings = {
  'grw-navbar': <GrowiNavbar />,
  'grw-navbar-bottom-container': <GrowiNavbarBottom />,

  'page-create-modal': <PageCreateModal />,

  'grw-sidebar-wrapper': <Sidebar />,

  'grw-hotkeys-manager': <HotkeysManager />,

<<<<<<< HEAD
  'share-link-alert': <ShareLinkAlert />,

  'staff-credit': <StaffCredit />,
=======
  'grw-fab-container': <Fab />,
>>>>>>> 11d0663d
};

export { appContainer, componentMappings };<|MERGE_RESOLUTION|>--- conflicted
+++ resolved
@@ -8,11 +8,7 @@
 import Sidebar from './components/Sidebar';
 import HotkeysManager from './components/Hotkeys/HotkeysManager';
 import Fab from './components/Fab';
-<<<<<<< HEAD
 import ShareLinkAlert from './components/Page/ShareLinkAlert';
-import StaffCredit from './components/StaffCredit/StaffCredit';
-=======
->>>>>>> 11d0663d
 
 import AppContainer from './services/AppContainer';
 import WebsocketContainer from './services/WebsocketContainer';
@@ -52,13 +48,9 @@
 
   'grw-hotkeys-manager': <HotkeysManager />,
 
-<<<<<<< HEAD
+  'grw-fab-container': <Fab />,
+
   'share-link-alert': <ShareLinkAlert />,
-
-  'staff-credit': <StaffCredit />,
-=======
-  'grw-fab-container': <Fab />,
->>>>>>> 11d0663d
 };
 
 export { appContainer, componentMappings };