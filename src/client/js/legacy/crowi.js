<<<<<<< HEAD
/* eslint no-restricted-globals: ['error', 'locaion'] */
=======
/* eslint-disable react/jsx-filename-extension */
>>>>>>> 20f4df18

import React from 'react';
import ReactDOM from 'react-dom';

import { Provider } from 'unstated';

import { debounce } from 'throttle-debounce';

import { pathUtils } from 'growi-commons';

import GrowiRenderer from '../util/GrowiRenderer';
import RevisionLoader from '../components/Page/RevisionLoader';

const entities = require('entities');
const escapeStringRegexp = require('escape-string-regexp');
require('jquery.cookie');
require('bootstrap-select');

require('./thirdparty-js/agile-admin');

const Crowi = {};

if (!window) {
  window = {};
}
window.Crowi = Crowi;

/**
 * render Table Of Contents
 * @param {string} tocHtml
 */
Crowi.renderTocContent = (tocHtml) => {
  $('#revision-toc-content').html(tocHtml);
};

/**
 * set 'data-caret-line' attribute that will be processed when 'shown.bs.tab' event fired
 * @param {number} line
 */
Crowi.setCaretLineData = function(line) {
  const pageEditorDom = document.querySelector('#page-editor');
  pageEditorDom.setAttribute('data-caret-line', line);
};

/**
 * invoked when;
 *
 * 1. 'shown.bs.tab' event fired
 */
Crowi.setCaretLineAndFocusToEditor = function() {
  // get 'data-caret-line' attributes
  const pageEditorDom = document.querySelector('#page-editor');

  if (pageEditorDom == null) {
    return;
  }

  const { appContainer } = window;
  const editorContainer = appContainer.getContainer('EditorContainer');
  const line = pageEditorDom.getAttribute('data-caret-line') || 0;
  editorContainer.setCaretLine(+line);
  // reset data-caret-line attribute
  pageEditorDom.removeAttribute('data-caret-line');

  // focus
  editorContainer.focusToEditor();
};

// original: middleware.swigFilter
Crowi.userPicture = function(user) {
  if (!user) {
    return '/images/icons/user.svg';
  }

  return user.image || '/images/icons/user.svg';
};

Crowi.modifyScrollTop = function() {
  const offset = 10;

  const hash = window.location.hash;
  if (hash === '') {
    return;
  }

  const pageHeader = document.querySelector('#page-header');
  if (!pageHeader) {
    return;
  }
  const pageHeaderRect = pageHeader.getBoundingClientRect();

  const sectionHeader = Crowi.findSectionHeader(hash);
  if (sectionHeader === null) {
    return;
  }

  let timeout = 0;
  if (window.scrollY === 0) {
    timeout = 200;
  }
  setTimeout(() => {
    const sectionHeaderRect = sectionHeader.getBoundingClientRect();
    if (sectionHeaderRect.top >= pageHeaderRect.bottom) {
      return;
    }

    window.scrollTo(0, (window.scrollY - pageHeaderRect.height - offset));
  }, timeout);
};

Crowi.handleKeyEHandler = (event) => {
  // ignore when dom that has 'modal in' classes exists
  if (document.getElementsByClassName('modal in').length > 0) {
    return;
  }
  // show editor
  $('a[data-toggle="tab"][href="#edit"]').tab('show');
  event.preventDefault();
};

Crowi.handleKeyCHandler = (event) => {
  // ignore when dom that has 'modal in' classes exists
  if (document.getElementsByClassName('modal in').length > 0) {
    return;
  }
  // show modal to create a page
  $('#create-page').modal();
  event.preventDefault();
};

Crowi.handleKeyCtrlSlashHandler = (event) => {
  // show modal to create a page
  $('#shortcuts-modal').modal('toggle');
  event.preventDefault();
};

Crowi.initAffix = () => {
  const $affixContent = $('#page-header');
  if ($affixContent.length > 0) {
    const $affixContentContainer = $('.row.bg-title');
    const containerHeight = $affixContentContainer.outerHeight(true);
    $affixContent.affix({
      offset: {
        top() {
          return $('.navbar').outerHeight(true) + containerHeight;
        },
      },
    });
    $('[data-affix-disable]').on('click', function(e) {
      const $elm = $($(this).data('affix-disable'));
      $(window).off('.affix');
      $elm.removeData('affix').removeClass('affix affix-top affix-bottom');
      return false;
    });
    $affixContentContainer.css({ 'min-height': containerHeight });
  }
};

Crowi.initSlimScrollForRevisionToc = () => {
  const revisionTocElem = document.querySelector('.growi .revision-toc');
  const tocContentElem = document.querySelector('.growi .revision-toc .markdownIt-TOC');

  // growi layout only
  if (revisionTocElem == null || tocContentElem == null) {
    return;
  }

  function getCurrentRevisionTocTop() {
    // calculate absolute top of '#revision-toc' element
    return revisionTocElem.getBoundingClientRect().top;
  }

  function resetScrollbar(revisionTocTop) {
    // window height - revisionTocTop - .system-version height
    let h = window.innerHeight - revisionTocTop - 20;

    const tocContentHeight = tocContentElem.getBoundingClientRect().height + 15; // add margin

    h = Math.min(h, tocContentHeight);

    $('#revision-toc-content').slimScroll({
      railVisible: true,
      position: 'right',
      height: h,
    });
  }

  const resetScrollbarDebounced = debounce(100, resetScrollbar);

  // initialize
  const revisionTocTop = getCurrentRevisionTocTop();
  resetScrollbar(revisionTocTop);

  /*
   * set event listener
   */
  // resize
  window.addEventListener('resize', (event) => {
    resetScrollbarDebounced(getCurrentRevisionTocTop());
  });
  // affix on
  $('#revision-toc').on('affixed.bs.affix', () => {
    resetScrollbar(getCurrentRevisionTocTop());
  });
  // affix off
  $('#revision-toc').on('affixed-top.bs.affix', () => {
    // calculate sum of height (.navbar-header + .bg-title) + margin-top of .main
    const sum = 138;
    resetScrollbar(sum);
  });
};

Crowi.initClassesByOS = function() {
  // add classes to cmd-key by OS
  const platform = navigator.platform.toLowerCase();
  const isMac = (platform.indexOf('mac') > -1);

  document.querySelectorAll('.system-version .cmd-key').forEach((element) => {
    if (isMac) {
      element.classList.add('mac');
    }
    else {
      element.classList.add('win');
    }
  });

  document.querySelectorAll('#shortcuts-modal .cmd-key').forEach((element) => {
    if (isMac) {
      element.classList.add('mac');
    }
    else {
      element.classList.add('win', 'key-longer');
    }
  });
};

Crowi.findHashFromUrl = function(url) {
  let match;
  /* eslint-disable no-cond-assign */
  if (match = url.match(/#(.+)$/)) {
    return `#${match[1]}`;
  }
  /* eslint-enable no-cond-assign */

  return '';
};

Crowi.findSectionHeader = function(hash) {
  if (hash.length === 0) {
    return;
  }

  // omit '#'
  const id = hash.replace('#', '');
  // don't use jQuery and document.querySelector
  //  because hash may containe Base64 encoded strings
  const elem = document.getElementById(id);
  if (elem != null && elem.tagName.match(/h\d+/i)) { // match h1, h2, h3...
    return elem;
  }

  return null;
};

Crowi.unhighlightSelectedSection = function(hash) {
  const elem = Crowi.findSectionHeader(hash);
  if (elem != null) {
    elem.classList.remove('highlighted');
  }
};

Crowi.highlightSelectedSection = function(hash) {
  const elem = Crowi.findSectionHeader(hash);
  if (elem != null) {
    elem.classList.add('highlighted');
  }
};

$(() => {
  const appContainer = window.appContainer;
  const websocketContainer = appContainer.getContainer('WebsocketContainer');
  const config = appContainer.getConfig();

  const pageId = $('#content-main').data('page-id');
  // const revisionId = $('#content-main').data('page-revision-id');
  // const revisionCreatedAt = $('#content-main').data('page-revision-created');
  // const currentUser = $('#content-main').data('current-user');
  const isSeen = $('#content-main').data('page-is-seen');
  const pagePath = $('#content-main').data('path');
  const isSavedStatesOfTabChanges = config.isSavedStatesOfTabChanges;

  $('[data-toggle="popover"]').popover();
  $('[data-toggle="tooltip"]').tooltip();
  $('[data-tooltip-stay]').tooltip('show');

  $('#toggle-sidebar').click((e) => {
    const $mainContainer = $('.main-container');
    if ($mainContainer.hasClass('aside-hidden')) {
      $('.main-container').removeClass('aside-hidden');
      $.cookie('aside-hidden', 0, { expires: 30, path: '/' });
    }
    else {
      $mainContainer.addClass('aside-hidden');
      $.cookie('aside-hidden', 1, { expires: 30, path: '/' });
    }
    return false;
  });

  if ($.cookie('aside-hidden') === 1) {
    $('.main-container').addClass('aside-hidden');
  }

  $('.copy-link').on('click', function() {
    $(this).select();
  });


  $('#create-page').on('shown.bs.modal', (e) => {
    // quick hack: replace from server side rendering "date" to client side "date"
    const today = new Date();
    const month = (`0${today.getMonth() + 1}`).slice(-2);
    const day = (`0${today.getDate()}`).slice(-2);
    const dateString = `${today.getFullYear()}/${month}/${day}`;
    $('#create-page-today .page-today-suffix').text(`/${dateString}/`);
    $('#create-page-today .page-today-input2').data('prefix', `/${dateString}/`);

    // focus
    $('#create-page-today .page-today-input2').eq(0).focus();
  });

  $('#create-page-today').submit(function(e) {
    let prefix1 = $('input.page-today-input1', this).data('prefix');
    let prefix2 = $('input.page-today-input2', this).data('prefix');
    const input1 = $('input.page-today-input1', this).val();
    const input2 = $('input.page-today-input2', this).val();
    if (input1 === '') {
      prefix1 = 'メモ';
    }
    if (input2 === '') {
      prefix2 = prefix2.slice(0, -1);
    }
    window.location.href = `${prefix1 + input1 + prefix2 + input2}#edit`;
    return false;
  });

  $('#create-page-under-tree').submit(function(e) {
    let name = $('input', this).val();
    if (!name.match(/^\//)) {
      name = `/${name}`;
    }
    if (name.match(/.+\/$/)) {
      name = name.substr(0, name.length - 1);
    }
    window.location.href = `${pathUtils.encodePagePath(name)}#edit`;
    return false;
  });

  // rename/unportalize
  $('#renamePage, #unportalize').on('shown.bs.modal', (e) => {
    $('#renamePage #newPageName').focus();
    $('#renamePage .msg, #unportalize .msg').hide();
  });
  $('#renamePageForm, #unportalize-form').submit(function(e) {
    // create name-value map
    const nameValueMap = {};
    $(this).serializeArray().forEach((obj) => {
      nameValueMap[obj.name] = obj.value; // nameValueMap.new_path is renamed page path
    });
    nameValueMap.socketClientId = websocketContainer.getSocketClientId();

    $.ajax({
      type: 'POST',
      url: '/_api/pages.rename',
      data: nameValueMap,
      dataType: 'json',
    })
      .done((res) => {
      // error
        if (!res.ok) {
          const linkPath = pathUtils.normalizePath(nameValueMap.new_path);
          $('#renamePage .msg, #unportalize .msg').hide();
          $(`#renamePage .msg-${res.code}, #unportalize .msg-${res.code}`).show();
          $('#renamePage #linkToNewPage, #unportalize #linkToNewPage').html(`
          <a href="${linkPath}">${linkPath} <i class="icon-login"></i></a>
        `);
        }
        else {
          const page = res.page;
          window.location.href = `${page.path}?renamed=${pagePath}`;
        }
      });

    return false;
  });

  // duplicate
  $('#duplicatePage').on('shown.bs.modal', (e) => {
    $('#duplicatePage #duplicatePageName').focus();
    $('#duplicatePage .msg').hide();
  });
  $('#duplicatePageForm, #unportalize-form').submit(function(e) {
    // create name-value map
    const nameValueMap = {};
    $(this).serializeArray().forEach((obj) => {
      nameValueMap[obj.name] = obj.value; // nameValueMap.new_path is duplicated page path
    });
    nameValueMap.socketClientId = websocketContainer.getSocketClientId();

    $.ajax({
      type: 'POST',
      url: '/_api/pages.duplicate',
      data: nameValueMap,
      dataType: 'json',
    }).done((res) => {
      // error
      if (!res.ok) {
        const linkPath = pathUtils.normalizePath(nameValueMap.new_path);
        $('#duplicatePage .msg').hide();
        $(`#duplicatePage .msg-${res.code}`).show();
        $('#duplicatePage #linkToNewPage').html(`
          <a href="${linkPath}">${linkPath} <i class="icon-login"></i></a>
        `);
      }
      else {
        const page = res.page;
        window.location.href = `${page.path}?duplicated=${pagePath}`;
      }
    });

    return false;
  });

  // delete
  $('#deletePage').on('shown.bs.modal', (e) => {
    $('#deletePage .msg').hide();
  });
  $('#delete-page-form').submit((e) => {
    // create name-value map
    const nameValueMap = {};
    $('#delete-page-form').serializeArray().forEach((obj) => {
      nameValueMap[obj.name] = obj.value;
    });
    nameValueMap.socketClientId = websocketContainer.getSocketClientId();

    $.ajax({
      type: 'POST',
      url: '/_api/pages.remove',
      data: nameValueMap,
      dataType: 'json',
    }).done((res) => {
      // error
      if (!res.ok) {
        $('#deletePage .msg').hide();
        $(`#deletePage .msg-${res.code}`).show();
      }
      else {
        const page = res.page;
        window.location.href = page.path;
      }
    });

    return false;
  });

  // Put Back
  $('#putBackPage').on('shown.bs.modal', (e) => {
    $('#putBackPage .msg').hide();
  });
  $('#revert-delete-page-form').submit((e) => {
    $.ajax({
      type: 'POST',
      url: '/_api/pages.revertRemove',
      data: $('#revert-delete-page-form').serialize(),
      dataType: 'json',
    }).done((res) => {
      // error
      if (!res.ok) {
        $('#putBackPage .msg').hide();
        $(`#putBackPage .msg-${res.code}`).show();
      }
      else {
        const page = res.page;
        window.location.href = page.path;
      }
    });

    return false;
  });
  $('#unlink-page-form').submit((e) => {
    $.ajax({
      type: 'POST',
      url: '/_api/pages.unlink',
      data: $('#unlink-page-form').serialize(),
      dataType: 'json',
    })
      .done((res) => {
        if (!res.ok) {
          $('#delete-errors').html(`<i class="fa fa-times-circle"></i> ${res.error}`);
          $('#delete-errors').addClass('alert-danger');
        }
        else {
          window.location.href = `${res.path}?unlinked=true`;
        }
      });

    return false;
  });

  $('#create-portal-button').on('click', (e) => {
    $('a[data-toggle="tab"][href="#edit"]').tab('show');

    $('body').addClass('on-edit');
    $('body').addClass('builtin-editor');

    const path = $('.content-main').data('path');
    if (path !== '/' && $('.content-main').data('page-id') === '') {
      const upperPage = path.substr(0, path.length - 1);
      $.get('/_api/pages.get', { path: upperPage }, (res) => {
        if (res.ok && res.page) {
          $('#portal-warning-modal').modal('show');
        }
      });
    }
  });
  $('#portal-form-close').on('click', (e) => {
    $('#edit').removeClass('active');
    $('body').removeClass('on-edit');
    $('body').removeClass('builtin-editor');
    window.location.hash = '#';
  });

  /*
   * wrap short path with <strong></strong>
   */
  $('#view-list .page-list-ul-flat .page-list-link').each(function() {
    const $link = $(this);
    /* eslint-disable-next-line no-unused-vars */
    const text = $link.text();
    let path = decodeURIComponent($link.data('path'));
    const shortPath = decodeURIComponent($link.data('short-path')); // convert to string

    if (path == null || shortPath == null) {
      // continue
      return;
    }

    path = entities.encodeHTML(path);
    const pattern = `${escapeStringRegexp(entities.encodeHTML(shortPath))}(/)?$`;

    $link.html(path.replace(new RegExp(pattern), `<strong>${shortPath}$1</strong>`));
  });

  // for list page
  let growiRendererForTimeline = null;
  $('a[data-toggle="tab"][href="#view-timeline"]').on('shown.bs.tab', () => {
    const isShown = $('#view-timeline').data('shown');

    if (growiRendererForTimeline == null) {
      growiRendererForTimeline = GrowiRenderer.generate('timeline');
    }

    if (isShown === 0) {
      $('#view-timeline .timeline-body').each(function() {
        const id = $(this).attr('id');
        const revisionBody = `#${id} .revision-body`;
        const revisionBodyElem = document.querySelector(revisionBody);
        const revisionPath = `#${id} .revision-path`; // eslint-disable-line no-unused-vars
        const timelineElm = document.getElementById(id);
        const pageId = timelineElm.getAttribute('data-page-id');
        const pagePath = timelineElm.getAttribute('data-page-path');
        const revisionId = timelineElm.getAttribute('data-revision');

        ReactDOM.render(
          <Provider inject={[appContainer]}>
            <RevisionLoader
              lazy
              growiRenderer={growiRendererForTimeline}
              pageId={pageId}
              pagePath={pagePath}
              revisionId={revisionId}
            />
          </Provider>,
          revisionBodyElem,
        );
      });

      $('#view-timeline').data('shown', 1);
    }
  });

  if (pageId) {
    // for Crowi Template LangProcessor
    $('.template-create-button', $('#revision-body')).on('click', function() {
      const path = $(this).data('path');
      const templateId = $(this).data('template');
      const template = $(`#${templateId}`).html();

      const editorContainer = appContainer.getContainer('EditorContainer');
      editorContainer.saveDraft(path, template);
      window.location.href = `${path}#edit`;
    });

    if (!isSeen) {
      $.post('/_api/pages.seen', { page_id: pageId }, (res) => {
        // ignore unless response has error
        if (res.ok && res.seenUser) {
          $('#content-main').data('page-is-seen', 1);
        }
      });
    }

    // presentation
    let presentaionInitialized = false;


    const $b = $('body');

    $(document).on('click', '.toggle-presentation', function(e) {
      const $a = $(this);

      e.preventDefault();
      $b.toggleClass('overlay-on');

      if (!presentaionInitialized) {
        presentaionInitialized = true;

        $('<iframe />').attr({
          src: $a.attr('href'),
        }).appendTo($('#presentation-container'));
      }
    }).on('click', '.fullscreen-layer', () => {
      $b.toggleClass('overlay-on');
    });
  } // end if pageId

  // tab changing handling
  $('a[href="#revision-body"]').on('show.bs.tab', () => {
    appContainer.setState({ editorMode: null });
  });
  $('a[href="#edit"]').on('show.bs.tab', () => {
    appContainer.setState({ editorMode: 'builtin' });
    $('body').addClass('on-edit');
    $('body').addClass('builtin-editor');
  });
  $('a[href="#edit"]').on('hide.bs.tab', () => {
    $('body').removeClass('on-edit');
    $('body').removeClass('builtin-editor');
  });
  $('a[href="#hackmd"]').on('show.bs.tab', () => {
    appContainer.setState({ editorMode: 'hackmd' });
    $('body').addClass('on-edit');
    $('body').addClass('hackmd');
  });

  $('a[href="#hackmd"]').on('hide.bs.tab', () => {
    $('body').removeClass('on-edit');
    $('body').removeClass('hackmd');
  });

  // hash handling
  if (isSavedStatesOfTabChanges) {
    $('a[data-toggle="tab"][href="#revision-history"]').on('show.bs.tab', () => {
      window.location.hash = '#revision-history';
      window.history.replaceState('', 'History', '#revision-history');
    });
    $('a[data-toggle="tab"][href="#edit"]').on('show.bs.tab', () => {
      window.location.hash = '#edit';
      window.history.replaceState('', 'Edit', '#edit');
    });
    $('a[data-toggle="tab"][href="#hackmd"]').on('show.bs.tab', () => {
      window.location.hash = '#hackmd';
      window.history.replaceState('', 'HackMD', '#hackmd');
    });
    $('a[data-toggle="tab"][href="#revision-body"]').on('show.bs.tab', () => {
      // couln't solve https://github.com/weseek/crowi-plus/issues/119 completely -- 2017.07.03 Yuki Takei
      window.location.hash = '#';
      window.history.replaceState('', '', window.location.href);
    });
  }
  else {
    $('a[data-toggle="tab"][href="#revision-history"]').on('show.bs.tab', () => {
      window.history.replaceState('', 'History', '#revision-history');
    });
    $('a[data-toggle="tab"][href="#edit"]').on('show.bs.tab', () => {
      window.history.replaceState('', 'Edit', '#edit');
    });
    $('a[data-toggle="tab"][href="#hackmd"]').on('show.bs.tab', () => {
      window.history.replaceState('', 'HackMD', '#hackmd');
    });
    $('a[data-toggle="tab"][href="#revision-body"]').on('show.bs.tab', () => {
      window.history.replaceState('', '', window.location.href.replace(window.location.hash, ''));
    });
    // replace all href="#edit" link behaviors
    $(document).on('click', 'a[href="#edit"]', () => {
      window.location.replace('#edit');
    });
  }

  // focus to editor when 'shown.bs.tab' event fired
  $('a[href="#edit"]').on('shown.bs.tab', (e) => {
    Crowi.setCaretLineAndFocusToEditor();
  });
});

window.addEventListener('load', (e) => {
  const { appContainer } = window;

  // hash on page
  if (window.location.hash) {
    if ((window.location.hash === '#edit' || window.location.hash === '#edit-form') && $('.tab-pane#edit').length > 0) {
      appContainer.setState({ editorMode: 'builtin' });

      $('a[data-toggle="tab"][href="#edit"]').tab('show');
      $('body').addClass('on-edit');
      $('body').addClass('builtin-editor');

      // focus
      Crowi.setCaretLineAndFocusToEditor();
    }
    else if (window.location.hash === '#hackmd' && $('.tab-pane#hackmd').length > 0) {
      appContainer.setState({ editorMode: 'hackmd' });

      $('a[data-toggle="tab"][href="#hackmd"]').tab('show');
      $('body').addClass('on-edit');
      $('body').addClass('hackmd');
    }
    else if (window.location.hash === '#revision-history' && $('.tab-pane#revision-history').length > 0) {
      $('a[data-toggle="tab"][href="#revision-history"]').tab('show');
    }
  }

  const crowi = window.crowi;
  if (crowi && crowi.users && crowi.users.length !== 0) {
    const totalUsers = crowi.users.length;
    const $listLiker = $('.page-list-liker');
    $listLiker.each((i, liker) => {
      const count = $(liker).data('count') || 0;
      if (count / totalUsers > 0.05) {
        $(liker).addClass('popular-page-high');
        // 5%
      }
      else if (count / totalUsers > 0.02) {
        $(liker).addClass('popular-page-mid');
        // 2%
      }
      else if (count / totalUsers > 0.005) {
        $(liker).addClass('popular-page-low');
        // 0.5%
      }
    });
    const $listSeer = $('.page-list-seer');
    $listSeer.each((i, seer) => {
      const count = $(seer).data('count') || 0;
      if (count / totalUsers > 0.10) {
        // 10%
        $(seer).addClass('popular-page-high');
      }
      else if (count / totalUsers > 0.05) {
        // 5%
        $(seer).addClass('popular-page-mid');
      }
      else if (count / totalUsers > 0.02) {
        // 2%
        $(seer).addClass('popular-page-low');
      }
    });
  }

  Crowi.highlightSelectedSection(window.location.hash);
  Crowi.modifyScrollTop();
  Crowi.initSlimScrollForRevisionToc();
  Crowi.initAffix();
  Crowi.initClassesByOS();
});

window.addEventListener('hashchange', (e) => {
  Crowi.unhighlightSelectedSection(Crowi.findHashFromUrl(e.oldURL));
  Crowi.highlightSelectedSection(Crowi.findHashFromUrl(e.newURL));
  Crowi.modifyScrollTop();

  // hash on page
  if (window.location.hash) {
    if (window.location.hash === '#edit') {
      $('a[data-toggle="tab"][href="#edit"]').tab('show');
    }
    else if (window.location.hash === '#hackmd') {
      $('a[data-toggle="tab"][href="#hackmd"]').tab('show');
    }
    else if (window.location.hash === '#revision-history') {
      $('a[data-toggle="tab"][href="#revision-history"]').tab('show');
    }
  }
  else {
    $('a[data-toggle="tab"][href="#revision-body"]').tab('show');
  }
});

window.addEventListener('keydown', (event) => {
  const target = event.target;

  // ignore when target dom is input
  const inputPattern = /^input|textinput|textarea$/i;
  if (inputPattern.test(target.tagName) || target.isContentEditable) {
    return;
  }

  switch (event.key) {
    case 'e':
      if (!event.ctrlKey && !event.metaKey && !event.altKey && !event.shiftKey) {
        Crowi.handleKeyEHandler(event);
      }
      break;
    case 'c':
      if (!event.ctrlKey && !event.metaKey && !event.altKey && !event.shiftKey) {
        Crowi.handleKeyCHandler(event);
      }
      break;
    case '/':
      if (event.ctrlKey || event.metaKey) {
        Crowi.handleKeyCtrlSlashHandler(event);
      }
      break;
    default:
  }
});

// adjust min-height of page for print temporarily
window.onbeforeprint = function() {
  $('#page-wrapper').css('min-height', '0px');
};<|MERGE_RESOLUTION|>--- conflicted
+++ resolved
@@ -1,8 +1,4 @@
-<<<<<<< HEAD
-/* eslint no-restricted-globals: ['error', 'locaion'] */
-=======
 /* eslint-disable react/jsx-filename-extension */
->>>>>>> 20f4df18
 
 import React from 'react';
 import ReactDOM from 'react-dom';
