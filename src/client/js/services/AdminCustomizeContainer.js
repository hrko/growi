--- conflicted
+++ resolved
@@ -19,11 +19,8 @@
       isSavedStatesOfTabChanges: appContainer.config.isSavedStatesOfTabChanges,
       isEnabledAttachTitleHeader: appContainer.config.isEnabledAttachTitleHeader,
       currentRecentCreatedLimit: appContainer.config.recentCreatedLimit,
-<<<<<<< HEAD
+      currentCustomizeCss: appContainer.config.customizeCss,
       currentCustomizeScript: appContainer.config.customizeScript,
-=======
-      currentCustomizeCss: appContainer.config.customizeCss,
->>>>>>> 33ee1546
     };
 
   }
@@ -89,18 +86,19 @@
   }
 
   /**
-<<<<<<< HEAD
+   * Change custom css
+   */
+  changeCustomCss(inputValue) {
+    this.setState({ currentCustomizeCss: inputValue });
+  }
+
+  /**
    * Change customize script
    */
   changeCustomizeScript(inpuValue) {
     this.setState({ currentCustomizeScript: inpuValue });
-=======
-   * Change custom css
-   */
-  changeCustomCss(inputValue) {
-    this.setState({ currentCustomizeCss: inputValue });
->>>>>>> 33ee1546
   }
+
 
   /**
    * Update layout
@@ -146,21 +144,22 @@
   }
 
   /**
-<<<<<<< HEAD
+   * Update customCss
+   * @memberOf AdminCustomizeContainer
+   * @return {string} css
+   */
+  async updateCustomizeCss() {
+    // TODO GW-534 create apiV3
+  }
+
+  /**
    * Update customize script
    * @memberOf AdminCustomizeContainer
    * @return {string} Scripts
    */
   async updateCustomizeScript() {
     // TODO GW-538 create apiV3
-=======
-   * Update customCss
-   * @memberOf AdminCustomizeContainer
-   * @return {string} css
-   */
-  async updateCustomizeCss() {
-    // TODO GW-534 create apiV3
->>>>>>> 33ee1546
   }
 
+
 }