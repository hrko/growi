import { Container } from 'unstated';

import loggerFactory from '@alias/logger';

import * as entities from 'entities';
import * as toastr from 'toastr';
import { toastError } from '../util/apiNotification';

import {
  DetachCodeBlockInterceptor,
  RestoreCodeBlockInterceptor,
} from '../util/interceptor/detach-code-blocks';

import {
  DrawioInterceptor,
} from '../util/interceptor/drawio-interceptor';

const logger = loggerFactory('growi:services:PageContainer');

/**
 * Service container related to Page
 * @extends {Container} unstated Container
 */
export default class PageContainer extends Container {

  constructor(appContainer) {
    super();

    this.appContainer = appContainer;
    this.appContainer.registerContainer(this);

    this.state = {};

    const mainContent = document.querySelector('#content-main');
    if (mainContent == null) {
      logger.debug('#content-main element is not exists');
      return;
    }

    const revisionId = mainContent.getAttribute('data-page-revision-id');
    const path = decodeURI(mainContent.getAttribute('data-path'));
    this.state = {
      // local page data
      markdown: null, // will be initialized after initStateMarkdown()
      pageId: mainContent.getAttribute('data-page-id'),
      revisionId,
      revisionCreatedAt: +mainContent.getAttribute('data-page-revision-created'),
      revisionAuthor: JSON.parse(mainContent.getAttribute('data-page-revision-author')),
      path,
      tocHtml: '',
<<<<<<< HEAD
      isLiked: false,
      isBookmarked: false,
=======
      isLiked: JSON.parse(mainContent.getAttribute('data-page-is-liked')),

      seenUserIds: mainContent.getAttribute('data-page-ids-of-seen-users'),
>>>>>>> 10286a3f
      seenUsers: [],
      countOfSeenUsers: mainContent.getAttribute('data-page-count-of-seen-users'),

      likerUsers: [],
      sumOfLikers: 0,
<<<<<<< HEAD
      sumOfBookmarks: 0,
=======

>>>>>>> 10286a3f
      createdAt: mainContent.getAttribute('data-page-created-at'),
      creator: JSON.parse(mainContent.getAttribute('data-page-creator')),
      updatedAt: mainContent.getAttribute('data-page-updated-at'),
      isForbidden:  JSON.parse(mainContent.getAttribute('data-page-is-forbidden')),
      isDeleted:  JSON.parse(mainContent.getAttribute('data-page-is-deleted')),
      isDeletable:  JSON.parse(mainContent.getAttribute('data-page-is-deletable')),
      isAbleToDeleteCompletely:  JSON.parse(mainContent.getAttribute('data-page-is-able-to-delete-completely')),
      pageUser: JSON.parse(mainContent.getAttribute('data-page-user')),
      tags: null,
      hasChildren: JSON.parse(mainContent.getAttribute('data-page-has-children')),
      templateTagData: mainContent.getAttribute('data-template-tags') || null,
      shareLinksNumber:  mainContent.getAttribute('data-share-links-number'),
      shareLinkId: JSON.parse(mainContent.getAttribute('data-share-link-id') || null),

      // latest(on remote) information
      remoteRevisionId: revisionId,
      revisionIdHackmdSynced: mainContent.getAttribute('data-page-revision-id-hackmd-synced') || null,
      lastUpdateUsername: undefined,
      pageIdOnHackmd: mainContent.getAttribute('data-page-id-on-hackmd') || null,
      hasDraftOnHackmd: !!mainContent.getAttribute('data-page-has-draft-on-hackmd'),
      isHackmdDraftUpdatingInRealtime: false,
    };

    const { interceptorManager } = this.appContainer;
    interceptorManager.addInterceptor(new DetachCodeBlockInterceptor(appContainer), 10); // process as soon as possible
    interceptorManager.addInterceptor(new DrawioInterceptor(appContainer), 20);
    interceptorManager.addInterceptor(new RestoreCodeBlockInterceptor(appContainer), 900); // process as late as possible

    this.retrieveSeenUsers();
    this.initStateMarkdown();
    this.initStateOthers();

    this.setTocHtml = this.setTocHtml.bind(this);
    this.save = this.save.bind(this);
    this.checkAndUpdateImageUrlCached = this.checkAndUpdateImageUrlCached.bind(this);
    this.addWebSocketEventHandlers = this.addWebSocketEventHandlers.bind(this);
    this.addWebSocketEventHandlers();

    const unlinkPageButton = document.getElementById('unlink-page-button');
    if (unlinkPageButton != null) {
      unlinkPageButton.addEventListener('click', async() => {
        try {
          const res = await this.appContainer.apiPost('/pages.unlink', { path });
          window.location.href = encodeURI(`${res.path}?unlinked=true`);
        }
        catch (err) {
          toastError(err);
        }
      });
    }

  }

  /**
   * Workaround for the mangling in production build to break constructor.name
   */
  static getClassName() {
    return 'PageContainer';
  }

  /**
   * initialize state for markdown data
   */
  initStateMarkdown() {
    let pageContent = '';

    const rawText = document.getElementById('raw-text-original');
    if (rawText) {
      pageContent = rawText.innerHTML;
    }
    const markdown = entities.decodeHTML(pageContent);

    this.state.markdown = markdown;
  }

  async retrieveSeenUsers() {
    const { users } = await this.appContainer.apiGet('/users.list', { user_ids: this.state.seenUserIds });

    this.setState({ seenUsers: users });
    this.checkAndUpdateImageUrlCached(users);
  }

<<<<<<< HEAD
    const like = await this.appContainer.apiv3Get('/page/like-info', { _id: this.state.pageId });
    this.setState({
      sumOfLikers: like.data.sumOfLikers,
      likerUsers: like.data.users.liker,
      isLiked: like.data.isLiked,
    });
=======
  async initStateOthers() {
>>>>>>> 10286a3f

    this.retrieveBookmarkInfo();
    this.checkAndUpdateImageUrlCached(this.state.likerUsers);
  }

  async retrieveBookmarkInfo() {
    const response = await this.appContainer.apiv3Get('/bookmarks', { pageId: this.state.pageId });
    if (response.data.bookmarks != null) {
      this.setState({ isBookmarked: true });
    }
    else {
      this.setState({ isBookmarked: false });
    }
    this.setState({ sumOfBookmarks: response.data.sumOfBookmarks });
  }

  async toggleBookmark() {
    const bool = !this.state.isBookmarked;
    await this.appContainer.apiv3Put('/bookmarks', { pageId: this.state.pageId, bool });
    return this.retrieveBookmarkInfo();
  }

  async checkAndUpdateImageUrlCached(users) {
    const noImageCacheUsers = users.filter((user) => { return user.imageUrlCached == null });
    if (noImageCacheUsers.length === 0) {
      return;
    }

    const noImageCacheUserIds = noImageCacheUsers.map((user) => { return user.id });
    try {
      await this.appContainer.apiv3Put('/users/update.imageUrlCache', { userIds: noImageCacheUserIds });
    }
    catch (err) {
      // Error alert doesn't apear, because user don't need to notice this error.
      logger.error(err);
    }
  }

  get navigationContainer() {
    return this.appContainer.getContainer('NavigationContainer');
  }

  setLatestRemotePageData(page, user) {
    this.setState({
      remoteRevisionId: page.revision._id,
      revisionIdHackmdSynced: page.revisionHackmdSynced,
      lastUpdateUsername: user.name,
    });
  }

  setTocHtml(tocHtml) {
    if (this.state.tocHtml !== tocHtml) {
      this.setState({ tocHtml });
    }
  }

  /**
   * save success handler
   * @param {object} page Page instance
   * @param {Array[Tag]} tags Array of Tag
   */
  updateStateAfterSave(page, tags) {
    const { editorMode } = this.navigationContainer.state;

    // update state of PageContainer
    const newState = {
      pageId: page._id,
      revisionId: page.revision._id,
      revisionCreatedAt: new Date(page.revision.createdAt).getTime() / 1000,
      remoteRevisionId: page.revision._id,
      revisionIdHackmdSynced: page.revisionHackmdSynced,
      hasDraftOnHackmd: page.hasDraftOnHackmd,
      markdown: page.revision.body,
    };
    if (tags != null) {
      newState.tags = tags;
    }
    this.setState(newState);

    // PageEditor component
    const pageEditor = this.appContainer.getComponentInstance('PageEditor');
    if (pageEditor != null) {
      if (editorMode !== 'builtin') {
        pageEditor.updateEditorValue(newState.markdown);
      }
    }
    // PageEditorByHackmd component
    const pageEditorByHackmd = this.appContainer.getComponentInstance('PageEditorByHackmd');
    if (pageEditorByHackmd != null) {
      // reset
      if (editorMode !== 'hackmd') {
        pageEditorByHackmd.reset();
      }
    }

    // hidden input
    $('input[name="revision_id"]').val(newState.revisionId);
  }

  /**
   * Save page
   * @param {string} markdown
   * @param {object} optionsToSave
   * @return {object} { page: Page, tags: Tag[] }
   */
  async save(markdown, optionsToSave = {}) {
    const { editorMode } = this.navigationContainer.state;

    const { pageId, path } = this.state;
    let { revisionId } = this.state;

    const options = Object.assign({}, optionsToSave);

    if (editorMode === 'hackmd') {
      // set option to sync
      options.isSyncRevisionToHackmd = true;
      revisionId = this.state.revisionIdHackmdSynced;
    }

    let res;
    if (pageId == null) {
      res = await this.createPage(path, markdown, options);
    }
    else {
      res = await this.updatePage(pageId, revisionId, markdown, options);
    }

    this.updateStateAfterSave(res.page, res.tags);
    return res;
  }

  async saveAndReload(optionsToSave) {
    if (optionsToSave == null) {
      const msg = '\'saveAndReload\' requires the \'optionsToSave\' param';
      throw new Error(msg);
    }

    const { editorMode } = this.navigationContainer.state;
    if (editorMode == null) {
      logger.warn('\'saveAndReload\' requires the \'errorMode\' param');
      return;
    }

    const { pageId, path } = this.state;
    let { revisionId } = this.state;

    const options = Object.assign({}, optionsToSave);

    let markdown;
    if (editorMode === 'hackmd') {
      const pageEditorByHackmd = this.appContainer.getComponentInstance('PageEditorByHackmd');
      markdown = await pageEditorByHackmd.getMarkdown();
      // set option to sync
      options.isSyncRevisionToHackmd = true;
      revisionId = this.state.revisionIdHackmdSynced;
    }
    else {
      const pageEditor = this.appContainer.getComponentInstance('PageEditor');
      markdown = pageEditor.getMarkdown();
    }

    let res;
    if (pageId == null) {
      res = await this.createPage(path, markdown, options);
    }
    else {
      res = await this.updatePage(pageId, revisionId, markdown, options);
    }

    const editorContainer = this.appContainer.getContainer('EditorContainer');
    editorContainer.clearDraft(path);
    window.location.href = path;

    return res;
  }

  async createPage(pagePath, markdown, tmpParams) {
    const socketIoContainer = this.appContainer.getContainer('SocketIoContainer');

    // clone
    const params = Object.assign(tmpParams, {
      socketClientId: socketIoContainer.getSocketClientId(),
      path: pagePath,
      body: markdown,
    });

    const res = await this.appContainer.apiPost('/pages.create', params);
    if (!res.ok) {
      throw new Error(res.error);
    }
    return { page: res.page, tags: res.tags };
  }

  async updatePage(pageId, revisionId, markdown, tmpParams) {
    const socketIoContainer = this.appContainer.getContainer('SocketIoContainer');

    // clone
    const params = Object.assign(tmpParams, {
      socketClientId: socketIoContainer.getSocketClientId(),
      page_id: pageId,
      revision_id: revisionId,
      body: markdown,
    });

    const res = await this.appContainer.apiPost('/pages.update', params);
    if (!res.ok) {
      throw new Error(res.error);
    }
    return { page: res.page, tags: res.tags };
  }

  deletePage(isRecursively, isCompletely) {
    const socketIoContainer = this.appContainer.getContainer('SocketIoContainer');

    // control flag
    const completely = isCompletely ? true : null;
    const recursively = isRecursively ? true : null;

    return this.appContainer.apiPost('/pages.remove', {
      recursively,
      completely,
      page_id: this.state.pageId,
      revision_id: this.state.revisionId,
      socketClientId: socketIoContainer.getSocketClientId(),
    });

  }

  revertRemove(isRecursively) {
    const socketIoContainer = this.appContainer.getContainer('SocketIoContainer');

    // control flag
    const recursively = isRecursively ? true : null;

    return this.appContainer.apiPost('/pages.revertRemove', {
      recursively,
      page_id: this.state.pageId,
      socketClientId: socketIoContainer.getSocketClientId(),
    });
  }

  rename(pageNameInput, isRenameRecursively, isRenameRedirect, isRenameMetadata) {
    const socketIoContainer = this.appContainer.getContainer('SocketIoContainer');
    const isRecursively = isRenameRecursively ? true : null;
    const isRedirect = isRenameRedirect ? true : null;
    const isRemain = isRenameMetadata ? true : null;

    return this.appContainer.apiPost('/pages.rename', {
      recursively: isRecursively,
      page_id: this.state.pageId,
      revision_id: this.state.revisionId,
      new_path: pageNameInput,
      create_redirect: isRedirect,
      remain_metadata: isRemain,
      socketClientId: socketIoContainer.getSocketClientId(),
    });
  }

  showSuccessToastr() {
    toastr.success(undefined, 'Saved successfully', {
      closeButton: true,
      progressBar: true,
      newestOnTop: false,
      showDuration: '100',
      hideDuration: '100',
      timeOut: '1200',
      extendedTimeOut: '150',
    });
  }

  showErrorToastr(error) {
    toastr.error(error.message, 'Error occured', {
      closeButton: true,
      progressBar: true,
      newestOnTop: false,
      showDuration: '100',
      hideDuration: '100',
      timeOut: '3000',
    });
  }

  addWebSocketEventHandlers() {
    const pageContainer = this;
    const socketIoContainer = this.appContainer.getContainer('SocketIoContainer');
    const socket = socketIoContainer.getSocket();

    socket.on('page:create', (data) => {
      // skip if triggered myself
      if (data.socketClientId != null && data.socketClientId === socketIoContainer.getSocketClientId()) {
        return;
      }

      logger.debug({ obj: data }, `websocket on 'page:create'`); // eslint-disable-line quotes

      // update PageStatusAlert
      if (data.page.path === pageContainer.state.path) {
        this.setLatestRemotePageData(data.page, data.user);
      }
    });

    socket.on('page:update', (data) => {
      // skip if triggered myself
      if (data.socketClientId != null && data.socketClientId === socketIoContainer.getSocketClientId()) {
        return;
      }

      logger.debug({ obj: data }, `websocket on 'page:update'`); // eslint-disable-line quotes

      if (data.page.path === pageContainer.state.path) {
        // update PageStatusAlert
        pageContainer.setLatestRemotePageData(data.page, data.user);
        // update remote data
        const page = data.page;
        pageContainer.setState({
          remoteRevisionId: page.revision._id,
          revisionIdHackmdSynced: page.revisionHackmdSynced,
          hasDraftOnHackmd: page.hasDraftOnHackmd,
        });
      }
    });

    socket.on('page:delete', (data) => {
      // skip if triggered myself
      if (data.socketClientId != null && data.socketClientId === socketIoContainer.getSocketClientId()) {
        return;
      }

      logger.debug({ obj: data }, `websocket on 'page:delete'`); // eslint-disable-line quotes

      // update PageStatusAlert
      if (data.page.path === pageContainer.state.path) {
        pageContainer.setLatestRemotePageData(data.page, data.user);
      }
    });

    socket.on('page:editingWithHackmd', (data) => {
      // skip if triggered myself
      if (data.socketClientId != null && data.socketClientId === socketIoContainer.getSocketClientId()) {
        return;
      }

      logger.debug({ obj: data }, `websocket on 'page:editingWithHackmd'`); // eslint-disable-line quotes

      if (data.page.path === pageContainer.state.path) {
        pageContainer.setState({ isHackmdDraftUpdatingInRealtime: true });
      }
    });

  }

}<|MERGE_RESOLUTION|>--- conflicted
+++ resolved
@@ -48,24 +48,14 @@
       revisionAuthor: JSON.parse(mainContent.getAttribute('data-page-revision-author')),
       path,
       tocHtml: '',
-<<<<<<< HEAD
       isLiked: false,
       isBookmarked: false,
-=======
-      isLiked: JSON.parse(mainContent.getAttribute('data-page-is-liked')),
-
-      seenUserIds: mainContent.getAttribute('data-page-ids-of-seen-users'),
->>>>>>> 10286a3f
       seenUsers: [],
       countOfSeenUsers: mainContent.getAttribute('data-page-count-of-seen-users'),
 
       likerUsers: [],
       sumOfLikers: 0,
-<<<<<<< HEAD
       sumOfBookmarks: 0,
-=======
-
->>>>>>> 10286a3f
       createdAt: mainContent.getAttribute('data-page-created-at'),
       creator: JSON.parse(mainContent.getAttribute('data-page-creator')),
       updatedAt: mainContent.getAttribute('data-page-updated-at'),
@@ -148,16 +138,13 @@
     this.checkAndUpdateImageUrlCached(users);
   }
 
-<<<<<<< HEAD
+  async initStateOthers() {
     const like = await this.appContainer.apiv3Get('/page/like-info', { _id: this.state.pageId });
     this.setState({
       sumOfLikers: like.data.sumOfLikers,
       likerUsers: like.data.users.liker,
       isLiked: like.data.isLiked,
     });
-=======
-  async initStateOthers() {
->>>>>>> 10286a3f
 
     this.retrieveBookmarkInfo();
     this.checkAndUpdateImageUrlCached(this.state.likerUsers);
