import { Container } from 'unstated';

import loggerFactory from '@alias/logger';

import * as entities from 'entities';
import * as toastr from 'toastr';
import { toastError } from '../util/apiNotification';

import {
  DetachCodeBlockInterceptor,
  RestoreCodeBlockInterceptor,
} from '../util/interceptor/detach-code-blocks';

import {
  DrawioInterceptor,
} from '../util/interceptor/drawio-interceptor';

const logger = loggerFactory('growi:services:PageContainer');

/**
 * Service container related to Page
 * @extends {Container} unstated Container
 */
export default class PageContainer extends Container {

  constructor(appContainer) {
    super();

    this.appContainer = appContainer;
    this.appContainer.registerContainer(this);

    this.state = {};

    const mainContent = document.querySelector('#content-main');
    if (mainContent == null) {
      logger.debug('#content-main element is not exists');
      return;
    }

    const revisionId = mainContent.getAttribute('data-page-revision-id');
    const path = decodeURI(mainContent.getAttribute('data-path'));
    this.state = {
      // local page data
      markdown: null, // will be initialized after initStateMarkdown()
      pageId: mainContent.getAttribute('data-page-id'),
      revisionId,
      revisionCreatedAt: +mainContent.getAttribute('data-page-revision-created'),
      revisionAuthor: JSON.parse(mainContent.getAttribute('data-page-revision-author')),
      path,
      tocHtml: '',
      isLiked: JSON.parse(mainContent.getAttribute('data-page-is-liked')),
      seenUsers: [],
      likerUsers: [],
      sumOfSeenUsers: 0,
      sumOfLikers: 0,
      createdAt: mainContent.getAttribute('data-page-created-at'),
      creator: JSON.parse(mainContent.getAttribute('data-page-creator')),
      updatedAt: mainContent.getAttribute('data-page-updated-at'),
      isForbidden:  JSON.parse(mainContent.getAttribute('data-page-is-forbidden')),
      isDeleted:  JSON.parse(mainContent.getAttribute('data-page-is-deleted')),
      isDeletable:  JSON.parse(mainContent.getAttribute('data-page-is-deletable')),
      isAbleToDeleteCompletely:  JSON.parse(mainContent.getAttribute('data-page-is-able-to-delete-completely')),
      pageUser: JSON.parse(mainContent.getAttribute('data-page-user')),
      tags: null,
      hasChildren: JSON.parse(mainContent.getAttribute('data-page-has-children')),
      templateTagData: mainContent.getAttribute('data-template-tags') || null,
      shareLinksNumber:  mainContent.getAttribute('data-share-links-number'),
<<<<<<< HEAD
=======
      shareLinkId: JSON.parse(mainContent.getAttribute('data-share-link-id') || null),
>>>>>>> aadd77e8

      // latest(on remote) information
      remoteRevisionId: revisionId,
      revisionIdHackmdSynced: mainContent.getAttribute('data-page-revision-id-hackmd-synced') || null,
      lastUpdateUsername: undefined,
      pageIdOnHackmd: mainContent.getAttribute('data-page-id-on-hackmd') || null,
      hasDraftOnHackmd: !!mainContent.getAttribute('data-page-has-draft-on-hackmd'),
      isHackmdDraftUpdatingInRealtime: false,
    };

    const { interceptorManager } = this.appContainer;
    interceptorManager.addInterceptor(new DetachCodeBlockInterceptor(appContainer), 10); // process as soon as possible
    interceptorManager.addInterceptor(new DrawioInterceptor(appContainer), 20);
    interceptorManager.addInterceptor(new RestoreCodeBlockInterceptor(appContainer), 900); // process as late as possible

    this.initStateMarkdown();
    this.initStateOthers();

    this.setTocHtml = this.setTocHtml.bind(this);
    this.save = this.save.bind(this);
    this.checkAndUpdateImageUrlCached = this.checkAndUpdateImageUrlCached.bind(this);
    this.addWebSocketEventHandlers = this.addWebSocketEventHandlers.bind(this);
    this.addWebSocketEventHandlers();

    const unlinkPageButton = document.getElementById('unlink-page-button');
    if (unlinkPageButton != null) {
      unlinkPageButton.addEventListener('click', async() => {
        try {
          const res = await this.appContainer.apiPost('/pages.unlink', { path });
          window.location.href = encodeURI(`${res.path}?unlinked=true`);
        }
        catch (err) {
          toastError(err);
        }
      });
    }

  }

  /**
   * Workaround for the mangling in production build to break constructor.name
   */
  static getClassName() {
    return 'PageContainer';
  }

  /**
   * initialize state for markdown data
   */
  initStateMarkdown() {
    let pageContent = '';

    const rawText = document.getElementById('raw-text-original');
    if (rawText) {
      pageContent = rawText.innerHTML;
    }
    const markdown = entities.decodeHTML(pageContent);

    this.state.markdown = markdown;
  }

  async initStateOthers() {

    const seenUserListElem = document.getElementById('seen-user-list');
    if (seenUserListElem != null) {
      const { userIdsStr, sumOfSeenUsers } = seenUserListElem.dataset;
      this.setState({ sumOfSeenUsers });

      if (userIdsStr === '') {
        return;
      }

      const { users } = await this.appContainer.apiGet('/users.list', { user_ids: userIdsStr });
      this.setState({ seenUsers: users });

      this.checkAndUpdateImageUrlCached(users);
    }


    const likerListElem = document.getElementById('liker-list');
    if (likerListElem != null) {
      const { userIdsStr, sumOfLikers } = likerListElem.dataset;
      this.setState({ sumOfLikers });

      if (userIdsStr === '') {
        return;
      }

      const { users } = await this.appContainer.apiGet('/users.list', { user_ids: userIdsStr });
      this.setState({ likerUsers: users });

      this.checkAndUpdateImageUrlCached(users);
    }
  }

  async checkAndUpdateImageUrlCached(users) {
    const noImageCacheUsers = users.filter((user) => { return user.imageUrlCached == null });
    if (noImageCacheUsers.length === 0) {
      return;
    }

    const noImageCacheUserIds = noImageCacheUsers.map((user) => { return user.id });
    try {
      await this.appContainer.apiv3Put('/users/update.imageUrlCache', { userIds: noImageCacheUserIds });
    }
    catch (err) {
      // Error alert doesn't apear, because user don't need to notice this error.
      logger.error(err);
    }
  }

  get navigationContainer() {
    return this.appContainer.getContainer('NavigationContainer');
  }

  setLatestRemotePageData(page, user) {
    this.setState({
      remoteRevisionId: page.revision._id,
      revisionIdHackmdSynced: page.revisionHackmdSynced,
      lastUpdateUsername: user.name,
    });
  }

  setTocHtml(tocHtml) {
    if (this.state.tocHtml !== tocHtml) {
      this.setState({ tocHtml });
    }
  }

  /**
   * save success handler
   * @param {object} page Page instance
   * @param {Array[Tag]} tags Array of Tag
   */
  updateStateAfterSave(page, tags) {
    const { editorMode } = this.navigationContainer.state;

    // update state of PageContainer
    const newState = {
      pageId: page._id,
      revisionId: page.revision._id,
      revisionCreatedAt: new Date(page.revision.createdAt).getTime() / 1000,
      remoteRevisionId: page.revision._id,
      revisionIdHackmdSynced: page.revisionHackmdSynced,
      hasDraftOnHackmd: page.hasDraftOnHackmd,
      markdown: page.revision.body,
    };
    if (tags != null) {
      newState.tags = tags;
    }
    this.setState(newState);

    // PageEditor component
    const pageEditor = this.appContainer.getComponentInstance('PageEditor');
    if (pageEditor != null) {
      if (editorMode !== 'builtin') {
        pageEditor.updateEditorValue(newState.markdown);
      }
    }
    // PageEditorByHackmd component
    const pageEditorByHackmd = this.appContainer.getComponentInstance('PageEditorByHackmd');
    if (pageEditorByHackmd != null) {
      // reset
      if (editorMode !== 'hackmd') {
        pageEditorByHackmd.reset();
      }
    }

    // hidden input
    $('input[name="revision_id"]').val(newState.revisionId);
  }

  /**
   * Save page
   * @param {string} markdown
   * @param {object} optionsToSave
   * @return {object} { page: Page, tags: Tag[] }
   */
  async save(markdown, optionsToSave = {}) {
    const { editorMode } = this.navigationContainer.state;

    const { pageId, path } = this.state;
    let { revisionId } = this.state;

    const options = Object.assign({}, optionsToSave);

    if (editorMode === 'hackmd') {
      // set option to sync
      options.isSyncRevisionToHackmd = true;
      revisionId = this.state.revisionIdHackmdSynced;
    }

    let res;
    if (pageId == null) {
      res = await this.createPage(path, markdown, options);
    }
    else {
      res = await this.updatePage(pageId, revisionId, markdown, options);
    }

    this.updateStateAfterSave(res.page, res.tags);
    return res;
  }

  async saveAndReload(optionsToSave) {
    if (optionsToSave == null) {
      const msg = '\'saveAndReload\' requires the \'optionsToSave\' param';
      throw new Error(msg);
    }

    const { editorMode } = this.navigationContainer.state;
    if (editorMode == null) {
      logger.warn('\'saveAndReload\' requires the \'errorMode\' param');
      return;
    }

    const { pageId, path } = this.state;
    let { revisionId } = this.state;

    const options = Object.assign({}, optionsToSave);

    let markdown;
    if (editorMode === 'hackmd') {
      const pageEditorByHackmd = this.appContainer.getComponentInstance('PageEditorByHackmd');
      markdown = await pageEditorByHackmd.getMarkdown();
      // set option to sync
      options.isSyncRevisionToHackmd = true;
      revisionId = this.state.revisionIdHackmdSynced;
    }
    else {
      const pageEditor = this.appContainer.getComponentInstance('PageEditor');
      markdown = pageEditor.getMarkdown();
    }

    let res;
    if (pageId == null) {
      res = await this.createPage(path, markdown, options);
    }
    else {
      res = await this.updatePage(pageId, revisionId, markdown, options);
    }

    const editorContainer = this.appContainer.getContainer('EditorContainer');
    editorContainer.clearDraft(path);
    window.location.href = path;

    return res;
  }

  async createPage(pagePath, markdown, tmpParams) {
    const socketIoContainer = this.appContainer.getContainer('SocketIoContainer');

    // clone
    const params = Object.assign(tmpParams, {
      socketClientId: socketIoContainer.getSocketClientId(),
      path: pagePath,
      body: markdown,
    });

    const res = await this.appContainer.apiPost('/pages.create', params);
    if (!res.ok) {
      throw new Error(res.error);
    }
    return { page: res.page, tags: res.tags };
  }

  async updatePage(pageId, revisionId, markdown, tmpParams) {
    const socketIoContainer = this.appContainer.getContainer('SocketIoContainer');

    // clone
    const params = Object.assign(tmpParams, {
      socketClientId: socketIoContainer.getSocketClientId(),
      page_id: pageId,
      revision_id: revisionId,
      body: markdown,
    });

    const res = await this.appContainer.apiPost('/pages.update', params);
    if (!res.ok) {
      throw new Error(res.error);
    }
    return { page: res.page, tags: res.tags };
  }

  deletePage(isRecursively, isCompletely) {
    const socketIoContainer = this.appContainer.getContainer('SocketIoContainer');

    // control flag
    const completely = isCompletely ? true : null;
    const recursively = isRecursively ? true : null;

    return this.appContainer.apiPost('/pages.remove', {
      recursively,
      completely,
      page_id: this.state.pageId,
      revision_id: this.state.revisionId,
      socketClientId: socketIoContainer.getSocketClientId(),
    });

  }

  revertRemove(isRecursively) {
    const socketIoContainer = this.appContainer.getContainer('SocketIoContainer');

    // control flag
    const recursively = isRecursively ? true : null;

    return this.appContainer.apiPost('/pages.revertRemove', {
      recursively,
      page_id: this.state.pageId,
      socketClientId: socketIoContainer.getSocketClientId(),
    });
  }

  rename(pageNameInput, isRenameRecursively, isRenameRedirect, isRenameMetadata) {
    const socketIoContainer = this.appContainer.getContainer('SocketIoContainer');
    const isRecursively = isRenameRecursively ? true : null;
    const isRedirect = isRenameRedirect ? true : null;
    const isRemain = isRenameMetadata ? true : null;

    return this.appContainer.apiPost('/pages.rename', {
      recursively: isRecursively,
      page_id: this.state.pageId,
      revision_id: this.state.revisionId,
      new_path: pageNameInput,
      create_redirect: isRedirect,
      remain_metadata: isRemain,
      socketClientId: socketIoContainer.getSocketClientId(),
    });
  }

  showSuccessToastr() {
    toastr.success(undefined, 'Saved successfully', {
      closeButton: true,
      progressBar: true,
      newestOnTop: false,
      showDuration: '100',
      hideDuration: '100',
      timeOut: '1200',
      extendedTimeOut: '150',
    });
  }

  showErrorToastr(error) {
    toastr.error(error.message, 'Error occured', {
      closeButton: true,
      progressBar: true,
      newestOnTop: false,
      showDuration: '100',
      hideDuration: '100',
      timeOut: '3000',
    });
  }

  addWebSocketEventHandlers() {
    const pageContainer = this;
    const socketIoContainer = this.appContainer.getContainer('SocketIoContainer');
    const socket = socketIoContainer.getSocket();

    socket.on('page:create', (data) => {
      // skip if triggered myself
      if (data.socketClientId != null && data.socketClientId === socketIoContainer.getSocketClientId()) {
        return;
      }

      logger.debug({ obj: data }, `websocket on 'page:create'`); // eslint-disable-line quotes

      // update PageStatusAlert
      if (data.page.path === pageContainer.state.path) {
        this.setLatestRemotePageData(data.page, data.user);
      }
    });

    socket.on('page:update', (data) => {
      // skip if triggered myself
      if (data.socketClientId != null && data.socketClientId === socketIoContainer.getSocketClientId()) {
        return;
      }

      logger.debug({ obj: data }, `websocket on 'page:update'`); // eslint-disable-line quotes

      if (data.page.path === pageContainer.state.path) {
        // update PageStatusAlert
        pageContainer.setLatestRemotePageData(data.page, data.user);
        // update remote data
        const page = data.page;
        pageContainer.setState({
          remoteRevisionId: page.revision._id,
          revisionIdHackmdSynced: page.revisionHackmdSynced,
          hasDraftOnHackmd: page.hasDraftOnHackmd,
        });
      }
    });

    socket.on('page:delete', (data) => {
      // skip if triggered myself
      if (data.socketClientId != null && data.socketClientId === socketIoContainer.getSocketClientId()) {
        return;
      }

      logger.debug({ obj: data }, `websocket on 'page:delete'`); // eslint-disable-line quotes

      // update PageStatusAlert
      if (data.page.path === pageContainer.state.path) {
        pageContainer.setLatestRemotePageData(data.page, data.user);
      }
    });

    socket.on('page:editingWithHackmd', (data) => {
      // skip if triggered myself
      if (data.socketClientId != null && data.socketClientId === socketIoContainer.getSocketClientId()) {
        return;
      }

      logger.debug({ obj: data }, `websocket on 'page:editingWithHackmd'`); // eslint-disable-line quotes

      if (data.page.path === pageContainer.state.path) {
        pageContainer.setState({ isHackmdDraftUpdatingInRealtime: true });
      }
    });

  }

}<|MERGE_RESOLUTION|>--- conflicted
+++ resolved
@@ -65,10 +65,7 @@
       hasChildren: JSON.parse(mainContent.getAttribute('data-page-has-children')),
       templateTagData: mainContent.getAttribute('data-template-tags') || null,
       shareLinksNumber:  mainContent.getAttribute('data-share-links-number'),
-<<<<<<< HEAD
-=======
       shareLinkId: JSON.parse(mainContent.getAttribute('data-share-link-id') || null),
->>>>>>> aadd77e8
 
       // latest(on remote) information
       remoteRevisionId: revisionId,
