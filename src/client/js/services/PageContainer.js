import { Container } from 'unstated';

import loggerFactory from '@alias/logger';

import * as entities from 'entities';
import * as toastr from 'toastr';
import { isTrashPage } from '@commons/util/path-utils';
import { toastError } from '../util/apiNotification';

import {
  DetachCodeBlockInterceptor,
  RestoreCodeBlockInterceptor,
} from '../util/interceptor/detach-code-blocks';

import {
  DrawioInterceptor,
} from '../util/interceptor/drawio-interceptor';

const logger = loggerFactory('growi:services:PageContainer');

/**
 * Service container related to Page
 * @extends {Container} unstated Container
 */
export default class PageContainer extends Container {

  constructor(appContainer) {
    super();

    this.appContainer = appContainer;
    this.appContainer.registerContainer(this);

    this.state = {};

    const mainContent = document.querySelector('#content-main');
    if (mainContent == null) {
      logger.debug('#content-main element is not exists');
      return;
    }

    const revisionId = mainContent.getAttribute('data-page-revision-id');
    const path = decodeURI(mainContent.getAttribute('data-path'));

    this.state = {
      // local page data
      markdown: null, // will be initialized after initStateMarkdown()
      pageId: mainContent.getAttribute('data-page-id'),
      revisionId,
      revisionCreatedAt: +mainContent.getAttribute('data-page-revision-created'),
      path,
      tocHtml: '',
      isLiked: false,
      isBookmarked: false,
      seenUsers: [],
      seenUserIds: mainContent.getAttribute('data-page-ids-of-seen-users'),
      countOfSeenUsers: mainContent.getAttribute('data-page-count-of-seen-users'),

      likerUsers: [],
      sumOfLikers: 0,
      sumOfBookmarks: 0,
      createdAt: mainContent.getAttribute('data-page-created-at'),
      updatedAt: mainContent.getAttribute('data-page-updated-at'),

      isUserPage: JSON.parse(mainContent.getAttribute('data-page-user')) != null,
      isTrashPage: isTrashPage(path),
      isDeleted: JSON.parse(mainContent.getAttribute('data-page-is-deleted')),
      isDeletable: JSON.parse(mainContent.getAttribute('data-page-is-deletable')),
      isNotCreatable: JSON.parse(mainContent.getAttribute('data-page-is-not-creatable')),
      isAbleToDeleteCompletely: JSON.parse(mainContent.getAttribute('data-page-is-able-to-delete-completely')),
      isPageExist: mainContent.getAttribute('data-page-id') != null,

      pageUser: JSON.parse(mainContent.getAttribute('data-page-user')),
      tags: null,
      hasChildren: JSON.parse(mainContent.getAttribute('data-page-has-children')),
      templateTagData: mainContent.getAttribute('data-template-tags') || null,
      shareLinksNumber: mainContent.getAttribute('data-share-links-number'),
      shareLinkId: JSON.parse(mainContent.getAttribute('data-share-link-id') || null),

      // latest(on remote) information
      remoteRevisionId: revisionId,
      revisionIdHackmdSynced: mainContent.getAttribute('data-page-revision-id-hackmd-synced') || null,
      lastUpdateUsername: mainContent.getAttribute('data-page-last-update-username') || null,
      pageIdOnHackmd: mainContent.getAttribute('data-page-id-on-hackmd') || null,
      hasDraftOnHackmd: !!mainContent.getAttribute('data-page-has-draft-on-hackmd'),
      isHackmdDraftUpdatingInRealtime: false,
    };

    // parse creator, lastUpdateUser and revisionAuthor
    try {
      this.state.creator = JSON.parse(mainContent.getAttribute('data-page-creator'));
    }
    catch (e) {
      logger.warn('The data of \'data-page-creator\' is invalid', e);
    }
    try {
      this.state.revisionAuthor = JSON.parse(mainContent.getAttribute('data-page-revision-author'));
    }
    catch (e) {
      logger.warn('The data of \'data-page-revision-author\' is invalid', e);
    }

    const { interceptorManager } = this.appContainer;
    interceptorManager.addInterceptor(new DetachCodeBlockInterceptor(appContainer), 10); // process as soon as possible
    interceptorManager.addInterceptor(new DrawioInterceptor(appContainer), 20);
    interceptorManager.addInterceptor(new RestoreCodeBlockInterceptor(appContainer), 900); // process as late as possible

    this.initStateMarkdown();
    this.checkAndUpdateImageUrlCached(this.state.likerUsers);

    const { isSharedUser } = this.appContainer;

    // see https://dev.growi.org/5fabddf8bbeb1a0048bcb9e9
    const isAbleToGetAttachedInformationAboutPages = this.state.isPageExist && !isSharedUser;

    if (isAbleToGetAttachedInformationAboutPages) {
      this.retrieveSeenUsers();
      this.retrieveLikeInfo();
      this.retrieveBookmarkInfo();
    }

    this.setTocHtml = this.setTocHtml.bind(this);
    this.save = this.save.bind(this);
    this.checkAndUpdateImageUrlCached = this.checkAndUpdateImageUrlCached.bind(this);
    this.addWebSocketEventHandlers = this.addWebSocketEventHandlers.bind(this);
    this.addWebSocketEventHandlers();

    const unlinkPageButton = document.getElementById('unlink-page-button');
    if (unlinkPageButton != null) {
      unlinkPageButton.addEventListener('click', async() => {
        try {
          const res = await this.appContainer.apiPost('/pages.unlink', { path });
          window.location.href = encodeURI(`${res.path}?unlinked=true`);
        }
        catch (err) {
          toastError(err);
        }
      });
    }

  }

  /**
   * Workaround for the mangling in production build to break constructor.name
   */
  static getClassName() {
    return 'PageContainer';
  }


  get isAbleToOpenPageEditor() {
    const { isNotCreatable, isTrashPage } = this.state;
    const { isGuestUser } = this.appContainer;

    return (!isNotCreatable && !isTrashPage && !isGuestUser);
  }

  /**
   * whether to display reaction buttons
   * ex.) like, bookmark
   */
  get isAbleToShowPageReactionButtons() {
    const { isTrashPage, isPageExist } = this.state;
    const { isSharedUser } = this.appContainer;

    return (!isTrashPage && isPageExist && !isSharedUser);
  }

  /**
   * whether to display tag labels
   */
  get isAbleToShowTagLabel() {
    const { isUserPage } = this.state;
    const { isSharedUser } = this.appContainer;

    return (!isUserPage && !isSharedUser);
  }

  /**
   * whether to display page management
   * ex.) duplicate, rename
   */
  get isAbleToShowPageManagement() {
    const { isPageExist, isTrashPage } = this.state;
    const { isSharedUser } = this.appContainer;

    return (isPageExist && !isTrashPage && !isSharedUser);
  }

  /**
   * whether to display pageEditorModeManager
   * ex.) view, edit, hackmd
   */
  get isAbleToShowPageEditorModeManager() {
    const { isNotCreatable, isTrashPage } = this.state;
    const { isSharedUser } = this.appContainer;

    return (!isNotCreatable && !isTrashPage && !isSharedUser);
  }

  /**
   * whether to display pageAuthors
   * ex.) creator, lastUpdateUser
   */
  get isAbleToShowPageAuthors() {
    const { isPageExist, isUserPage } = this.state;

    return (isPageExist && !isUserPage);
  }

  /**
   * whether to like button
   * not displayed on user page
   */
  get isAbleToShowLikeButton() {
    const { isUserPage } = this.state;
    const { isSharedUser } = this.appContainer;

    return (!isUserPage && !isSharedUser);
  }

  /**
   * whether to Empty Trash Page
   * not displayed when guest user and not on trash page
   */
  get isAbleToShowEmptyTrashButton() {
    const { currentUser } = this.appContainer;
    const { path, hasChildren } = this.state;

    return (currentUser != null && currentUser.admin && path === '/trash' && hasChildren);
  }

  /**
   * whether to display trash management buttons
   * ex.) undo, delete completly
   * not displayed when guest user
   */
  get isAbleToShowTrashPageManagementButtons() {
    const { currentUser } = this.appContainer;
    const { isDeleted } = this.state;

    return (isDeleted && currentUser != null);
  }

  /**
   * initialize state for markdown data
   */
  initStateMarkdown() {
    let pageContent = '';

    const rawText = document.getElementById('raw-text-original');
    if (rawText) {
      pageContent = rawText.innerHTML;
    }
    const markdown = entities.decodeHTML(pageContent);

    this.state.markdown = markdown;
  }

  async retrieveSeenUsers() {
    const { users } = await this.appContainer.apiGet('/users.list', { user_ids: this.state.seenUserIds });

    this.setState({ seenUsers: users });
    this.checkAndUpdateImageUrlCached(users);
  }

  async retrieveLikeInfo() {
    const res = await this.appContainer.apiv3Get('/page/like-info', { _id: this.state.pageId });
    const { sumOfLikers, isLiked } = res.data;

    this.setState({
      sumOfLikers,
      isLiked,
    });
  }

  async toggleLike() {
    const bool = !this.state.isLiked;
    await this.appContainer.apiv3Put('/page/likes', { pageId: this.state.pageId, bool });
    this.setState({ isLiked: bool });

    return this.retrieveLikeInfo();
  }

  async retrieveBookmarkInfo() {
    const response = await this.appContainer.apiv3Get('/bookmarks/info', { pageId: this.state.pageId });
    this.setState({
      sumOfBookmarks: response.data.sumOfBookmarks,
      isBookmarked: response.data.isBookmarked,
    });
  }

  async toggleBookmark() {
    const bool = !this.state.isBookmarked;
    await this.appContainer.apiv3Put('/bookmarks', { pageId: this.state.pageId, bool });
    return this.retrieveBookmarkInfo();
  }

  async checkAndUpdateImageUrlCached(users) {
    const noImageCacheUsers = users.filter((user) => { return user.imageUrlCached == null });
    if (noImageCacheUsers.length === 0) {
      return;
    }

    const noImageCacheUserIds = noImageCacheUsers.map((user) => { return user.id });
    try {
      await this.appContainer.apiv3Put('/users/update.imageUrlCache', { userIds: noImageCacheUserIds });
    }
    catch (err) {
      // Error alert doesn't apear, because user don't need to notice this error.
      logger.error(err);
    }
  }

  get navigationContainer() {
    return this.appContainer.getContainer('NavigationContainer');
  }

  setLatestRemotePageData(s2cMessagePageUpdated) {
    const newState = {
      remoteRevisionId: s2cMessagePageUpdated.revisionId,
      revisionIdHackmdSynced: s2cMessagePageUpdated.revisionIdHackmdSynced,
      lastUpdateUsername: s2cMessagePageUpdated.lastUpdateUsername,
    };

    if (s2cMessagePageUpdated.hasDraftOnHackmd != null) {
      newState.hasDraftOnHackmd = s2cMessagePageUpdated.hasDraftOnHackmd;
    }

    this.setState(newState);
  }

  setTocHtml(tocHtml) {
    if (this.state.tocHtml !== tocHtml) {
      this.setState({ tocHtml });
    }
  }

  /**
   * save success handler
   * @param {object} page Page instance
   * @param {Array[Tag]} tags Array of Tag
   * @param {object} revision Revision instance
   */
  updateStateAfterSave(page, tags, revision) {
    const { editorMode } = this.navigationContainer.state;

    // update state of PageContainer
    const newState = {
      pageId: page._id,
      revisionId: revision._id,
      revisionCreatedAt: new Date(revision.createdAt).getTime() / 1000,
      remoteRevisionId: revision._id,
      revisionIdHackmdSynced: page.revisionHackmdSynced,
      hasDraftOnHackmd: page.hasDraftOnHackmd,
      markdown: revision.body,
      createdAt: page.createdAt,
      updatedAt: page.updatedAt,
    };
    if (tags != null) {
      newState.tags = tags;
    }
    this.setState(newState);

    // PageEditor component
    const pageEditor = this.appContainer.getComponentInstance('PageEditor');
    if (pageEditor != null) {
      if (editorMode !== 'edit') {
        pageEditor.updateEditorValue(newState.markdown);
      }
    }
    // PageEditorByHackmd component
    const pageEditorByHackmd = this.appContainer.getComponentInstance('PageEditorByHackmd');
    if (pageEditorByHackmd != null) {
      // reset
      if (editorMode !== 'hackmd') {
        pageEditorByHackmd.reset();
      }
    }

    // hidden input
    $('input[name="revision_id"]').val(newState.revisionId);
  }

  /**
   * Save page
   * @param {string} markdown
   * @param {object} optionsToSave
   * @return {object} { page: Page, tags: Tag[] }
   */
  async save(markdown, optionsToSave = {}) {
    const { editorMode } = this.navigationContainer.state;

    const { pageId, path } = this.state;
    let { revisionId } = this.state;

    const options = Object.assign({}, optionsToSave);

    if (editorMode === 'hackmd') {
      // set option to sync
      options.isSyncRevisionToHackmd = true;
      revisionId = this.state.revisionIdHackmdSynced;
    }

    let res;
    if (pageId == null) {
      res = await this.createPage(path, markdown, options);
    }
    else {
      res = await this.updatePage(pageId, revisionId, markdown, options);
    }

    this.updateStateAfterSave(res.page, res.tags, res.revision);
    return res;
  }

  async saveAndReload(optionsToSave) {
    if (optionsToSave == null) {
      const msg = '\'saveAndReload\' requires the \'optionsToSave\' param';
      throw new Error(msg);
    }

    const { editorMode } = this.navigationContainer.state;
    if (editorMode == null) {
      logger.warn('\'saveAndReload\' requires the \'errorMode\' param');
      return;
    }

    const { pageId, path } = this.state;
    let { revisionId } = this.state;

    const options = Object.assign({}, optionsToSave);

    let markdown;
    if (editorMode === 'hackmd') {
      const pageEditorByHackmd = this.appContainer.getComponentInstance('PageEditorByHackmd');
      markdown = await pageEditorByHackmd.getMarkdown();
      // set option to sync
      options.isSyncRevisionToHackmd = true;
      revisionId = this.state.revisionIdHackmdSynced;
    }
    else {
      const pageEditor = this.appContainer.getComponentInstance('PageEditor');
      markdown = pageEditor.getMarkdown();
    }

    let res;
    if (pageId == null) {
      res = await this.createPage(path, markdown, options);
    }
    else {
      res = await this.updatePage(pageId, revisionId, markdown, options);
    }

    const editorContainer = this.appContainer.getContainer('EditorContainer');
    editorContainer.clearDraft(path);
    window.location.href = path;

    return res;
  }

  async createPage(pagePath, markdown, tmpParams) {
    const socketIoContainer = this.appContainer.getContainer('SocketIoContainer');

    // clone
    const params = Object.assign(tmpParams, {
      socketClientId: socketIoContainer.getSocketClientId(),
      path: pagePath,
      body: markdown,
    });

<<<<<<< HEAD
    const res = await this.appContainer.apiv3Post('/pages/', params);
    const { page, tags } = res.data;

    return { page, tags };
=======
    const res = await this.appContainer.apiPost('/pages.create', params);
    if (!res.ok) {
      throw new Error(res.error);
    }
    return res;
>>>>>>> 0ce850ee
  }

  async updatePage(pageId, revisionId, markdown, tmpParams) {
    const socketIoContainer = this.appContainer.getContainer('SocketIoContainer');

    // clone
    const params = Object.assign(tmpParams, {
      socketClientId: socketIoContainer.getSocketClientId(),
      page_id: pageId,
      revision_id: revisionId,
      body: markdown,
    });

    const res = await this.appContainer.apiPost('/pages.update', params);
    if (!res.ok) {
      throw new Error(res.error);
    }
    return res;
  }

  deletePage(isRecursively, isCompletely) {
    const socketIoContainer = this.appContainer.getContainer('SocketIoContainer');

    // control flag
    const completely = isCompletely ? true : null;
    const recursively = isRecursively ? true : null;

    return this.appContainer.apiPost('/pages.remove', {
      recursively,
      completely,
      page_id: this.state.pageId,
      revision_id: this.state.revisionId,
      socketClientId: socketIoContainer.getSocketClientId(),
    });

  }

  revertRemove(isRecursively) {
    const socketIoContainer = this.appContainer.getContainer('SocketIoContainer');

    // control flag
    const recursively = isRecursively ? true : null;

    return this.appContainer.apiPost('/pages.revertRemove', {
      recursively,
      page_id: this.state.pageId,
      socketClientId: socketIoContainer.getSocketClientId(),
    });
  }

  rename(newPagePath, isRecursively, isRenameRedirect, isRemainMetadata) {
    const socketIoContainer = this.appContainer.getContainer('SocketIoContainer');
    const { pageId, revisionId } = this.state;

    return this.appContainer.apiv3Put('/pages/rename', {
      revisionId,
      pageId,
      isRecursively,
      isRenameRedirect,
      isRemainMetadata,
      newPagePath,
      socketClientId: socketIoContainer.getSocketClientId(),
    });
  }

  showSuccessToastr() {
    toastr.success(undefined, 'Saved successfully', {
      closeButton: true,
      progressBar: true,
      newestOnTop: false,
      showDuration: '100',
      hideDuration: '100',
      timeOut: '1200',
      extendedTimeOut: '150',
    });
  }

  showErrorToastr(error) {
    toastr.error(error.message, 'Error occured', {
      closeButton: true,
      progressBar: true,
      newestOnTop: false,
      showDuration: '100',
      hideDuration: '100',
      timeOut: '3000',
    });
  }

  addWebSocketEventHandlers() {
    const pageContainer = this;
    const socketIoContainer = this.appContainer.getContainer('SocketIoContainer');
    const socket = socketIoContainer.getSocket();

    socket.on('page:create', (data) => {
      // skip if triggered myself
      if (data.socketClientId != null && data.socketClientId === socketIoContainer.getSocketClientId()) {
        return;
      }

      logger.debug({ obj: data }, `websocket on 'page:create'`); // eslint-disable-line quotes

      // update remote page data
      const { s2cMessagePageUpdated } = data;
      if (s2cMessagePageUpdated.pageId === pageContainer.state.pageId) {
        pageContainer.setLatestRemotePageData(s2cMessagePageUpdated);
      }
    });

    socket.on('page:update', (data) => {
      // skip if triggered myself
      if (data.socketClientId != null && data.socketClientId === socketIoContainer.getSocketClientId()) {
        return;
      }

      logger.debug({ obj: data }, `websocket on 'page:update'`); // eslint-disable-line quotes

      // update remote page data
      const { s2cMessagePageUpdated } = data;
      if (s2cMessagePageUpdated.pageId === pageContainer.state.pageId) {
        pageContainer.setLatestRemotePageData(s2cMessagePageUpdated);
      }
    });

    socket.on('page:delete', (data) => {
      // skip if triggered myself
      if (data.socketClientId != null && data.socketClientId === socketIoContainer.getSocketClientId()) {
        return;
      }

      logger.debug({ obj: data }, `websocket on 'page:delete'`); // eslint-disable-line quotes

      // update remote page data
      const { s2cMessagePageUpdated } = data;
      if (s2cMessagePageUpdated.pageId === pageContainer.state.pageId) {
        pageContainer.setLatestRemotePageData(s2cMessagePageUpdated);
      }
    });

    socket.on('page:editingWithHackmd', (data) => {
      // skip if triggered myself
      if (data.socketClientId != null && data.socketClientId === socketIoContainer.getSocketClientId()) {
        return;
      }

      logger.debug({ obj: data }, `websocket on 'page:editingWithHackmd'`); // eslint-disable-line quotes

      // update isHackmdDraftUpdatingInRealtime
      const { s2cMessagePageUpdated } = data;
      if (s2cMessagePageUpdated.pageId === pageContainer.state.pageId) {
        pageContainer.setState({ isHackmdDraftUpdatingInRealtime: true });
      }
    });

  }

  /* TODO GW-325 */
  retrieveMyBookmarkList() {
  }

}<|MERGE_RESOLUTION|>--- conflicted
+++ resolved
@@ -468,18 +468,10 @@
       body: markdown,
     });
 
-<<<<<<< HEAD
     const res = await this.appContainer.apiv3Post('/pages/', params);
     const { page, tags } = res.data;
 
     return { page, tags };
-=======
-    const res = await this.appContainer.apiPost('/pages.create', params);
-    if (!res.ok) {
-      throw new Error(res.error);
-    }
-    return res;
->>>>>>> 0ce850ee
   }
 
   async updatePage(pageId, revisionId, markdown, tmpParams) {
