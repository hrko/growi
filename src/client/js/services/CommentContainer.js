--- conflicted
+++ resolved
@@ -76,11 +76,7 @@
     }
   }
 
-<<<<<<< HEAD
-  checkAndUpdateImageOfCommentAuthers(comments) {
-=======
   async checkAndUpdateImageOfCommentAuthers(comments) {
->>>>>>> c59570d4
     const noImageCacheUserIds = comments.filter((comment) => {
       return comment.creator.imageUrlCached == null;
     }).map((comment) => {
@@ -92,11 +88,7 @@
     }
 
     try {
-<<<<<<< HEAD
-      this.appContainer.apiv3Put('/users/update.imageUrlCache', { userIds: noImageCacheUserIds });
-=======
       await this.appContainer.apiv3Put('/users/update.imageUrlCache', { userIds: noImageCacheUserIds });
->>>>>>> c59570d4
     }
     catch (err) {
       // Error alert doesn't apear, because user don't need to notice this error.
