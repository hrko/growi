import { Container } from 'unstated';
import loggerFactory from '@alias/logger';

const logger = loggerFactory('growi:services:NavigationContainer');

/**
 * Service container related to options for Application
 * @extends {Container} unstated Container
 */

const SCROLL_THRES_SKIP = 200;
const WIKI_HEADER_LINK = 120;

export default class NavigationContainer extends Container {

  constructor(appContainer) {
    super();

    this.appContainer = appContainer;
    this.appContainer.registerContainer(this);

    this.state = {
      // editorMode: 'view',

      // isDeviceSmallerThanMd: null,
      // isDrawerMode: null,
      // isDrawerOpened: false,

      // sidebarContentsId: 'recent',

      isScrollTop: true,

      isPageCreateModalShown: false,
    };

    if (process.browser) {
      const { localStorage } = window;
      this.state = {
        ...this.state,
        preferDrawerModeByUser: localStorage.preferDrawerModeByUser === 'true',
        preferDrawerModeOnEditByUser: // default: true
          localStorage.preferDrawerModeOnEditByUser == null || localStorage.preferDrawerModeOnEditByUser === 'true',
      };

      this.initDeviceSize();
      this.initScrollEvent();
    }

    this.openPageCreateModal = this.openPageCreateModal.bind(this);
    this.closePageCreateModal = this.closePageCreateModal.bind(this);
    this.setEditorMode = this.setEditorMode.bind(this);
  }

  /**
   * Workaround for the mangling in production build to break constructor.name
   */
  static getClassName() {
    return 'NavigationContainer';
  }

  getPageContainer() {
    return this.appContainer.getContainer('PageContainer');
  }

  // initDeviceSize() {
  //   const mdOrAvobeHandler = async(mql) => {
  //     let isDeviceSmallerThanMd;

  //     // sm -> md
  //     if (mql.matches) {
  //       isDeviceSmallerThanMd = false;
  //     }
  //     // md -> sm
  //     else {
  //       isDeviceSmallerThanMd = true;
  //     }

  //     this.setState({ isDeviceSmallerThanMd });
  //     this.updateDrawerMode({ ...this.state, isDeviceSmallerThanMd }); // generate newest state object
  //   };

  //   this.appContainer.addBreakpointListener('md', mdOrAvobeHandler, true);
  // }

  initScrollEvent() {
    window.addEventListener('scroll', () => {
      const currentYOffset = window.pageYOffset;

      // original throttling
      if (SCROLL_THRES_SKIP < currentYOffset) {
        return;
      }

      this.setState({
        isScrollTop: currentYOffset === 0,
      });
    });
  }

<<<<<<< HEAD
  setEditorMode(editorMode) {
    // const { isNotCreatable } = this.getPageContainer().state;

    if (this.appContainer.currentUser == null) {
      logger.warn('Please login or signup to edit the page or use hackmd.');
      return;
    }

    // if (isNotCreatable) {
    //   logger.warn('This page could not edit.');
    //   return;
    // }

    this.setState({ editorMode });
    if (editorMode === 'view') {
      $('body').removeClass('on-edit');
      $('body').removeClass('builtin-editor');
      $('body').removeClass('hackmd');
      window.history.replaceState(null, '', window.location.pathname);
    }

    if (editorMode === 'edit') {
      $('body').addClass('on-edit');
      $('body').addClass('builtin-editor');
      $('body').removeClass('hackmd');
      window.location.hash = '#edit';
    }

    if (editorMode === 'hackmd') {
      $('body').addClass('on-edit');
      $('body').addClass('hackmd');
      $('body').removeClass('builtin-editor');
      window.location.hash = '#hackmd';

    }

    this.updateDrawerMode({ ...this.state, editorMode }); // generate newest state object
  }

  toggleDrawer() {
    const { isDrawerOpened } = this.state;
    this.setState({ isDrawerOpened: !isDrawerOpened });
  }
=======
  // setEditorMode(editorMode) {
  //   const { isNotCreatable } = this.getPageContainer().state;

  //   if (this.appContainer.currentUser == null) {
  //     logger.warn('Please login or signup to edit the page or use hackmd.');
  //     return;
  //   }

  //   if (isNotCreatable) {
  //     logger.warn('This page could not edit.');
  //     return;
  //   }

  //   this.setState({ editorMode });
  //   if (editorMode === 'view') {
  //     $('body').removeClass('on-edit');
  //     $('body').removeClass('builtin-editor');
  //     $('body').removeClass('hackmd');
  //     window.history.replaceState(null, '', window.location.pathname);
  //   }

  //   if (editorMode === 'edit') {
  //     $('body').addClass('on-edit');
  //     $('body').addClass('builtin-editor');
  //     $('body').removeClass('hackmd');
  //     window.location.hash = '#edit';
  //   }

  //   if (editorMode === 'hackmd') {
  //     $('body').addClass('on-edit');
  //     $('body').addClass('hackmd');
  //     $('body').removeClass('builtin-editor');
  //     window.location.hash = '#hackmd';

  //   }

  //   this.updateDrawerMode({ ...this.state, editorMode }); // generate newest state object
  // }

  // toggleDrawer() {
  //   const { isDrawerOpened } = this.state;
  //   this.setState({ isDrawerOpened: !isDrawerOpened });
  // }
>>>>>>> 4a5969fa

  /**
   * Set Sidebar mode preference by user
   * @param {boolean} preferDockMode
   */
  // async setDrawerModePreference(bool) {
  //   this.setState({ preferDrawerModeByUser: bool });
  //   this.updateDrawerMode({ ...this.state, preferDrawerModeByUser: bool }); // generate newest state object

  //   // store settings to localStorage
  //   const { localStorage } = window;
  //   localStorage.preferDrawerModeByUser = bool;
  // }

  /**
   * Set Sidebar mode preference by user
   * @param {boolean} preferDockMode
   */
  // async setDrawerModePreferenceOnEdit(bool) {
  //   this.setState({ preferDrawerModeOnEditByUser: bool });
  //   this.updateDrawerMode({ ...this.state, preferDrawerModeOnEditByUser: bool }); // generate newest state object

  //   // store settings to localStorage
  //   const { localStorage } = window;
  //   localStorage.preferDrawerModeOnEditByUser = bool;
  // }

  /**
   * Update drawer related state by specified 'newState' object
   * @param {object} newState A newest state object
   *
   * Specify 'newState' like following code:
   *
   *   { ...this.state, overwriteParam: overwriteValue }
   *
   * because updating state of unstated container will be delayed unless you use await
   */
  // updateDrawerMode(newState) {
  //   const {
  //     editorMode, isDeviceSmallerThanMd, preferDrawerModeByUser, preferDrawerModeOnEditByUser,
  //   } = newState;

  //   // get preference on view or edit
  //   const preferDrawerMode = editorMode !== 'view' ? preferDrawerModeOnEditByUser : preferDrawerModeByUser;

  //   const isDrawerMode = isDeviceSmallerThanMd || preferDrawerMode;
  //   const isDrawerOpened = false; // close Drawer anyway

  //   this.setState({ isDrawerMode, isDrawerOpened });
  // }

  // openPageCreateModal() {
  //   if (this.appContainer.currentUser == null) {
  //     logger.warn('Please login or signup to create a new page.');
  //     return;
  //   }
  //   this.setState({ isPageCreateModalShown: true });
  // }

  // closePageCreateModal() {
  //   this.setState({ isPageCreateModalShown: false });
  // }

  /**
   * Function that implements the click event for realizing smooth scroll
   * @param {array} elements
   */
  addSmoothScrollEvent(elements = {}) {
    elements.forEach(link => link.addEventListener('click', (e) => {
      e.preventDefault();

      const href = link.getAttribute('href').replace('#', '');
      window.location.hash = href;
      const targetDom = document.getElementById(href);
      this.smoothScrollIntoView(targetDom, WIKI_HEADER_LINK);
    }));
  }

  smoothScrollIntoView(element = null, offsetTop = 0) {
    const targetElement = element || window.document.body;

    // get the distance to the target element top
    const rectTop = targetElement.getBoundingClientRect().top;

    const top = window.pageYOffset + rectTop - offsetTop;

    window.scrollTo({
      top,
      behavior: 'smooth',
    });
  }

}<|MERGE_RESOLUTION|>--- conflicted
+++ resolved
@@ -97,51 +97,6 @@
     });
   }
 
-<<<<<<< HEAD
-  setEditorMode(editorMode) {
-    // const { isNotCreatable } = this.getPageContainer().state;
-
-    if (this.appContainer.currentUser == null) {
-      logger.warn('Please login or signup to edit the page or use hackmd.');
-      return;
-    }
-
-    // if (isNotCreatable) {
-    //   logger.warn('This page could not edit.');
-    //   return;
-    // }
-
-    this.setState({ editorMode });
-    if (editorMode === 'view') {
-      $('body').removeClass('on-edit');
-      $('body').removeClass('builtin-editor');
-      $('body').removeClass('hackmd');
-      window.history.replaceState(null, '', window.location.pathname);
-    }
-
-    if (editorMode === 'edit') {
-      $('body').addClass('on-edit');
-      $('body').addClass('builtin-editor');
-      $('body').removeClass('hackmd');
-      window.location.hash = '#edit';
-    }
-
-    if (editorMode === 'hackmd') {
-      $('body').addClass('on-edit');
-      $('body').addClass('hackmd');
-      $('body').removeClass('builtin-editor');
-      window.location.hash = '#hackmd';
-
-    }
-
-    this.updateDrawerMode({ ...this.state, editorMode }); // generate newest state object
-  }
-
-  toggleDrawer() {
-    const { isDrawerOpened } = this.state;
-    this.setState({ isDrawerOpened: !isDrawerOpened });
-  }
-=======
   // setEditorMode(editorMode) {
   //   const { isNotCreatable } = this.getPageContainer().state;
 
@@ -185,7 +140,6 @@
   //   const { isDrawerOpened } = this.state;
   //   this.setState({ isDrawerOpened: !isDrawerOpened });
   // }
->>>>>>> 4a5969fa
 
   /**
    * Set Sidebar mode preference by user
