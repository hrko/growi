import { Container } from 'unstated';

/**
 * Service container related to options for Application
 * @extends {Container} unstated Container
 */

const SCROLL_THRES_SKIP = 200;
const WIKI_HEADER_LINK = 120;

export default class NavigationContainer extends Container {

  constructor(appContainer) {
    super();

    this.appContainer = appContainer;
    this.appContainer.registerContainer(this);

    this.state = {
      editorMode: 'view',

      isDeviceSmallerThanMd: null,
      isDrawerMode: null,
      isDrawerOpened: false,

      sidebarContentsId: 'recent',

      isScrollTop: true,

      isPageCreateModalShown: false,
    };

    if (process.browser) {
      const { localStorage } = window;
      this.state = {
        ...this.state,
        preferDrawerModeByUser: localStorage.preferDrawerModeByUser === 'true',
        preferDrawerModeOnEditByUser: // default: true
          localStorage.preferDrawerModeOnEditByUser == null || localStorage.preferDrawerModeOnEditByUser === 'true',
      };

      this.initDeviceSize();
      this.initScrollEvent();
    }

    this.openPageCreateModal = this.openPageCreateModal.bind(this);
    this.closePageCreateModal = this.closePageCreateModal.bind(this);
<<<<<<< HEAD
=======
    this.setEditorMode = this.setEditorMode.bind(this);
    this.initDeviceSize();
    this.initScrollEvent();
>>>>>>> 3f095445
  }

  /**
   * Workaround for the mangling in production build to break constructor.name
   */
  static getClassName() {
    return 'NavigationContainer';
  }


  initDeviceSize() {
    const mdOrAvobeHandler = async(mql) => {
      let isDeviceSmallerThanMd;

      // sm -> md
      if (mql.matches) {
        isDeviceSmallerThanMd = false;
      }
      // md -> sm
      else {
        isDeviceSmallerThanMd = true;
      }

      this.setState({ isDeviceSmallerThanMd });
      this.updateDrawerMode({ ...this.state, isDeviceSmallerThanMd }); // generate newest state object
    };

    this.appContainer.addBreakpointListener('md', mdOrAvobeHandler, true);
  }

  initScrollEvent() {
    window.addEventListener('scroll', () => {
      const currentYOffset = window.pageYOffset;

      // original throttling
      if (SCROLL_THRES_SKIP < currentYOffset) {
        return;
      }

      this.setState({
        isScrollTop: currentYOffset === 0,
      });
    });
  }

  setEditorMode(editorMode) {
    this.setState({ editorMode });
    if (editorMode === 'view') {
      $('body').removeClass('on-edit');
      $('body').removeClass('builtin-editor');
      $('body').removeClass('hackmd');
      window.history.replaceState(null, '', window.location.pathname);
    }

    if (editorMode === 'edit') {
      $('body').addClass('on-edit');
      $('body').addClass('builtin-editor');
      window.location.hash = '#edit';
    }

    if (editorMode === 'hackmd') {
      $('body').addClass('on-edit');
      $('body').addClass('hackmd');
      $('body').removeClass('builtin-editor');
      window.location.hash = '#hackmd';

    }

    this.updateDrawerMode({ ...this.state, editorMode }); // generate newest state object
  }

  toggleDrawer() {
    const { isDrawerOpened } = this.state;
    this.setState({ isDrawerOpened: !isDrawerOpened });
  }

  /**
   * Set Sidebar mode preference by user
   * @param {boolean} preferDockMode
   */
  async setDrawerModePreference(bool) {
    this.setState({ preferDrawerModeByUser: bool });
    this.updateDrawerMode({ ...this.state, preferDrawerModeByUser: bool }); // generate newest state object

    // store settings to localStorage
    const { localStorage } = window;
    localStorage.preferDrawerModeByUser = bool;
  }

  /**
   * Set Sidebar mode preference by user
   * @param {boolean} preferDockMode
   */
  async setDrawerModePreferenceOnEdit(bool) {
    this.setState({ preferDrawerModeOnEditByUser: bool });
    this.updateDrawerMode({ ...this.state, preferDrawerModeOnEditByUser: bool }); // generate newest state object

    // store settings to localStorage
    const { localStorage } = window;
    localStorage.preferDrawerModeOnEditByUser = bool;
  }

  /**
   * Update drawer related state by specified 'newState' object
   * @param {object} newState A newest state object
   *
   * Specify 'newState' like following code:
   *
   *   { ...this.state, overwriteParam: overwriteValue }
   *
   * because updating state of unstated container will be delayed unless you use await
   */
  updateDrawerMode(newState) {
    const {
      editorMode, isDeviceSmallerThanMd, preferDrawerModeByUser, preferDrawerModeOnEditByUser,
    } = newState;

    // get preference on view or edit
    const preferDrawerMode = editorMode !== 'view' ? preferDrawerModeOnEditByUser : preferDrawerModeByUser;

    const isDrawerMode = isDeviceSmallerThanMd || preferDrawerMode;
    const isDrawerOpened = false; // close Drawer anyway

    this.setState({ isDrawerMode, isDrawerOpened });
  }

  openPageCreateModal() {
    this.setState({ isPageCreateModalShown: true });
  }

  closePageCreateModal() {
    this.setState({ isPageCreateModalShown: false });
  }

  /**
   * Function that implements the click event for realizing smooth scroll
   * @param {array} elements
   */
  addSmoothScrollEvent(elements = {}) {
    elements.forEach(link => link.addEventListener('click', (e) => {
      e.preventDefault();

      const href = link.getAttribute('href').replace('#', '');
      window.location.hash = href;
      const targetDom = document.getElementById(href);
      this.smoothScrollIntoView(targetDom, WIKI_HEADER_LINK);
    }));
  }

  smoothScrollIntoView(element = null, offsetTop = 0) {
    const targetElement = element || window.document.body;

    // get the distance to the target element top
    const rectTop = targetElement.getBoundingClientRect().top;

    const top = window.pageYOffset + rectTop - offsetTop;

    window.scrollTo({
      top,
      behavior: 'smooth',
    });
  }

}<|MERGE_RESOLUTION|>--- conflicted
+++ resolved
@@ -45,12 +45,9 @@
 
     this.openPageCreateModal = this.openPageCreateModal.bind(this);
     this.closePageCreateModal = this.closePageCreateModal.bind(this);
-<<<<<<< HEAD
-=======
     this.setEditorMode = this.setEditorMode.bind(this);
     this.initDeviceSize();
     this.initScrollEvent();
->>>>>>> 3f095445
   }
 
   /**
