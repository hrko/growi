import { Container } from 'unstated';

/**
 * Service container for admin app setting page (AppSettings.jsx)
 * @extends {Container} unstated Container
 */
export default class AdminAppContainer extends Container {

  constructor(appContainer) {
    super();

    this.appContainer = appContainer;
    this.dummyTitle = 0;
    this.dummyTitleForError = 1;

    this.state = {
      retrieveError: null,
      // set dummy value tile for using suspense
      title: this.dummyTitle,
      confidential: '',
      globalLang: '',
      fileUpload: '',

      siteUrl: '',
      envSiteUrl: '',
      isSetSiteUrl: true,
      isMailerSetup: false,
      fromAddress: '',
      transmissionMethod: '',

      smtpHost: '',
      smtpPort: '',
      smtpUser: '',
      smtpPassword: '',
      sesAccessKeyId: '',
      sesSecretAccessKey: '',
<<<<<<< HEAD
      awsS3Region: '',
      awsCustomEndpoint: '',
      awsBucket: '',
      awsAccessKeyId: '',
      awsSecretAccessKey: '',
=======

      fileUploadType: 'aws',

      gcsApiKeyJsonPath: '',
      envGcsApiKeyJsonPath: '',
      gcsBucket: '',
      envGcsBucket: '',
      gcsUploadNamespace: '',
      envGcsUploadNamespace: '',

      region: '',
      customEndpoint: '',
      bucket: '',
      accessKeyId: '',
      secretAccessKey: '',

>>>>>>> 1d940c43
      isEnabledPlugins: true,
    };

  }

  /**
   * Workaround for the mangling in production build to break constructor.name
   */
  static getClassName() {
    return 'AdminAppContainer';
  }

  /**
   * retrieve app sttings data
   */
  async retrieveAppSettingsData() {
    const response = await this.appContainer.apiv3.get('/app-settings/');
    const { appSettingsParams } = response.data;

    this.setState({
      title: appSettingsParams.title,
      confidential: appSettingsParams.confidential,
      globalLang: appSettingsParams.globalLang,
      fileUpload: appSettingsParams.fileUpload,
      siteUrl: appSettingsParams.siteUrl,
      envSiteUrl: appSettingsParams.envSiteUrl,
      isSetSiteUrl: !!appSettingsParams.siteUrl,
      isMailerSetup: appSettingsParams.isMailerSetup,
      fromAddress: appSettingsParams.fromAddress,
      transmissionMethod: appSettingsParams.transmissionMethod,
      smtpHost: appSettingsParams.smtpHost,
      smtpPort: appSettingsParams.smtpPort,
      smtpUser: appSettingsParams.smtpUser,
      smtpPassword: appSettingsParams.smtpPassword,
      sesAccessKeyId: appSettingsParams.sesAccessKeyId,
      sesSecretAccessKey: appSettingsParams.sesSecretAccessKey,
      awsS3Region: appSettingsParams.awsS3Region,
      awsCustomEndpoint: appSettingsParams.awsCustomEndpoint,
      awsBucket: appSettingsParams.awsBucket,
      awsAccessKeyId: appSettingsParams.awsAccessKeyId,
      awsSecretAccessKey: appSettingsParams.awsSecretAccessKey,
      isEnabledPlugins: appSettingsParams.isEnabledPlugins,
    });
  }

  /**
   * Change title
   */
  changeTitle(title) {
    this.setState({ title });
  }

  /**
   * Change confidential
   */
  changeConfidential(confidential) {
    this.setState({ confidential });
  }

  /**
   * Change globalLang
   */
  changeGlobalLang(globalLang) {
    this.setState({ globalLang });
  }

  /**
   * Change fileUpload
   */
  changeFileUpload(fileUpload) {
    this.setState({ fileUpload });
  }

  /**
   * Change site url
   */
  changeSiteUrl(siteUrl) {
    this.setState({ siteUrl });
  }


  /**
   * Change from address
   */
  changeFromAddress(fromAddress) {
    this.setState({ fromAddress });
  }

  /**
   * Change from transmission method
   */
  changeTransmissionMethod(transmissionMethod) {
    this.setState({ transmissionMethod });
  }

  /**
   * Change smtp host
   */
  changeSmtpHost(smtpHost) {
    this.setState({ smtpHost });
  }

  /**
   * Change smtp port
   */
  changeSmtpPort(smtpPort) {
    this.setState({ smtpPort });
  }

  /**
   * Change smtp user
   */
  changeSmtpUser(smtpUser) {
    this.setState({ smtpUser });
  }

  /**
   * Change smtp password
   */
  changeSmtpPassword(smtpPassword) {
    this.setState({ smtpPassword });
  }

  /**
   * Change awsS3Region
   */
  changeAwsS3Region(awsS3Region) {
    this.setState({ awsS3Region });
  }

  /**
   * Change awsCustomEndpoint
   */
  changeAwsCustomEndpoint(awsCustomEndpoint) {
    this.setState({ awsCustomEndpoint });
  }

  /**
<<<<<<< HEAD
   * Change awsBucket name
=======
   * Change fileUploadType
   */
  changeFileUploadType(fileUploadType) {
    this.setState({ fileUploadType });
  }

  /**
   * Change region
>>>>>>> 1d940c43
   */
  changeAwsBucket(awsBucket) {
    this.setState({ awsBucket });
  }

  /**
   * Change access key id
   */
  changeAwsAccessKeyId(awsAccessKeyId) {
    this.setState({ awsAccessKeyId });
  }

  /**
   * Change secret access key
   */
  changeAwsSecretAccessKey(awsSecretAccessKey) {
    this.setState({ awsSecretAccessKey });
  }

  /**
   * Change gcsApiKeyJsonPath
   */
  changeGcsApiKeyJsonPath(gcsApiKeyJsonPath) {
    this.setState({ gcsApiKeyJsonPath });
  }

  /**
   * Change gcsBucket
   */
  changeGcsBucket(gcsBucket) {
    this.setState({ gcsBucket });
  }

  /**
   * Change gcsUploadNamespace
   */
  changeGcsUploadNamespace(gcsUploadNamespace) {
    this.setState({ gcsUploadNamespace });
  }

  /**
   * Change secret key
   */
  changeIsEnabledPlugins(isEnabledPlugins) {
    this.setState({ isEnabledPlugins });
  }

  /**
   * Update app setting
   * @memberOf AdminAppContainer
   * @return {Array} Appearance
   */
  async updateAppSettingHandler() {
    const response = await this.appContainer.apiv3.put('/app-settings/app-setting', {
      title: this.state.title,
      confidential: this.state.confidential,
      globalLang: this.state.globalLang,
      fileUpload: this.state.fileUpload,
    });
    const { appSettingParams } = response.data;
    return appSettingParams;
  }


  /**
   * Update site url setting
   * @memberOf AdminAppContainer
   * @return {Array} Appearance
   */
  async updateSiteUrlSettingHandler() {
    const response = await this.appContainer.apiv3.put('/app-settings/site-url-setting', {
      siteUrl: this.state.siteUrl,
    });
    const { siteUrlSettingParams } = response.data;
    return siteUrlSettingParams;
  }

  /**
   * Update mail setting
   * @memberOf AdminAppContainer
   * @return {Array} Appearance
   */
  updateMailSettingHandler() {
    if (this.state.transmissionMethod === 'smtp') {
      return this.updateSmtpSetting();
    }
    return this.updateSesSetting();
  }

  /**
   * Update smtp setting
   * @memberOf AdminAppContainer
   * @return {Array} Appearance
   */
  async updateSmtpSetting() {
    const response = await this.appContainer.apiv3.put('/app-settings/smtp-setting', {
      fromAddress: this.state.fromAddress,
      transmissionMethod: this.state.transmissionMethod,
      smtpHost: this.state.smtpHost,
      smtpPort: this.state.smtpPort,
      smtpUser: this.state.smtpUser,
      smtpPassword: this.state.smtpPassword,
    });
    const { mailSettingParams } = response.data;
    this.setState({ isMailerSetup: mailSettingParams.isMailerSetup });
    return mailSettingParams;
  }

  /**
   * Update ses setting
   * @memberOf AdminAppContainer
   * @return {Array} Appearance
   */
  async updateSesSetting() {
    const response = await this.appContainer.apiv3.put('/app-settings/ses-setting', {
      fromAddress: this.state.fromAddress,
      transmissionMethod: this.state.transmissionMethod,
      sesAccessKeyId: this.state.sesAccessKeyId,
      sesSecretAccessKey: this.state.sesSecretAccessKey,
    });
    const { mailSettingParams } = response.data;
    this.setState({ isMailerSetup: mailSettingParams.isMailerSetup });
    return mailSettingParams;
  }

  /**
   * send test e-mail
   * @memberOf AdminAppContainer
   */
  async sendTestEmail() {
    return this.appContainer.apiv3.post('/app-settings/smtp-test');
  }

  /**
   * Update AWS setting
   * @memberOf AdminAppContainer
   * @return {Array} Appearance
   */
  async updateAwsSettingHandler() {
    const response = await this.appContainer.apiv3.put('/app-settings/aws-setting', {
      awsS3Region: this.state.awsS3Region,
      awsCustomEndpoint: this.state.awsCustomEndpoint,
      awsBucket: this.state.awsBucket,
      awsAccessKeyId: this.state.awsAccessKeyId,
      awsSecretAccessKey: this.state.awsSecretAccessKey,
    });
    const { awsSettingParams } = response.data;
    return awsSettingParams;
  }

  /**
   * Update GCP setting
   * @memberOf AdminAppContainer
   * @return {Array} Appearance
   */
  async updateGcpSettingHandler() {
    // TODO GW-3660 cteate api
    return;
  }

  /**
   * Update plugin setting
   * @memberOf AdminAppContainer
   * @return {Array} Appearance
   */
  async updatePluginSettingHandler() {
    const response = await this.appContainer.apiv3.put('/app-settings/plugin-setting', {
      isEnabledPlugins: this.state.isEnabledPlugins,
    });
    const { pluginSettingParams } = response.data;
    return pluginSettingParams;
  }


}<|MERGE_RESOLUTION|>--- conflicted
+++ resolved
@@ -34,15 +34,8 @@
       smtpPassword: '',
       sesAccessKeyId: '',
       sesSecretAccessKey: '',
-<<<<<<< HEAD
-      awsS3Region: '',
-      awsCustomEndpoint: '',
-      awsBucket: '',
-      awsAccessKeyId: '',
-      awsSecretAccessKey: '',
-=======
-
-      fileUploadType: 'aws',
+
+      fileUploadType: '',
 
       gcsApiKeyJsonPath: '',
       envGcsApiKeyJsonPath: '',
@@ -51,13 +44,12 @@
       gcsUploadNamespace: '',
       envGcsUploadNamespace: '',
 
-      region: '',
-      customEndpoint: '',
-      bucket: '',
-      accessKeyId: '',
-      secretAccessKey: '',
-
->>>>>>> 1d940c43
+      awsS3Region: '',
+      awsCustomEndpoint: '',
+      awsBucket: '',
+      awsAccessKeyId: '',
+      awsSecretAccessKey: '',
+
       isEnabledPlugins: true,
     };
 
@@ -196,9 +188,6 @@
   }
 
   /**
-<<<<<<< HEAD
-   * Change awsBucket name
-=======
    * Change fileUploadType
    */
   changeFileUploadType(fileUploadType) {
@@ -207,7 +196,6 @@
 
   /**
    * Change region
->>>>>>> 1d940c43
    */
   changeAwsBucket(awsBucket) {
     this.setState({ awsBucket });
