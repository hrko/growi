import { Container } from 'unstated';

import axios from 'axios';
import urljoin from 'url-join';

import InterceptorManager from '@commons/service/interceptor-manager';

import emojiStrategy from '../util/emojione/emoji_strategy_shrinked.json';
import GrowiRenderer from '../util/GrowiRenderer';

import {
  DetachCodeBlockInterceptor,
  RestoreCodeBlockInterceptor,
} from '../util/interceptor/detach-code-blocks';

import {
  DrawioInterceptor,
} from '../util/interceptor/drawio-interceptor';

import i18nFactory from '../util/i18n';
import apiv3ErrorHandler from '../util/apiv3ErrorHandler';

/**
 * Service container related to options for Application
 * @extends {Container} unstated Container
 */
export default class AppContainer extends Container {

  constructor() {
    super();

    this.state = {
      editorMode: null,
      preferDarkModeByMediaQuery: false,
      preferDarkModeByUser: null,
      isDrawerOpened: false,
<<<<<<< HEAD
      isPageCreateModalShown: false,
=======

      recentlyUpdatedPages: [],
>>>>>>> b9a3160d
    };

    const body = document.querySelector('body');

    this.isAdmin = body.dataset.isAdmin === 'true';
    this.csrfToken = body.dataset.csrftoken;
    this.isPluginEnabled = body.dataset.pluginEnabled === 'true';
    this.isLoggedin = document.querySelector('body.nologin') == null;

    this.config = JSON.parse(document.getElementById('growi-context-hydrate').textContent || '{}');

    const currentUserElem = document.getElementById('growi-current-user');
    if (currentUserElem != null) {
      this.currentUser = JSON.parse(currentUserElem.textContent);
    }

    const userAgent = window.navigator.userAgent.toLowerCase();
    this.isMobile = /iphone|ipad|android/.test(userAgent);

    this.isDocSaved = true;

    this.originRenderer = new GrowiRenderer(this);

    this.interceptorManager = new InterceptorManager();
    this.interceptorManager.addInterceptor(new DetachCodeBlockInterceptor(this), 10); // process as soon as possible
    this.interceptorManager.addInterceptor(new DrawioInterceptor(this), 20);
    this.interceptorManager.addInterceptor(new RestoreCodeBlockInterceptor(this), 900); // process as late as possible

    const userlang = body.dataset.userlang;
    this.i18n = i18nFactory(userlang);

    this.users = [];
    this.userByName = {};
    this.userById = {};
    this.recoverData();

    if (this.isLoggedin) {
      this.fetchUsers();
    }

    this.containerInstances = {};
    this.componentInstances = {};
    this.rendererInstances = {};

    this.fetchUsers = this.fetchUsers.bind(this);
    this.apiGet = this.apiGet.bind(this);
    this.apiPost = this.apiPost.bind(this);
    this.apiDelete = this.apiDelete.bind(this);
    this.apiRequest = this.apiRequest.bind(this);

    this.apiv3Root = '/_api/v3';
    this.apiv3 = {
      get: this.apiv3Get.bind(this),
      post: this.apiv3Post.bind(this),
      put: this.apiv3Put.bind(this),
      delete: this.apiv3Delete.bind(this),
    };

    this.openPageCreateModal = this.openPageCreateModal.bind(this);
    this.closePageCreateModal = this.closePageCreateModal.bind(this);
  }

  /**
   * Workaround for the mangling in production build to break constructor.name
   */
  static getClassName() {
    return 'AppContainer';
  }

  init() {
    // this.initBreakpointEvents();
    this.initColorScheme();
    this.initPlugins();
  }

  async initColorScheme() {
    const switchStateByMediaQuery = (mql) => {
      const preferDarkMode = mql.matches;
      this.setState({ preferDarkModeByMediaQuery: preferDarkMode });

      this.applyColorScheme();
    };

    const mqlForDarkMode = window.matchMedia('(prefers-color-scheme: dark)');
    // add event listener
    mqlForDarkMode.addListener(switchStateByMediaQuery);

    // restore settings from localStorage
    const { localStorage } = window;
    if (localStorage.preferDarkModeByUser != null) {
      await this.setState({ preferDarkModeByUser: localStorage.preferDarkModeByUser === 'true' });
    }

    // initialize
    switchStateByMediaQuery(mqlForDarkMode);
  }

  initPlugins() {
    if (this.isPluginEnabled) {
      const growiPlugin = window.growiPlugin;
      growiPlugin.installAll(this, this.originRenderer);
    }
  }

  injectToWindow() {
    window.appContainer = this;

    const originRenderer = this.getOriginRenderer();
    window.growiRenderer = originRenderer;

    // backward compatibility
    window.crowi = this;
    window.crowiRenderer = originRenderer;
    window.crowiPlugin = window.growiPlugin;
  }

  get currentUserId() {
    if (this.currentUser == null) {
      return null;
    }
    return this.currentUser._id;
  }

  get currentUsername() {
    if (this.currentUser == null) {
      return null;
    }
    return this.currentUser.username;
  }

  /**
   * @return {Object} window.Crowi (js/legacy/crowi.js)
   */
  getCrowiForJquery() {
    return window.Crowi;
  }

  getConfig() {
    return this.config;
  }

  /**
   * Register unstated container instance
   * @param {object} instance unstated container instance
   */
  registerContainer(instance) {
    if (instance == null) {
      throw new Error('The specified instance must not be null');
    }

    const className = instance.constructor.getClassName();

    if (this.containerInstances[className] != null) {
      throw new Error('The specified instance couldn\'t register because the same type object has already been registered');
    }

    this.containerInstances[className] = instance;
  }

  /**
   * Get registered unstated container instance
   * !! THIS METHOD SHOULD ONLY BE USED FROM unstated CONTAINERS !!
   * !! From component instances, inject containers with `import { Subscribe } from 'unstated'` !!
   *
   * @param {string} className
   */
  getContainer(className) {
    return this.containerInstances[className];
  }

  /**
   * Register React component instance
   * @param {string} id
   * @param {object} instance React component instance
   */
  registerComponentInstance(id, instance) {
    if (instance == null) {
      throw new Error('The specified instance must not be null');
    }

    if (this.componentInstances[id] != null) {
      throw new Error('The specified instance couldn\'t register because the same id has already been registered');
    }

    this.componentInstances[id] = instance;
  }

  /**
   * Get registered React component instance
   * @param {string} id
   */
  getComponentInstance(id) {
    return this.componentInstances[id];
  }

  getOriginRenderer() {
    return this.originRenderer;
  }

  /**
   * factory method
   */
  getRenderer(mode) {
    if (this.rendererInstances[mode] != null) {
      return this.rendererInstances[mode];
    }

    const renderer = new GrowiRenderer(this, this.originRenderer);
    // setup
    renderer.initMarkdownItConfigurers(mode);
    renderer.setup(mode);
    // register
    this.rendererInstances[mode] = renderer;

    return renderer;
  }

  getEmojiStrategy() {
    return emojiStrategy;
  }

  recoverData() {
    const keys = [
      'userByName',
      'userById',
      'users',
    ];

    keys.forEach((key) => {
      const keyContent = window.localStorage[key];
      if (keyContent) {
        try {
          this[key] = JSON.parse(keyContent);
        }
        catch (e) {
          window.localStorage.removeItem(key);
        }
      }
    });
  }

  async retrieveRecentlyUpdated() {
    const { data } = await this.apiv3Get('/pages/recent');
    this.setState({ recentlyUpdatedPages: data.pages });
  }

  fetchUsers() {
    const interval = 1000 * 60 * 15; // 15min
    const currentTime = new Date();
    if (window.localStorage.lastFetched && interval > currentTime - new Date(window.localStorage.lastFetched)) {
      return;
    }

    this.apiGet('/users.list', {})
      .then((data) => {
        this.users = data.users;
        window.localStorage.users = JSON.stringify(data.users);

        const userByName = {};
        const userById = {};
        for (let i = 0; i < data.users.length; i++) {
          const user = data.users[i];
          userByName[user.username] = user;
          userById[user._id] = user;
        }
        this.userByName = userByName;
        window.localStorage.userByName = JSON.stringify(userByName);

        this.userById = userById;
        window.localStorage.userById = JSON.stringify(userById);

        window.localStorage.lastFetched = new Date();
      })
      .catch((err) => {
        window.localStorage.removeItem('lastFetched');
      // ignore errors
      });
  }

  findUserById(userId) {
    if (this.userById && this.userById[userId]) {
      return this.userById[userId];
    }

    return null;
  }

  findUserByIds(userIds) {
    const users = [];
    for (const userId of userIds) {
      const user = this.findUserById(userId);
      if (user) {
        users.push(user);
      }
    }

    return users;
  }

  toggleDrawer() {
    const { isDrawerOpened } = this.state;
    this.setState({ isDrawerOpened: !isDrawerOpened });
  }

  launchHandsontableModal(componentKind, beginLineNumber, endLineNumber) {
    let targetComponent;
    switch (componentKind) {
      case 'page':
        targetComponent = this.getComponentInstance('Page');
        break;
    }
    targetComponent.launchHandsontableModal(beginLineNumber, endLineNumber);
  }

  launchDrawioModal(componentKind, beginLineNumber, endLineNumber) {
    let targetComponent;
    switch (componentKind) {
      case 'page':
        targetComponent = this.getComponentInstance('Page');
        break;
    }
    targetComponent.launchDrawioModal(beginLineNumber, endLineNumber);
  }

  /**
   * Set color scheme preference by user
   * @param {boolean} isDarkMode
   */
  async setColorSchemePreference(isDarkMode) {
    await this.setState({ preferDarkModeByUser: isDarkMode });

    // store settings to localStorage
    const { localStorage } = window;
    if (isDarkMode == null) {
      delete localStorage.removeItem('preferDarkModeByUser');
    }
    else {
      localStorage.preferDarkModeByUser = isDarkMode;
    }

    this.applyColorScheme();
  }

  /**
   * Apply color scheme as 'dark' attribute of <html></html>
   */
  applyColorScheme() {
    const { preferDarkModeByMediaQuery, preferDarkModeByUser } = this.state;
    let isDarkMode = preferDarkModeByMediaQuery;
    if (preferDarkModeByUser != null) {
      isDarkMode = preferDarkModeByUser;
    }

    // switch to dark mode
    if (isDarkMode) {
      document.documentElement.removeAttribute('light');
      document.documentElement.setAttribute('dark', 'true');
    }
    // switch to light mode
    else {
      document.documentElement.setAttribute('light', 'true');
      document.documentElement.removeAttribute('dark');
    }
  }

  async apiGet(path, params) {
    return this.apiRequest('get', path, { params });
  }

  async apiPost(path, params) {
    if (!params._csrf) {
      params._csrf = this.csrfToken;
    }

    return this.apiRequest('post', path, params);
  }

  async apiDelete(path, params) {
    if (!params._csrf) {
      params._csrf = this.csrfToken;
    }

    return this.apiRequest('delete', path, { data: params });
  }

  async apiRequest(method, path, params) {
    const res = await axios[method](`/_api${path}`, params);
    if (res.data.ok) {
      return res.data;
    }
    throw new Error(res.data.error);
  }

  async apiv3Request(method, path, params) {
    try {
      const res = await axios[method](urljoin(this.apiv3Root, path), params);
      return res.data;
    }
    catch (err) {
      const errors = apiv3ErrorHandler(err);
      throw errors;
    }
  }

  async apiv3Get(path, params) {
    return this.apiv3Request('get', path, { params });
  }

  async apiv3Post(path, params = {}) {
    if (!params._csrf) {
      params._csrf = this.csrfToken;
    }

    return this.apiv3Request('post', path, params);
  }

  async apiv3Put(path, params = {}) {
    if (!params._csrf) {
      params._csrf = this.csrfToken;
    }

    return this.apiv3Request('put', path, params);
  }

  async apiv3Delete(path, params = {}) {
    if (!params._csrf) {
      params._csrf = this.csrfToken;
    }

    return this.apiv3Request('delete', path, { params });
  }

  openPageCreateModal() {
    this.setState({ isPageCreateModalShown: true });
  }

  closePageCreateModal() {
    this.setState({ isPageCreateModalShown: false });
  }

}<|MERGE_RESOLUTION|>--- conflicted
+++ resolved
@@ -34,12 +34,10 @@
       preferDarkModeByMediaQuery: false,
       preferDarkModeByUser: null,
       isDrawerOpened: false,
-<<<<<<< HEAD
+
       isPageCreateModalShown: false,
-=======
 
       recentlyUpdatedPages: [],
->>>>>>> b9a3160d
     };
 
     const body = document.querySelector('body');
