--- conflicted
+++ resolved
@@ -214,13 +214,8 @@
 
   render() {
     const { appContainer, commentContainer } = this.props;
-<<<<<<< HEAD
     const { activeTab } = this.state;
 
-    const username = appContainer.me;
-    const user = appContainer.findUser(username);
-=======
->>>>>>> f6ca54fd
     const commentPreview = this.state.isMarkdown ? this.getCommentHtml() : null;
     const emojiStrategy = appContainer.getEmojiStrategy();
 
