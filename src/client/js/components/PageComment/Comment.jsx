--- conflicted
+++ resolved
@@ -3,16 +3,7 @@
 
 import { format, formatDistanceStrict } from 'date-fns';
 
-<<<<<<< HEAD
-import {
-  Button,
-  Collapse,
-  UncontrolledTooltip,
-} from 'reactstrap';
-=======
-import Tooltip from 'react-bootstrap/es/Tooltip';
-import OverlayTrigger from 'react-bootstrap/es/OverlayTrigger';
->>>>>>> f6ca54fd
+import { UncontrolledTooltip } from 'reactstrap';
 
 import AppContainer from '../../services/AppContainer';
 import PageContainer from '../../services/PageContainer';
@@ -150,107 +141,7 @@
     );
   }
 
-<<<<<<< HEAD
-  toggleOlderReplies() {
-    this.setState((prevState) => {
-      return {
-        showOlderReplies: !prevState.showOlderReplies,
-      };
-    });
-  }
-
-  renderHtml(markdown) {
-    const context = {
-      markdown,
-    };
-
-    const growiRenderer = this.props.growiRenderer;
-    const interceptorManager = this.props.appContainer.interceptorManager;
-    interceptorManager.process('preRenderComment', context)
-      .then(() => { return interceptorManager.process('prePreProcess', context) })
-      .then(() => {
-        context.markdown = growiRenderer.preProcess(context.markdown);
-      })
-      .then(() => { return interceptorManager.process('postPreProcess', context) })
-      .then(() => {
-        const parsedHTML = growiRenderer.process(context.markdown);
-        context.parsedHTML = parsedHTML;
-      })
-      .then(() => { return interceptorManager.process('prePostProcess', context) })
-      .then(() => {
-        context.parsedHTML = growiRenderer.postProcess(context.parsedHTML);
-      })
-      .then(() => { return interceptorManager.process('postPostProcess', context) })
-      .then(() => { return interceptorManager.process('preRenderCommentHtml', context) })
-      .then(() => {
-        this.setState({ html: context.parsedHTML });
-      })
-      // process interceptors for post rendering
-      .then(() => { return interceptorManager.process('postRenderCommentHtml', context) });
-
-  }
-
-  renderReply(reply) {
-    return (
-      <div key={reply._id} className="page-comment-reply">
-        <CommentWrapper
-          comment={reply}
-          deleteBtnClicked={this.props.deleteBtnClicked}
-          growiRenderer={this.props.growiRenderer}
-        />
-      </div>
-    );
-  }
-
-  renderReplies() {
-    const layoutType = this.props.appContainer.getConfig().layoutType;
-    const isBaloonStyle = layoutType.match(/crowi-plus|growi|kibela/);
-
-    let replyList = this.props.replyList;
-    if (!isBaloonStyle) {
-      replyList = replyList.slice().reverse();
-    }
-
-    const areThereHiddenReplies = replyList.length > 2;
-
-    const { isOlderRepliesShown } = this.state;
-    const toggleButtonIconName = isOlderRepliesShown ? 'icon-arrow-up' : 'icon-options-vertical';
-    const toggleButtonIcon = <i className={`icon-fw ${toggleButtonIconName}`}></i>;
-    const toggleButtonLabel = isOlderRepliesShown ? '' : 'more';
-    const toggleButton = (
-      <Button
-        color="link"
-        className="page-comments-list-toggle-older"
-        onClick={() => { this.setState({ isOlderRepliesShown: !isOlderRepliesShown }) }}
-      >
-        {toggleButtonIcon} {toggleButtonLabel}
-      </Button>
-    );
-
-    const shownReplies = replyList.slice(replyList.length - 2, replyList.length);
-    const hiddenReplies = replyList.slice(0, replyList.length - 2);
-
-    const hiddenElements = hiddenReplies.map((reply) => {
-      return this.renderReply(reply);
-    });
-
-    const shownElements = shownReplies.map((reply) => {
-      return this.renderReply(reply);
-    });
-
-    return (
-      <React.Fragment>
-        { areThereHiddenReplies && (
-          <div className="page-comments-hidden-replies">
-            <Collapse isOpen={this.state.isOlderRepliesShown}>
-              <div>{hiddenElements}</div>
-            </Collapse>
-            <div className="text-center">{toggleButton}</div>
-          </div>
-        ) }
-=======
   async renderHtml() {
->>>>>>> f6ca54fd
 
     const { growiRenderer, appContainer } = this.props;
     const { interceptorManager } = appContainer;
@@ -313,7 +204,6 @@
               </div>
               <div className="page-comment-body">{commentBody}</div>
               <div className="page-comment-meta">
-<<<<<<< HEAD
                 {commentedDate}
                 <UncontrolledTooltip placement="bottom" fade={false} target={commentedDateId}>{commentedDateFormatted}</UncontrolledTooltip>
                 { isEdited && (
@@ -322,16 +212,6 @@
                     <UncontrolledTooltip placement="bottom" fade={false} target={editedDateId}>{editedDateFormatted}</UncontrolledTooltip>
                   </>
                 ) }
-=======
-                <OverlayTrigger overlay={commentDateTooltip} placement="bottom">
-                  <span><a href={`#${commentId}`}>{commentDate}</a></span>
-                </OverlayTrigger>
-                {isEdited && (
-                <OverlayTrigger overlay={editedDateTooltip} placement="bottom">
-                  <span>&nbsp;(edited)</span>
-                </OverlayTrigger>
-                  )}
->>>>>>> f6ca54fd
                 <span className="ml-2"><a className={revisionLavelClassName} href={revHref}>{revFirst8Letters}</a></span>
               </div>
               {this.checkPermissionToControlComment()
