--- conflicted
+++ resolved
@@ -1,8 +1,12 @@
+/* eslint-disable react/no-multi-comp */
 import React from 'react';
 import PropTypes from 'prop-types';
-
-import Button from 'react-bootstrap/es/Button';
+import { Subscribe } from 'unstated';
+
 import dateFnsFormat from 'date-fns/format';
+
+import AppContainer from '../../services/AppContainer';
+import PageContainer from '../../services/PageContainer';
 
 import RevisionBody from '../Page/RevisionBody';
 
@@ -18,7 +22,7 @@
  * @class Comment
  * @extends {React.Component}
  */
-export default class Comment extends React.Component {
+class Comment extends React.Component {
 
   constructor(props) {
     super(props);
@@ -34,7 +38,6 @@
     this.getRevisionLabelClassName = this.getRevisionLabelClassName.bind(this);
     this.deleteBtnClickedHandler = this.deleteBtnClickedHandler.bind(this);
     this.renderHtml = this.renderHtml.bind(this);
-    this.replyBtnClickedHandler = this.replyBtnClickedHandler.bind(this);
   }
 
   componentWillMount() {
@@ -43,7 +46,7 @@
   }
 
   init() {
-    const layoutType = this.props.crowi.getConfig().layoutType;
+    const layoutType = this.props.appContainer.getConfig().layoutType;
     this.setState({ isLayoutTypeGrowi: layoutType === 'crowi-plus' || layoutType === 'growi' });
   }
 
@@ -57,11 +60,11 @@
   }
 
   isCurrentUserEqualsToAuthor() {
-    return this.props.comment.creator.username === this.props.crowi.me;
+    return this.props.comment.creator.username === this.props.appContainer.me;
   }
 
   isCurrentRevision() {
-    return this.props.comment.revision === this.props.revisionId;
+    return this.props.comment.revision === this.props.pageContainer.state.revisionId;
   }
 
   getRootClassName() {
@@ -78,12 +81,8 @@
     this.props.deleteBtnClicked(this.props.comment);
   }
 
-  replyBtnClickedHandler() {
-    this.props.onReplyButtonClicked(this.props.comment);
-  }
-
   renderRevisionBody() {
-    const config = this.props.crowi.getConfig();
+    const config = this.props.appContainer.getConfig();
     const isMathJaxEnabled = !!config.env.MATHJAX;
     return (
       <RevisionBody
@@ -101,7 +100,7 @@
     };
 
     const crowiRenderer = this.props.crowiRenderer;
-    const interceptorManager = this.props.crowi.interceptorManager;
+    const interceptorManager = this.props.appContainer.interceptorManager;
     interceptorManager.process('preRenderComment', context)
       .then(() => { return interceptorManager.process('prePreProcess', context) })
       .then(() => {
@@ -135,14 +134,12 @@
     return replyList.map((reply) => {
       return (
         <div key={reply._id} className="col-xs-offset-1 col-xs-11 col-sm-offset-1 col-sm-11 col-md-offset-1 col-md-11 col-lg-offset-1 col-lg-11">
-          <Comment
+          <CommentWrapper
             comment={reply}
             deleteBtnClicked={this.props.deleteBtnClicked}
             crowiRenderer={this.props.crowiRenderer}
-            crowi={this.props.crowi}
             replyList={[]}
             revisionCreatedAt={this.props.revisionCreatedAt}
-            revisionId={this.props.revisionId}
           />
         </div>
       );
@@ -161,7 +158,7 @@
     const revFirst8Letters = comment.revision.substr(-8);
     const revisionLavelClassName = this.getRevisionLabelClassName();
 
-    const revisionId = this.props.revisionId;
+    const revisionId = this.props.pageContainer.state.revisionId;
     const revisionCreatedAt = this.props.revisionCreatedAt;
     let isNewer;
     if (comment.revision === revisionId) {
@@ -176,32 +173,6 @@
 
 
     return (
-<<<<<<< HEAD
-      <div className={rootClassName}>
-        <UserPicture user={creator} />
-        <div className="page-comment-main">
-          <div className="page-comment-creator">
-            <Username user={creator} />
-          </div>
-          <div className="page-comment-body">{commentBody}</div>
-          <div className="page-comment-reply text-right">
-            {
-              comment.replyTo === undefined
-              && (
-                <Button
-                  type="button"
-                  className="fcbtn btn btn-primary btn-sm btn-success btn-rounded btn-1b"
-                  onClick={this.replyBtnClickedHandler}
-                >
-                  Reply
-                </Button>
-              )
-            }
-          </div>
-          <div className="page-comment-meta">
-            {commentDate}&nbsp;
-            <a className={revisionLavelClassName} href={revHref}>{revFirst8Letters}</a>
-=======
       <div>
         <div className={isNewer}>
           <div className={rootClassName}>
@@ -221,7 +192,6 @@
                 </button>
               </div>
             </div>
->>>>>>> 06aaa289
           </div>
         </div>
         <div className="container-fluid">
@@ -235,16 +205,41 @@
 
 }
 
+/**
+ * Wrapper component for using unstated
+ */
+class CommentWrapper extends React.Component {
+
+  render() {
+    return (
+      <Subscribe to={[AppContainer, PageContainer]}>
+        { (appContainer, pageContainer) => (
+          // eslint-disable-next-line arrow-body-style
+          <Comment appContainer={appContainer} pageContainer={pageContainer} {...this.props} />
+        )}
+      </Subscribe>
+    );
+  }
+
+}
+
 Comment.propTypes = {
+  appContainer: PropTypes.instanceOf(AppContainer).isRequired,
+  pageContainer: PropTypes.instanceOf(PageContainer).isRequired,
+
   comment: PropTypes.object.isRequired,
   crowiRenderer: PropTypes.object.isRequired,
   deleteBtnClicked: PropTypes.func.isRequired,
-  onReplyButtonClicked: PropTypes.func.isRequired,
-  crowi: PropTypes.object.isRequired,
-  revisionId: PropTypes.string,
-<<<<<<< HEAD
-=======
   replyList: PropTypes.array,
   revisionCreatedAt: PropTypes.number,
->>>>>>> 06aaa289
-};+};
+
+CommentWrapper.propTypes = {
+  comment: PropTypes.object.isRequired,
+  crowiRenderer: PropTypes.object.isRequired,
+  deleteBtnClicked: PropTypes.func.isRequired,
+  replyList: PropTypes.array,
+  revisionCreatedAt: PropTypes.number,
+};
+
+export default CommentWrapper;