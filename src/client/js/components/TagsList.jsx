--- conflicted
+++ resolved
@@ -3,12 +3,7 @@
 
 import { withTranslation } from 'react-i18next';
 
-<<<<<<< HEAD
-// TODO: GW-333
-// import Pagination from 'react-bootstrap/lib/Pagination';
-=======
 import PaginationWrapper from './PaginationWrapper';
->>>>>>> 083f54eb
 
 class TagsList extends React.Component {
 
