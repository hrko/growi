import React, { useState } from 'react';
import PropTypes from 'prop-types';
import { withTranslation } from 'react-i18next';
import { toastSuccess, toastError } from '../util/apiNotification';

import AppContainer from '../services/AppContainer';
import { withUnstatedContainers } from './UnstatedUtils';


const PasswordResetRequestForm = (props) => {
<<<<<<< HEAD
  // TODO: apply i18n by GW-6861
  const { /* t, */ appContainer } = props;
  const [email, setEmail] = useState();

  const changeEmail = (inputValue) => {
    setEmail(inputValue);
  };

  const sendPasswordResetRequestMail = async(e) => {
    e.preventDefault();
    if (email == null) {
      toastError('err', 'Email is required.');
      return;
    }

    try {
      await appContainer.apiPost('/forgot-password', { email });
    }
    catch (err) {
      toastError('err', err);
    }
  };
=======
  const { t } = props;
>>>>>>> 72a606a7

  return (
    <form onSubmit={sendPasswordResetRequestMail}>
      <div className="form-group">
        <div className="input-group">
          <input name="email" placeholder="E-mail Address" className="form-control" type="email" onChange={e => changeEmail(e.target.value)} />
        </div>
      </div>
      <div className="form-group">
<<<<<<< HEAD
        <button
          className="btn btn-lg btn-primary btn-block"
          type="submit"
        >
          Reset Password
        </button>
=======
        <input name="reset-password-btn" className="btn btn-lg btn-primary btn-block" value={t('forgot_password.send_email')} type="submit" />
>>>>>>> 72a606a7
      </div>
      <a href="/login">
        <i className="icon-login mr-1"></i>{t('forgot_password.return_to_login')}
      </a>
    </form>
  );
};

/**
 * Wrapper component for using unstated
 */
const PasswordResetRequestFormWrapper = withUnstatedContainers(PasswordResetRequestForm, [AppContainer]);

PasswordResetRequestForm.propTypes = {
  t: PropTypes.func.isRequired, //  i18next
  appContainer: PropTypes.instanceOf(AppContainer).isRequired,
};

export default withTranslation()(PasswordResetRequestFormWrapper);<|MERGE_RESOLUTION|>--- conflicted
+++ resolved
@@ -1,16 +1,15 @@
 import React, { useState } from 'react';
 import PropTypes from 'prop-types';
 import { withTranslation } from 'react-i18next';
-import { toastSuccess, toastError } from '../util/apiNotification';
+import { /* toastSuccess, */ toastError } from '../util/apiNotification';
 
 import AppContainer from '../services/AppContainer';
 import { withUnstatedContainers } from './UnstatedUtils';
 
 
 const PasswordResetRequestForm = (props) => {
-<<<<<<< HEAD
   // TODO: apply i18n by GW-6861
-  const { /* t, */ appContainer } = props;
+  const { t, appContainer } = props;
   const [email, setEmail] = useState();
 
   const changeEmail = (inputValue) => {
@@ -31,9 +30,6 @@
       toastError('err', err);
     }
   };
-=======
-  const { t } = props;
->>>>>>> 72a606a7
 
   return (
     <form onSubmit={sendPasswordResetRequestMail}>
@@ -43,16 +39,12 @@
         </div>
       </div>
       <div className="form-group">
-<<<<<<< HEAD
         <button
           className="btn btn-lg btn-primary btn-block"
           type="submit"
         >
           Reset Password
         </button>
-=======
-        <input name="reset-password-btn" className="btn btn-lg btn-primary btn-block" value={t('forgot_password.send_email')} type="submit" />
->>>>>>> 72a606a7
       </div>
       <a href="/login">
         <i className="icon-login mr-1"></i>{t('forgot_password.return_to_login')}
