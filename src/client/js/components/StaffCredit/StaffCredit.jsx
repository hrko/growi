import React from 'react';
import keydown from 'react-keydown';

/**
 * Page staff credit component
 *
 * @export
 * @class StaffCredit
 * @extends {React.Component}
 */

export default class StaffCredit extends React.Component {

  constructor(props) {
    super(props);

    this.state = {
      userCommand: [],
    };
    this.konamiCommand = ['ArrowUp', 'ArrowUp', 'ArrowDown', 'ArrowDown', 'ArrowRight', 'ArrowLeft', 'ArrowRight', 'ArrowLeft', '5', '7', '3'];
  }

  @keydown('enter', 'up', 'down', 'right', 'left', '5', '7', '3')
  check(event) {
    if (this.konamiCommand[this.state.userCommand.length] === event.key) {
      this.setState({ userCommand: this.state.userCommand.concat(event.key) });
    }
    else {
      this.state.userCommand = [];
    }
  }

  render() {
<<<<<<< HEAD
    return (
      <div className="text-center credit-curtain">
        <div className="credit-body">
          <p className="title my-5">Growi Soncho</p>
          <span className="dev-position">1st</span>
          <p className="dev-name mb-5">Sou Mizobuchi</p>
          <span className="dev-position">2nd</span>
          <p className="dev-name mb-5">Yusuke Takizawa</p>
        </div>
      </div>
    );
=======

    const isRender = this.state.userCommand.length === this.konamiCommand.length;
    if (isRender) {
      return <div>スタッフロール</div>;
    }
    return null;
>>>>>>> 972d2f97
  }

}

StaffCredit.propTypes = {
};<|MERGE_RESOLUTION|>--- conflicted
+++ resolved
@@ -31,26 +31,21 @@
   }
 
   render() {
-<<<<<<< HEAD
-    return (
-      <div className="text-center credit-curtain">
-        <div className="credit-body">
-          <p className="title my-5">Growi Soncho</p>
-          <span className="dev-position">1st</span>
-          <p className="dev-name mb-5">Sou Mizobuchi</p>
-          <span className="dev-position">2nd</span>
-          <p className="dev-name mb-5">Yusuke Takizawa</p>
-        </div>
-      </div>
-    );
-=======
-
     const isRender = this.state.userCommand.length === this.konamiCommand.length;
     if (isRender) {
-      return <div>スタッフロール</div>;
+      return (
+        <div className="text-center credit-curtain">
+          <div className="credit-body">
+            <p className="title my-5">Growi Soncho</p>
+            <span className="dev-position">1st</span>
+            <p className="dev-name mb-5">Sou Mizobuchi</p>
+            <span className="dev-position">2nd</span>
+            <p className="dev-name mb-5">Yusuke Takizawa</p>
+          </div>
+        </div>
+      );
     }
     return null;
->>>>>>> 972d2f97
   }
 
 }
