--- conflicted
+++ resolved
@@ -62,11 +62,7 @@
     return (
       <React.Fragment>
         {!adminAppContainer.state.isMailerSetup && (
-<<<<<<< HEAD
-          <p className="alert alert-danger"><i className="icon-exclamation"></i> {t('admin:app_setting.mailer_is_invalid')}</p>
-=======
           <p className="alert alert-danger"><i className="icon-exclamation"></i> {t('admin:app_setting.mailer_is_not_set_up')}</p>
->>>>>>> 06356863
         )}
         <div className="row form-group mb-5">
           <label className="col-md-3 col-form-label text-left">{t('admin:app_setting.from_e-mail_address')}</label>
