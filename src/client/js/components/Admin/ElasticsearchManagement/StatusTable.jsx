import React from 'react';
import PropTypes from 'prop-types';
import { withTranslation } from 'react-i18next';

import { createSubscribedElement } from '../../UnstatedUtils';

class StatusTable extends React.PureComponent {

  renderPreInitializedLabel() {
    return <span className="label label-default">――</span>;
  }

  renderConnectionStatusLabels() {
    const { t } = this.props;
    const {
      isErrorOccuredOnSearchService,
      isConnected, isConfigured,
    } = this.props;

    const errorOccuredLabel = isErrorOccuredOnSearchService
      ? <span className="label label-danger ml-2">{ t('full_text_search_management.connection_status_label_erroroccured') }</span>
      : null;

    let connectionStatusLabel = null;
    if (!isConfigured) {
      connectionStatusLabel = <span className="label label-default">{ t('full_text_search_management.connection_status_label_unconfigured') }</span>;
    }
    else {
      connectionStatusLabel = isConnected
        ? <span className="label label-success">{ t('full_text_search_management.connection_status_label_connected') }</span>
        : <span className="label label-danger">{ t('full_text_search_management.connection_status_label_disconnected') }</span>;
    }

    return (
      <>
        {connectionStatusLabel}{errorOccuredLabel}
      </>
    );
  }

  renderIndicesStatusLabel() {
    const { t, isNormalized } = this.props;

    return isNormalized
      ? <span className="label label-info">{ t('full_text_search_management.indices_status_label_normalized') }</span>
      : <span className="label label-warning">{ t('full_text_search_management.indices_status_label_unnormalized') }</span>;
  }

  renderIndexInfoPanel(indexName, body = {}, aliases = []) {
    const collapseId = `collapse-${indexName}`;

    const aliasLabels = aliases.map((aliasName) => {
      return (
        <span key={`badge-${indexName}-${aliasName}`} className="badge badge-pill badge-primary mr-2">
          <i className="icon-tag"></i> {aliasName}
        </span>
      );
    });

    return (
      <div className="card">
        <div className="card-header">

          <a role="button" className="text-nowrap mr-2" data-toggle="collapse" href={`#${collapseId}`} aria-expanded="true" aria-controls={collapseId}>
            <i className="fa fa-fw fa-database"></i> {indexName}
          </a>
          <span className="ml-md-3">{aliasLabels}</span>
        </div>
        <div id={collapseId} className="collapse">
          <div className="card-body">
            <pre>
              {JSON.stringify(body, null, 2)}
            </pre>
          </div>
        </div>
      </div>
    );
  }

  renderIndexInfoPanels() {
    const {
      indicesData,
      aliasesData,
    } = this.props;

    // data is null
    if (indicesData == null) {
      return null;
    }

    /*
      "indices": {
        "growi": {
          ...
        }
      },
    */
    const indexNameToDataMap = {};
    for (const [indexName, indexData] of Object.entries(indicesData)) {
      indexNameToDataMap[indexName] = indexData;
    }

    // no indices
    if (indexNameToDataMap.length === 0) {
      return null;
    }

    /*
      "aliases": {
        "growi": {
          "aliases": {
            "growi-alias": {}
          }
        }
      },
    */
    const indexNameToAliasMap = {};
    for (const [indexName, aliasData] of Object.entries(aliasesData)) {
      indexNameToAliasMap[indexName] = Object.keys(aliasData.aliases);
    }

    return (
      <div className="row">
        { Object.keys(indexNameToDataMap).map((indexName) => {
          return (
            <div key={`col-${indexName}`} className="col-md-6">
              { this.renderIndexInfoPanel(indexName, indexNameToDataMap[indexName], indexNameToAliasMap[indexName]) }
            </div>
          );
        }) }
      </div>
    );
  }

  render() {
    const { t } = this.props;
<<<<<<< HEAD
    const { isConfigured, isConnected, isNormalized } = this.props;


    let connectionStatusLabel = <span className="badge badge-pill badge-secondary">――</span>;
    if (isConfigured != null && !isConfigured) {
      connectionStatusLabel = <span className="badge badge-pill badge-secondary">{t('full_text_search_management.connection_status_label_unconfigured')}</span>;
    }
    else if (isConnected != null) {
      connectionStatusLabel = isConnected
        ? <span className="badge badge-pill badge-success">{ t('full_text_search_management.connection_status_label_connected') }</span>
        : <span className="badge badge-pill badge-danger">{ t('full_text_search_management.connection_status_label_disconnected') }</span>;
    }

    let indicesStatusLabel = <span className="badge badge-pill badge-secondary">――</span>;
    if (isNormalized != null) {
      indicesStatusLabel = isNormalized
        ? <span className="badge badge-pill badge-info">{ t('full_text_search_management.indices_status_label_normalized') }</span>
        : <span className="badge badge-pill badge-warning">{ t('full_text_search_management.indices_status_label_unnormalized') }</span>;
    }
=======
    const {
      isInitialized,
    } = this.props;
>>>>>>> 9d96a958

    return (
      <table className="table table-bordered">
        <tbody>
          <tr>
<<<<<<< HEAD
            <th className="w-25">{t('full_text_search_management.connection_status')}</th>
            <td className="w-75">{connectionStatusLabel}</td>
          </tr>
          <tr>
            <th className="w-25">{t('full_text_search_management.indices_status')}</th>
            <td className="w-75">{indicesStatusLabel}</td>
          </tr>
          <tr>
            <th className="w-25">{t('full_text_search_management.indices_summary')}</th>
            <td className="p-4 w-75">{this.renderIndexInfoPanels()}</td>
=======
            <th>{ t('full_text_search_management.connection_status') }</th>
            <td>
              { isInitialized ? this.renderConnectionStatusLabels() : this.renderPreInitializedLabel() }
            </td>
          </tr>
          <tr>
            <th>{ t('full_text_search_management.indices_status') }</th>
            <td>
              { isInitialized ? this.renderIndicesStatusLabel() : this.renderPreInitializedLabel() }
            </td>
          </tr>
          <tr>
            <th className="col-sm-4">{ t('full_text_search_management.indices_summary') }</th>
            <td className="p-4">
              { isInitialized && this.renderIndexInfoPanels() }
            </td>
>>>>>>> 9d96a958
          </tr>
        </tbody>
      </table>
    );
  }

}

/**
 * Wrapper component for using unstated
 */
const StatusTableWrapper = (props) => {
  return createSubscribedElement(StatusTable, props, []);
};

StatusTable.propTypes = {
  t: PropTypes.func.isRequired, // i18next

  isInitialized: PropTypes.bool,
  isErrorOccuredOnSearchService: PropTypes.bool,

  isConnected: PropTypes.bool,
  isConfigured: PropTypes.bool,
  isNormalized: PropTypes.bool,
  indicesData: PropTypes.object,
  aliasesData: PropTypes.object,
};

export default withTranslation()(StatusTableWrapper);<|MERGE_RESOLUTION|>--- conflicted
+++ resolved
@@ -7,7 +7,7 @@
 class StatusTable extends React.PureComponent {
 
   renderPreInitializedLabel() {
-    return <span className="label label-default">――</span>;
+    return <span className="badge badge-pill badge-default">――</span>;
   }
 
   renderConnectionStatusLabels() {
@@ -18,17 +18,17 @@
     } = this.props;
 
     const errorOccuredLabel = isErrorOccuredOnSearchService
-      ? <span className="label label-danger ml-2">{ t('full_text_search_management.connection_status_label_erroroccured') }</span>
+      ? <span className="badge badge-pill badge-danger ml-2">{ t('full_text_search_management.connection_status_label_erroroccured') }</span>
       : null;
 
     let connectionStatusLabel = null;
     if (!isConfigured) {
-      connectionStatusLabel = <span className="label label-default">{ t('full_text_search_management.connection_status_label_unconfigured') }</span>;
+      connectionStatusLabel = <span className="badge badge-pill badge-default">{ t('full_text_search_management.connection_status_label_unconfigured') }</span>;
     }
     else {
       connectionStatusLabel = isConnected
-        ? <span className="label label-success">{ t('full_text_search_management.connection_status_label_connected') }</span>
-        : <span className="label label-danger">{ t('full_text_search_management.connection_status_label_disconnected') }</span>;
+        ? <span className="badge badge-pill badge-success">{ t('full_text_search_management.connection_status_label_connected') }</span>
+        : <span className="badge badge-pill badge-danger">{ t('full_text_search_management.connection_status_label_disconnected') }</span>;
     }
 
     return (
@@ -42,8 +42,8 @@
     const { t, isNormalized } = this.props;
 
     return isNormalized
-      ? <span className="label label-info">{ t('full_text_search_management.indices_status_label_normalized') }</span>
-      : <span className="label label-warning">{ t('full_text_search_management.indices_status_label_unnormalized') }</span>;
+      ? <span className="badge badge-pill badge-info">{ t('full_text_search_management.indices_status_label_normalized') }</span>
+      : <span className="badge badge-pill badge-warning">{ t('full_text_search_management.indices_status_label_unnormalized') }</span>;
   }
 
   renderIndexInfoPanel(indexName, body = {}, aliases = []) {
@@ -134,65 +134,24 @@
 
   render() {
     const { t } = this.props;
-<<<<<<< HEAD
-    const { isConfigured, isConnected, isNormalized } = this.props;
-
-
-    let connectionStatusLabel = <span className="badge badge-pill badge-secondary">――</span>;
-    if (isConfigured != null && !isConfigured) {
-      connectionStatusLabel = <span className="badge badge-pill badge-secondary">{t('full_text_search_management.connection_status_label_unconfigured')}</span>;
-    }
-    else if (isConnected != null) {
-      connectionStatusLabel = isConnected
-        ? <span className="badge badge-pill badge-success">{ t('full_text_search_management.connection_status_label_connected') }</span>
-        : <span className="badge badge-pill badge-danger">{ t('full_text_search_management.connection_status_label_disconnected') }</span>;
-    }
-
-    let indicesStatusLabel = <span className="badge badge-pill badge-secondary">――</span>;
-    if (isNormalized != null) {
-      indicesStatusLabel = isNormalized
-        ? <span className="badge badge-pill badge-info">{ t('full_text_search_management.indices_status_label_normalized') }</span>
-        : <span className="badge badge-pill badge-warning">{ t('full_text_search_management.indices_status_label_unnormalized') }</span>;
-    }
-=======
     const {
       isInitialized,
     } = this.props;
->>>>>>> 9d96a958
 
     return (
       <table className="table table-bordered">
         <tbody>
           <tr>
-<<<<<<< HEAD
             <th className="w-25">{t('full_text_search_management.connection_status')}</th>
-            <td className="w-75">{connectionStatusLabel}</td>
+            <td className="w-75">{ isInitialized ? this.renderConnectionStatusLabels() : this.renderPreInitializedLabel() }</td>
           </tr>
           <tr>
             <th className="w-25">{t('full_text_search_management.indices_status')}</th>
-            <td className="w-75">{indicesStatusLabel}</td>
+            <td className="w-75">{ isInitialized ? this.renderIndicesStatusLabel() : this.renderPreInitializedLabel() }</td>
           </tr>
           <tr>
             <th className="w-25">{t('full_text_search_management.indices_summary')}</th>
-            <td className="p-4 w-75">{this.renderIndexInfoPanels()}</td>
-=======
-            <th>{ t('full_text_search_management.connection_status') }</th>
-            <td>
-              { isInitialized ? this.renderConnectionStatusLabels() : this.renderPreInitializedLabel() }
-            </td>
-          </tr>
-          <tr>
-            <th>{ t('full_text_search_management.indices_status') }</th>
-            <td>
-              { isInitialized ? this.renderIndicesStatusLabel() : this.renderPreInitializedLabel() }
-            </td>
-          </tr>
-          <tr>
-            <th className="col-sm-4">{ t('full_text_search_management.indices_summary') }</th>
-            <td className="p-4">
-              { isInitialized && this.renderIndexInfoPanels() }
-            </td>
->>>>>>> 9d96a958
+            <td className="p-4 w-75">{ isInitialized && this.renderIndexInfoPanels() }</td>
           </tr>
         </tbody>
       </table>
