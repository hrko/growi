--- conflicted
+++ resolved
@@ -182,19 +182,11 @@
           <ModalBody>
             <div className="row">
               <div className="col-sm-12">
-<<<<<<< HEAD
                 <button type="button" className="btn btn-sm btn-light mr-2" onClick={this.checkAll}>
-                  <i className="fa fa-check-square-o"></i> {t('export_management.check_all')}
+                  <i className="fa fa-check-square-o"></i> {t('admin:export_management.check_all')}
                 </button>
                 <button type="button" className="btn btn-sm btn-light mr-2" onClick={this.uncheckAll}>
-                  <i className="fa fa-square-o"></i> {t('export_management.uncheck_all')}
-=======
-                <button type="button" className="btn btn-sm btn-default mr-2" onClick={this.checkAll}>
-                  <i className="fa fa-check-square-o"></i> {t('admin:export_management.check_all')}
-                </button>
-                <button type="button" className="btn btn-sm btn-default mr-2" onClick={this.uncheckAll}>
                   <i className="fa fa-square-o"></i> {t('admin:export_management.uncheck_all')}
->>>>>>> 486ce4a4
                 </button>
               </div>
             </div>
@@ -226,13 +218,8 @@
           </ModalBody>
 
           <ModalFooter>
-<<<<<<< HEAD
             <button type="button" className="btn btn-sm btn-light" onClick={this.props.onClose}>{t('export_management.cancel')}</button>
             <button type="submit" className="btn btn-sm btn-primary" disabled={!this.validateForm()}>{t('export_management.export')}</button>
-=======
-            <button type="button" className="btn btn-sm btn-default" onClick={this.props.onClose}>{t('admin:export_management.cancel')}</button>
-            <button type="submit" className="btn btn-sm btn-primary" disabled={!this.validateForm()}>{t('admin:export_management.export')}</button>
->>>>>>> 486ce4a4
           </ModalFooter>
         </form>
       </Modal>
