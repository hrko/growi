--- conflicted
+++ resolved
@@ -135,7 +135,6 @@
                 </p>
               </div>
             </div>
-<<<<<<< HEAD
             <div className="row">
               <div className="col-12 col-md-3 text-left text-md-right">
                 <strong dangerouslySetInnerHTML={{ __html: t('The whitelist of registration permission E-mail address') }} />
@@ -148,28 +147,10 @@
                   defaultValue={adminLocalSecurityContainer.state.registrationWhiteList.join('\n')}
                   onChange={e => adminLocalSecurityContainer.changeRegistrationWhiteList(e.target.value)}
                 />
-                <p className="form-text text-muted small">{t('security_setting.restrict_emails')}<br />{t('security_setting.for_instance')}
-                  <code>@growi.org</code>{t('security_setting.only_those')}<br />
+                <p className="form-text text-muted small">{t('security_setting.restrict_emails')}<br />{t('security_setting.for_example')}
+                  <code>@growi.org</code>{t('security_setting.in_this_case')}<br />
                   {t('security_setting.insert_single')}
                 </p>
-=======
-            <div className="row mb-5">
-              <strong className="col-xs-3 text-right" dangerouslySetInnerHTML={{ __html: t('The whitelist of registration permission E-mail address') }} />
-              <div className="col-xs-6">
-                <div>
-                  <textarea
-                    className="form-control"
-                    type="textarea"
-                    name="registrationWhiteList"
-                    defaultValue={adminLocalSecurityContainer.state.registrationWhiteList.join('\n')}
-                    onChange={e => adminLocalSecurityContainer.changeRegistrationWhiteList(e.target.value)}
-                  />
-                  <p className="help-block small">{t('security_setting.restrict_emails')}<br />{t('security_setting.for_example')}
-                    <code>@growi.org</code>{t('security_setting.in_this_case')}<br />
-                    {t('security_setting.insert_single')}
-                  </p>
-                </div>
->>>>>>> bc2b4eb6
               </div>
             </div>
 
