import React, { Fragment } from 'react';
import { withTranslation } from 'react-i18next';
import PropTypes from 'prop-types';
import loggerFactory from '@alias/logger';

import { createSubscribedElement } from '../UnstatedUtils';
import { toastSuccess, toastError } from '../../util/apiNotification';

import AppContainer from '../../services/AppContainer';

import GrowiArchiveSection from './ImportData/GrowiArchiveSection';

const logger = loggerFactory('growi:importer');

class ImportDataPage extends React.Component {

  constructor(props) {
    super(props);
    this.state = {
      esaTeamName: '',
      esaAccessToken: '',
      qiitaTeamName: '',
      qiitaAccessToken: '',
    };

    this.esaHandleSubmit = this.esaHandleSubmit.bind(this);
    this.esaHandleSubmitTest = this.esaHandleSubmitTest.bind(this);
    this.esaHandleSubmitUpdate = this.esaHandleSubmitUpdate.bind(this);
    this.qiitaHandleSubmit = this.qiitaHandleSubmit.bind(this);
    this.qiitaHandleSubmitTest = this.qiitaHandleSubmitTest.bind(this);
    this.qiitaHandleSubmitUpdate = this.qiitaHandleSubmitUpdate.bind(this);
    this.handleInputValue = this.handleInputValue.bind(this);
  }

  handleInputValue(event) {
    this.setState({
      [event.target.name]: event.target.value,
    });
  }

  async esaHandleSubmit() {
    try {
      const params = {
        'importer:esa:team_name': this.state.esaTeamName,
        'importer:esa:access_token': this.state.esaAccessToken,
      };
      await this.props.appContainer.apiPost('/admin/import/esa', params);
      toastSuccess('Import posts from esa success.');
    }
    catch (err) {
      logger.error(err);
      toastError(err, 'Error occurred in importing pages from esa.io');
    }
  }

  async esaHandleSubmitTest() {
    try {
      const params = {
        'importer:esa:team_name': this.state.esaTeamName,
        'importer:esa:access_token': this.state.esaAccessToken,
      };
      await this.props.appContainer.apiPost('/admin/import/testEsaAPI', params);
      toastSuccess('Test connection to esa success.');
    }
    catch (error) {
      toastError(error, 'Test connection to esa failed.');
    }
  }

  async esaHandleSubmitUpdate() {
    const params = {
      'importer:esa:team_name': this.state.esaTeamName,
      'importer:esa:access_token': this.state.esaAccessToken,
    };
    try {
      await this.props.appContainer.apiPost('/admin/settings/importerEsa', params);
      toastSuccess('Updated');
    }
    catch (err) {
      logger.error(err);
      toastError(err, 'Errors');
    }
  }

  async qiitaHandleSubmit() {
    try {
      const params = {
        'importer:qiita:team_name': this.state.qiitaTeamName,
        'importer:qiita:access_token': this.state.qiitaAccessToken,
      };
      await this.props.appContainer.apiPost('/admin/import/qiita', params);
      toastSuccess('Import posts from qiita:team success.');
    }
    catch (err) {
      logger.error(err);
      toastError(err, 'Error occurred in importing pages from qiita:team');
    }
  }


  async qiitaHandleSubmitTest() {
    try {
      const params = {
        'importer:qiita:team_name': this.state.qiitaTeamName,
        'importer:qiita:access_token': this.state.qiitaAccessToken,
      };
      await this.props.appContainer.apiPost('/admin/import/testQiitaAPI', params);
      toastSuccess('Test connection to qiita:team success.');
    }
    catch (err) {
      logger.error(err);
      toastError(err, 'Test connection to qiita:team failed.');
    }
  }

  async qiitaHandleSubmitUpdate() {
    const params = {
      'importer:qiita:team_name': this.state.qiitaTeamName,
      'importer:qiita:access_token': this.state.qiitaAccessToken,
    };
    try {
      await this.props.appContainer.apiPost('/admin/settings/importerQiita', params);
      toastSuccess('Updated');
    }
    catch (err) {
      logger.error(err);
      toastError(err, 'Errors');
    }
  }

  render() {
    const {
      esaTeamName, esaAccessToken, qiitaTeamName, qiitaAccessToken,
    } = this.state;
    const { t } = this.props;
    return (
      <Fragment>
        <GrowiArchiveSection />

        <form
          className="mt-5"
          id="importerSettingFormEsa"
          role="form"
        >
          <fieldset>
            <legend>{t('admin:importer_management.import_from', { from: 'esa.io' })}</legend>
            <table className="table table-bordered table-mapping">
              <thead>
                <tr>
                  <th width="45%">esa.io</th>
                  <th width="10%"></th>
                  <th>GROWI</th>
                </tr>
              </thead>
              <tbody>
                <tr>
                  <th>{t('Article')}</th>
                  <th><i className="icon-arrow-right-circle text-success"></i></th>
                  <th>{t('Page')}</th>
                </tr>
                <tr>
                  <th>{t('Category')}</th>
                  <th><i className="icon-arrow-right-circle text-success"></i></th>
                  <th>{t('Page Path')}</th>
                </tr>
                <tr>
                  <th>{t('User')}</th>
                  <th></th>
                  <th>(TBD)</th>
                </tr>
              </tbody>
            </table>

            <div className="card well mb-0 small">
              <ul>
                <li>{t('admin:importer_management.page_skip')}</li>
              </ul>
            </div>

            <div className="form-group row">
              <input type="password" name="dummypass" style={{ display: 'none', top: '-100px', left: '-100px' }} />
            </div>

<<<<<<< HEAD
            <div className="form-group row">
              <label htmlFor="settingForm[importer:esa:team_name]" className="col-3 col-form-label">
                { t('importer_management.esa_settings.team_name') }
=======
            <div className="form-group">
              <label htmlFor="settingForm[importer:esa:team_name]" className="col-xs-3 control-label">
                {t('admin:importer_management.esa_settings.team_name')}
>>>>>>> 61297d3b
              </label>
              <div className="col-6">
                <input className="form-control" type="text" name="esaTeamName" value={esaTeamName} onChange={this.handleInputValue} />
              </div>

            </div>

<<<<<<< HEAD
            <div className="form-group row">
              <label htmlFor="settingForm[importer:esa:access_token]" className="col-3 col-form-label">
                { t('importer_management.esa_settings.access_token') }
=======
            <div className="form-group">
              <label htmlFor="settingForm[importer:esa:access_token]" className="col-xs-3 control-label">
                {t('admin:importer_management.esa_settings.access_token')}
>>>>>>> 61297d3b
              </label>
              <div className="col-6">
                <input className="form-control" type="password" name="esaAccessToken" value={esaAccessToken} onChange={this.handleInputValue} />
              </div>
            </div>

            <div className="form-group row">
              <div className="offset-3 col-6">
                <input
                  id="testConnectionToEsa"
                  type="button"
                  className="btn btn-primary btn-esa"
                  name="Esa"
                  onClick={this.esaHandleSubmit}
                  value={t('admin:importer_management.import')}
                />
                <input type="button" className="btn btn-secondary" onClick={this.esaHandleSubmitUpdate} value={t('Update')} />
                <span className="offset-1">
                  <input
                    name="Esa"
                    type="button"
                    id="importFromEsa"
                    className="btn btn-light btn-esa"
                    onClick={this.esaHandleSubmitTest}
                    value={t('admin:importer_management.esa_settings.test_connection')}
                  />
                </span>

              </div>
            </div>
          </fieldset>
        </form>

        <form
          className="mt-5"
          id="importerSettingFormQiita"
          role="form"
        >
          <fieldset>
            <legend>{t('admin:importer_management.import_from', { from: 'Qiita:Team' })}</legend>
            <table className="table table-bordered table-mapping">
              <thead>
                <tr>
                  <th width="45%">Qiita:Team</th>
                  <th width="10%"></th>
                  <th>GROWI</th>
                </tr>
              </thead>
              <tbody>
                <tr>
                  <th>{t('Article')}</th>
                  <th><i className="icon-arrow-right-circle text-success"></i></th>
                  <th>{t('Page')}</th>
                </tr>
                <tr>
                  <th>{t('Tag')}</th>
                  <th></th>
                  <th>-</th>
                </tr>
                <tr>
                  <th>{t('admin:importer_management.Directory_hierarchy_tag')}</th>
                  <th></th>
                  <th>(TBD)</th>
                </tr>
                <tr>
                  <th>{t('User')}</th>
                  <th></th>
                  <th>(TBD)</th>
                </tr>
              </tbody>
            </table>
            <div className="card well mb-0 small">
              <ul>
                <li>{t('admin:importer_management.page_skip')}</li>
              </ul>
            </div>

            <div className="form-group row">
              <input type="password" name="dummypass" style={{ display: 'none', top: '-100px', left: '-100px' }} />
            </div>
<<<<<<< HEAD
            <div className="form-group row">
              <label htmlFor="settingForm[importer:qiita:team_name]" className="col-3 col-form-label">
                { t('importer_management.qiita_settings.team_name') }
=======
            <div className="form-group">
              <label htmlFor="settingForm[importer:qiita:team_name]" className="col-xs-3 control-label">
                {t('admin:importer_management.qiita_settings.team_name')}
>>>>>>> 61297d3b
              </label>
              <div className="col-6">
                <input className="form-control" type="text" name="qiitaTeamName" value={qiitaTeamName} onChange={this.handleInputValue} />
              </div>
            </div>

<<<<<<< HEAD
            <div className="form-group row">
              <label htmlFor="settingForm[importer:qiita:access_token]" className="col-3 col-form-label">
                { t('importer_management.qiita_settings.access_token') }
=======
            <div className="form-group">
              <label htmlFor="settingForm[importer:qiita:access_token]" className="col-xs-3 control-label">
                {t('admin:importer_management.qiita_settings.access_token')}
>>>>>>> 61297d3b
              </label>
              <div className="col-6">
                <input className="form-control" type="password" name="qiitaAccessToken" value={qiitaAccessToken} onChange={this.handleInputValue} />
              </div>
            </div>


            <div className="form-group row">
              <div className="offset-3 col-6">
                <input
                  id="testConnectionToQiita"
                  type="button"
                  className="btn btn-primary btn-qiita"
                  name="Qiita"
                  onClick={this.qiitaHandleSubmit}
                  value={t('admin:importer_management.import')}
                />
                <input type="button" className="btn btn-secondary" onClick={this.qiitaHandleSubmitUpdate} value={t('Update')} />
                <span className="offset-1">
                  <input
                    name="Qiita"
                    type="button"
                    id="importFromQiita"
                    className="btn btn-light btn-qiita"
                    onClick={this.qiitaHandleSubmitTest}
                    value={t('admin:importer_management.qiita_settings.test_connection')}
                  />
                </span>

              </div>
            </div>


          </fieldset>


        </form>
      </Fragment>

    );
  }

}

ImportDataPage.propTypes = {
  t: PropTypes.func.isRequired, // i18next
  appContainer: PropTypes.instanceOf(AppContainer).isRequired,
};


/**
 * Wrapper component for using unstated
 */
const ImportDataPageWrapper = (props) => {
  return createSubscribedElement(ImportDataPage, props, [AppContainer]);
};


export default withTranslation()(ImportDataPageWrapper);<|MERGE_RESOLUTION|>--- conflicted
+++ resolved
@@ -181,15 +181,9 @@
               <input type="password" name="dummypass" style={{ display: 'none', top: '-100px', left: '-100px' }} />
             </div>
 
-<<<<<<< HEAD
             <div className="form-group row">
               <label htmlFor="settingForm[importer:esa:team_name]" className="col-3 col-form-label">
-                { t('importer_management.esa_settings.team_name') }
-=======
-            <div className="form-group">
-              <label htmlFor="settingForm[importer:esa:team_name]" className="col-xs-3 control-label">
-                {t('admin:importer_management.esa_settings.team_name')}
->>>>>>> 61297d3b
+                { t('admin:importer_management.esa_settings.team_name') }
               </label>
               <div className="col-6">
                 <input className="form-control" type="text" name="esaTeamName" value={esaTeamName} onChange={this.handleInputValue} />
@@ -197,15 +191,9 @@
 
             </div>
 
-<<<<<<< HEAD
             <div className="form-group row">
               <label htmlFor="settingForm[importer:esa:access_token]" className="col-3 col-form-label">
-                { t('importer_management.esa_settings.access_token') }
-=======
-            <div className="form-group">
-              <label htmlFor="settingForm[importer:esa:access_token]" className="col-xs-3 control-label">
-                {t('admin:importer_management.esa_settings.access_token')}
->>>>>>> 61297d3b
+                { t('admin:importer_management.esa_settings.access_token') }
               </label>
               <div className="col-6">
                 <input className="form-control" type="password" name="esaAccessToken" value={esaAccessToken} onChange={this.handleInputValue} />
@@ -286,30 +274,18 @@
             <div className="form-group row">
               <input type="password" name="dummypass" style={{ display: 'none', top: '-100px', left: '-100px' }} />
             </div>
-<<<<<<< HEAD
             <div className="form-group row">
               <label htmlFor="settingForm[importer:qiita:team_name]" className="col-3 col-form-label">
-                { t('importer_management.qiita_settings.team_name') }
-=======
-            <div className="form-group">
-              <label htmlFor="settingForm[importer:qiita:team_name]" className="col-xs-3 control-label">
-                {t('admin:importer_management.qiita_settings.team_name')}
->>>>>>> 61297d3b
+                { t('admin:importer_management.qiita_settings.team_name') }
               </label>
               <div className="col-6">
                 <input className="form-control" type="text" name="qiitaTeamName" value={qiitaTeamName} onChange={this.handleInputValue} />
               </div>
             </div>
 
-<<<<<<< HEAD
             <div className="form-group row">
               <label htmlFor="settingForm[importer:qiita:access_token]" className="col-3 col-form-label">
-                { t('importer_management.qiita_settings.access_token') }
-=======
-            <div className="form-group">
-              <label htmlFor="settingForm[importer:qiita:access_token]" className="col-xs-3 control-label">
-                {t('admin:importer_management.qiita_settings.access_token')}
->>>>>>> 61297d3b
+                { t('admin:importer_management.qiita_settings.access_token') }
               </label>
               <div className="col-6">
                 <input className="form-control" type="password" name="qiitaAccessToken" value={qiitaAccessToken} onChange={this.handleInputValue} />
