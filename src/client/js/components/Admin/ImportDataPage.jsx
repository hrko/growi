--- conflicted
+++ resolved
@@ -171,11 +171,7 @@
               </tbody>
             </table>
 
-<<<<<<< HEAD
-            <div className="card card-well mb-0 small">
-=======
             <div className="card well mb-0 small">
->>>>>>> 1058b8de
               <ul>
                 <li>{ t('importer_management.page_skip') }</li>
               </ul>
@@ -220,11 +216,7 @@
                     name="Esa"
                     type="button"
                     id="importFromEsa"
-<<<<<<< HEAD
-                    className="btn page-link text-dark d-inline-block btn-esa"
-=======
                     className="btn btn-light btn-esa"
->>>>>>> 1058b8de
                     onClick={this.esaHandleSubmitTest}
                     value={t('importer_management.esa_settings.test_connection')}
                   />
@@ -273,11 +265,7 @@
                 </tr>
               </tbody>
             </table>
-<<<<<<< HEAD
-            <div className="card card-well mb-0 small">
-=======
             <div className="card well mb-0 small">
->>>>>>> 1058b8de
               <ul>
                 <li>{ t('importer_management.page_skip') }</li>
               </ul>
@@ -321,11 +309,7 @@
                     name="Qiita"
                     type="button"
                     id="importFromQiita"
-<<<<<<< HEAD
-                    className="btn page-link text-dark d-inline-block btn-qiita"
-=======
                     className="btn btn-light btn-qiita"
->>>>>>> 1058b8de
                     onClick={this.qiitaHandleSubmitTest}
                     value={t('importer_management.qiita_settings.test_connection')}
                   />
