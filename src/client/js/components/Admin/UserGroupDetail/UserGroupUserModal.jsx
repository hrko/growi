--- conflicted
+++ resolved
@@ -18,19 +18,11 @@
     const { t, userGroupDetailContainer } = this.props;
 
     return (
-<<<<<<< HEAD
       <Modal isOpen={userGroupDetailContainer.state.isUserGroupUserModalOpen} toggle={userGroupDetailContainer.closeUserGroupUserModal}>
         <ModalHeader toggle={userGroupDetailContainer.closeUserGroupUserModal}>
-          { t('user_group_management.add_user') }
+          {t('admin:user_group_management.add_modal.add_user') }
         </ModalHeader>
         <ModalBody>
-=======
-      <Modal show={userGroupDetailContainer.state.isUserGroupUserModalOpen} onHide={userGroupDetailContainer.closeUserGroupUserModal}>
-        <Modal.Header closeButton>
-          <Modal.Title>{t('admin:user_group_management.add_modal.add_user')}</Modal.Title>
-        </Modal.Header>
-        <Modal.Body>
->>>>>>> 61297d3b
           <div className="p-3">
             <UserGroupUserFormByInput />
           </div>
