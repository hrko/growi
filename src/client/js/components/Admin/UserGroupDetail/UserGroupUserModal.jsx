import React from 'react';
import PropTypes from 'prop-types';
import { withTranslation } from 'react-i18next';
import {
  Modal, ModalHeader, ModalBody,
} from 'reactstrap';

import UserGroupUserFormByInput from './UserGroupUserFormByInput';
import { createSubscribedElement } from '../../UnstatedUtils';
import AppContainer from '../../../services/AppContainer';
import UserGroupDetailContainer from '../../../services/UserGroupDetailContainer';
import RadioButtonForSerchUserOption from './RadioButtonForSerchUserOption';
import CheckBoxForSerchUserOption from './CheckBoxForSerchUserOption';

class UserGroupUserModal extends React.Component {

  render() {
    const { t, userGroupDetailContainer } = this.props;

    return (
<<<<<<< HEAD
      <Modal isOpen={userGroupDetailContainer.state.isUserGroupUserModalOpen} toggle={userGroupDetailContainer.closeUserGroupUserModal}>
        <ModalHeader toggle={userGroupDetailContainer.closeUserGroupUserModal}>
          { t('user_group_management.add_user') }
        </ModalHeader>
        <ModalBody>
          <UserGroupUserFormByInput />
        </ModalBody>
=======
      <Modal show={userGroupDetailContainer.state.isUserGroupUserModalOpen} onHide={userGroupDetailContainer.closeUserGroupUserModal}>
        <Modal.Header closeButton>
          <Modal.Title>{t('user_group_management.add_user')}</Modal.Title>
        </Modal.Header>
        <Modal.Body>
          <div className="p-3">
            <UserGroupUserFormByInput />
          </div>
          <h2 className="border-bottom">{t('user_group_management.search_option')}</h2>
          <div className="row mt-4">
            <div className="col-xs-6">
              <div className="mb-5">
                <CheckBoxForSerchUserOption
                  option="Mail"
                  checked={userGroupDetailContainer.state.isAlsoMailSearched}
                  onChange={userGroupDetailContainer.switchIsAlsoMailSearched}
                />
              </div>
              <div className="mb-5">
                <CheckBoxForSerchUserOption
                  option="Name"
                  checked={userGroupDetailContainer.state.isAlsoNameSearched}
                  onChange={userGroupDetailContainer.switchIsAlsoNameSearched}
                />
              </div>
            </div>
            <div className="col-xs-6">
              <div className="mb-5">
                <RadioButtonForSerchUserOption
                  searchType="forward"
                  checked={userGroupDetailContainer.state.searchType === 'forward'}
                  onChange={() => { userGroupDetailContainer.switchSearchType('forward') }}
                />
              </div>
              <div className="mb-5">
                <RadioButtonForSerchUserOption
                  searchType="partial"
                  checked={userGroupDetailContainer.state.searchType === 'partial'}
                  onChange={() => { userGroupDetailContainer.switchSearchType('partial') }}
                />
              </div>
              <div className="mb-5">
                <RadioButtonForSerchUserOption
                  searchType="backward"
                  checked={userGroupDetailContainer.state.searchType === 'backword'}
                  onChange={() => { userGroupDetailContainer.switchSearchType('backword') }}
                />
              </div>
            </div>
          </div>
        </Modal.Body>
>>>>>>> 413246f8
      </Modal>
    );
  }

}

UserGroupUserModal.propTypes = {
  t: PropTypes.func.isRequired, // i18next
  appContainer: PropTypes.instanceOf(AppContainer).isRequired,
  userGroupDetailContainer: PropTypes.instanceOf(UserGroupDetailContainer).isRequired,
};

/**
 * Wrapper component for using unstated
 */
const UserGroupUserModalWrapper = (props) => {
  return createSubscribedElement(UserGroupUserModal, props, [AppContainer, UserGroupDetailContainer]);
};

export default withTranslation()(UserGroupUserModalWrapper);<|MERGE_RESOLUTION|>--- conflicted
+++ resolved
@@ -18,20 +18,11 @@
     const { t, userGroupDetailContainer } = this.props;
 
     return (
-<<<<<<< HEAD
       <Modal isOpen={userGroupDetailContainer.state.isUserGroupUserModalOpen} toggle={userGroupDetailContainer.closeUserGroupUserModal}>
         <ModalHeader toggle={userGroupDetailContainer.closeUserGroupUserModal}>
           { t('user_group_management.add_user') }
         </ModalHeader>
         <ModalBody>
-          <UserGroupUserFormByInput />
-        </ModalBody>
-=======
-      <Modal show={userGroupDetailContainer.state.isUserGroupUserModalOpen} onHide={userGroupDetailContainer.closeUserGroupUserModal}>
-        <Modal.Header closeButton>
-          <Modal.Title>{t('user_group_management.add_user')}</Modal.Title>
-        </Modal.Header>
-        <Modal.Body>
           <div className="p-3">
             <UserGroupUserFormByInput />
           </div>
@@ -77,8 +68,7 @@
               </div>
             </div>
           </div>
-        </Modal.Body>
->>>>>>> 413246f8
+        </ModalBody>
       </Modal>
     );
   }
