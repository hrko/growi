
import React, { Fragment } from 'react';
import PropTypes from 'prop-types';
import { withTranslation } from 'react-i18next';

import AppContainer from '../../../services/AppContainer';
import AdminCustomizeContainer from '../../../services/AdminCustomizeContainer';

import { createSubscribedElement } from '../../UnstatedUtils';
import { toastError } from '../../../util/apiNotification';

import CustomizeLayoutSetting from './CustomizeLayoutSetting';
import CustomizeBehaviorSetting from './CustomizeBehaviorSetting';
import CustomizeFunctionSetting from './CustomizeFunctionSetting';
import CustomizeHighlightSetting from './CustomizeHighlightSetting';
import CustomizeCssSetting from './CustomizeCssSetting';
import CustomizeScriptSetting from './CustomizeScriptSetting';
import CustomizeHeaderSetting from './CustomizeHeaderSetting';
import CustomizeTitle from './CustomizeTitle';

class Customize extends React.Component {

  constructor(props) {
    super(props);

    this.state = {
      isRetrieving: true,
    };

  }

  async componentDidMount() {
    const { adminCustomizeContainer } = this.props;

    try {
      await adminCustomizeContainer.retrieveCustomizeData();
      this.setState({ isRetrieving: false });
    }
    catch (err) {
      toastError(err);
<<<<<<< HEAD
      adminCustomizeContainer.setState({ retrieveError: err.message });
      logger.error(err);
=======
>>>>>>> a37b660f
    }

  }

  render() {
    if (this.state.isRetrieving) {
      return null;
    }

    return (
      <Fragment>
        <div className="mb-5">
          <CustomizeLayoutSetting />
        </div>
        <div className="mb-5">
          <CustomizeBehaviorSetting />
        </div>
        <div className="mb-5">
          <CustomizeFunctionSetting />
        </div>
        <div className="mb-5">
          <CustomizeHighlightSetting />
        </div>
        <div className="mb-5">
          <CustomizeTitle />
        </div>
        <div className="mb-5">
          <CustomizeHeaderSetting />
        </div>
        <div className="mb-5">
          <CustomizeCssSetting />
        </div>
        <div className="mb-5">
          <CustomizeScriptSetting />
        </div>
      </Fragment>
    );
  }

}

const CustomizeWrapper = (props) => {
  return createSubscribedElement(Customize, props, [AppContainer, AdminCustomizeContainer]);
};

Customize.propTypes = {
  t: PropTypes.func.isRequired, // i18next
  appContainer: PropTypes.instanceOf(AppContainer).isRequired,
  adminCustomizeContainer: PropTypes.instanceOf(AdminCustomizeContainer).isRequired,
};

export default withTranslation()(CustomizeWrapper);<|MERGE_RESOLUTION|>--- conflicted
+++ resolved
@@ -38,11 +38,6 @@
     }
     catch (err) {
       toastError(err);
-<<<<<<< HEAD
-      adminCustomizeContainer.setState({ retrieveError: err.message });
-      logger.error(err);
-=======
->>>>>>> a37b660f
     }
 
   }
