import React from 'react';
import PropTypes from 'prop-types';
import { withTranslation } from 'react-i18next';

import { createSubscribedElement } from '../../UnstatedUtils';
import AdminCustomizeContainer from '../../../services/AdminCustomizeContainer';
import AppContainer from '../../../services/AppContainer';

import CustomizeLayoutOption from './CustomizeLayoutOption';

class CustomizeLayoutOptions extends React.Component {

  render() {
    const { t, adminCustomizeContainer } = this.props;

    return (
<<<<<<< HEAD
      <React.Fragment>
        <CustomizeLayoutOption
          layoutType="crowi-plus"
          isSelected={adminCustomizeContainer.state.currentLayout === 'growi'}
          onSelected={() => adminCustomizeContainer.switchLayoutType('growi')}
          labelHtml={'GROWI Enhanced Layout <small className="text-success">(Recommended)</small>'}
        >
          <h4>{t('customize_page.layout_description.growi_title')}</h4>
          <ul>
            <li>{t('customize_page.layout_description.growi_text1')}</li>
            <li>{t('customize_page.layout_description.growi_text2')}</li>
            <li>{t('customize_page.layout_description.growi_text3')}</li>
          </ul>
        </CustomizeLayoutOption>

        <CustomizeLayoutOption
          layoutType="kibela"
          isSelected={adminCustomizeContainer.state.currentLayout === 'kibela'}
          onSelected={() => adminCustomizeContainer.switchLayoutType('kibela')}
          labelHtml="Kibela Like Layout"
        >
          <h4>{t('customize_page.layout_description.kibela_title')}</h4>
          <ul>
            <li>{t('customize_page.layout_description.kibela_text1')}</li>
            <li>{t('customize_page.layout_description.kibela_text2')}</li>
            <li>{t('customize_page.layout_description.kibela_text3')}</li>
          </ul>
        </CustomizeLayoutOption>

        <CustomizeLayoutOption
          layoutType="classic"
          isSelected={adminCustomizeContainer.state.currentLayout === 'crowi'}
          onSelected={() => adminCustomizeContainer.switchLayoutType('crowi')}
          labelHtml="Crowi Classic Layout"
        >
          <h4>{t('customize_page.layout_description.crowi_title')}</h4>
          <ul>
            <li>{t('customize_page.layout_description.crowi_text1')}</li>
            <li>{t('customize_page.layout_description.crowi_text2')}</li>
            <li>{t('customize_page.layout_description.crowi_text3')}</li>
          </ul>
        </CustomizeLayoutOption>
      </React.Fragment>
=======
      <div className="row">
        <div className="col-sm-4">
          <CustomizeLayoutOption
            layoutType="crowi-plus"
            isSelected={adminCustomizeContainer.state.currentLayout === 'growi'}
            onSelected={() => adminCustomizeContainer.switchLayoutType('growi')}
            labelHtml={'GROWI Enhanced Layout <small class="text-success">(Recommended)</small>'}
          >
            {/* TODO i18n */}
            <h4>Simple and Clear</h4>
            <ul>
              <li>Full screen layout and thin margins/paddings</li>
              <li>Show and post comments at the bottom of the page</li>
              <li>Affix Table-of-contents</li>
            </ul>
          </CustomizeLayoutOption>
        </div>

        <div className="col-sm-4">
          <CustomizeLayoutOption
            layoutType="kibela"
            isSelected={adminCustomizeContainer.state.currentLayout === 'kibela'}
            onSelected={() => adminCustomizeContainer.switchLayoutType('kibela')}
            labelHtml="Kibela Like Layout"
          >
            {/* TODO i18n */}
            <h4>Easy Viewing Structure</h4>
            <ul>
              <li>Center aligned contents</li>
              <li>Show and post comments at the bottom of the page</li>
              <li>Affix Table-of-contents</li>
            </ul>
          </CustomizeLayoutOption>
        </div>

        <div className="col-sm-4">
          <CustomizeLayoutOption
            layoutType="classic"
            isSelected={adminCustomizeContainer.state.currentLayout === 'crowi'}
            onSelected={() => adminCustomizeContainer.switchLayoutType('crowi')}
            labelHtml="Crowi Classic Layout"
          >
            {/* TODO i18n */}
            <h4>Separated Functions</h4>
            <ul>
              <li>Collapsible Sidebar</li>
              <li>Show and post comments in Sidebar</li>
              <li>Collapsible Table-of-contents</li>
            </ul>
          </CustomizeLayoutOption>
        </div>
      </div>
>>>>>>> 13c36d47
    );
  }

}

const CustomizeLayoutOptionsWrapper = (props) => {
  return createSubscribedElement(CustomizeLayoutOptions, props, [AppContainer, AdminCustomizeContainer]);
};

CustomizeLayoutOptions.propTypes = {
  t: PropTypes.func.isRequired, // i18next
  appContainer: PropTypes.instanceOf(AppContainer).isRequired,
  adminCustomizeContainer: PropTypes.instanceOf(AdminCustomizeContainer).isRequired,
};

export default withTranslation()(CustomizeLayoutOptionsWrapper);<|MERGE_RESOLUTION|>--- conflicted
+++ resolved
@@ -14,65 +14,19 @@
     const { t, adminCustomizeContainer } = this.props;
 
     return (
-<<<<<<< HEAD
-      <React.Fragment>
-        <CustomizeLayoutOption
-          layoutType="crowi-plus"
-          isSelected={adminCustomizeContainer.state.currentLayout === 'growi'}
-          onSelected={() => adminCustomizeContainer.switchLayoutType('growi')}
-          labelHtml={'GROWI Enhanced Layout <small className="text-success">(Recommended)</small>'}
-        >
-          <h4>{t('customize_page.layout_description.growi_title')}</h4>
-          <ul>
-            <li>{t('customize_page.layout_description.growi_text1')}</li>
-            <li>{t('customize_page.layout_description.growi_text2')}</li>
-            <li>{t('customize_page.layout_description.growi_text3')}</li>
-          </ul>
-        </CustomizeLayoutOption>
-
-        <CustomizeLayoutOption
-          layoutType="kibela"
-          isSelected={adminCustomizeContainer.state.currentLayout === 'kibela'}
-          onSelected={() => adminCustomizeContainer.switchLayoutType('kibela')}
-          labelHtml="Kibela Like Layout"
-        >
-          <h4>{t('customize_page.layout_description.kibela_title')}</h4>
-          <ul>
-            <li>{t('customize_page.layout_description.kibela_text1')}</li>
-            <li>{t('customize_page.layout_description.kibela_text2')}</li>
-            <li>{t('customize_page.layout_description.kibela_text3')}</li>
-          </ul>
-        </CustomizeLayoutOption>
-
-        <CustomizeLayoutOption
-          layoutType="classic"
-          isSelected={adminCustomizeContainer.state.currentLayout === 'crowi'}
-          onSelected={() => adminCustomizeContainer.switchLayoutType('crowi')}
-          labelHtml="Crowi Classic Layout"
-        >
-          <h4>{t('customize_page.layout_description.crowi_title')}</h4>
-          <ul>
-            <li>{t('customize_page.layout_description.crowi_text1')}</li>
-            <li>{t('customize_page.layout_description.crowi_text2')}</li>
-            <li>{t('customize_page.layout_description.crowi_text3')}</li>
-          </ul>
-        </CustomizeLayoutOption>
-      </React.Fragment>
-=======
       <div className="row">
         <div className="col-sm-4">
           <CustomizeLayoutOption
             layoutType="crowi-plus"
             isSelected={adminCustomizeContainer.state.currentLayout === 'growi'}
             onSelected={() => adminCustomizeContainer.switchLayoutType('growi')}
-            labelHtml={'GROWI Enhanced Layout <small class="text-success">(Recommended)</small>'}
+            labelHtml={'GROWI Enhanced Layout <small className="text-success">(Recommended)</small>'}
           >
-            {/* TODO i18n */}
-            <h4>Simple and Clear</h4>
+            <h4>{t('customize_page.layout_description.growi_title')}</h4>
             <ul>
-              <li>Full screen layout and thin margins/paddings</li>
-              <li>Show and post comments at the bottom of the page</li>
-              <li>Affix Table-of-contents</li>
+              <li>{t('customize_page.layout_description.growi_text1')}</li>
+              <li>{t('customize_page.layout_description.growi_text2')}</li>
+              <li>{t('customize_page.layout_description.growi_text3')}</li>
             </ul>
           </CustomizeLayoutOption>
         </div>
@@ -84,12 +38,11 @@
             onSelected={() => adminCustomizeContainer.switchLayoutType('kibela')}
             labelHtml="Kibela Like Layout"
           >
-            {/* TODO i18n */}
-            <h4>Easy Viewing Structure</h4>
+            <h4>{t('customize_page.layout_description.kibela_title')}</h4>
             <ul>
-              <li>Center aligned contents</li>
-              <li>Show and post comments at the bottom of the page</li>
-              <li>Affix Table-of-contents</li>
+              <li>{t('customize_page.layout_description.kibela_text1')}</li>
+              <li>{t('customize_page.layout_description.kibela_text2')}</li>
+              <li>{t('customize_page.layout_description.kibela_text3')}</li>
             </ul>
           </CustomizeLayoutOption>
         </div>
@@ -101,17 +54,15 @@
             onSelected={() => adminCustomizeContainer.switchLayoutType('crowi')}
             labelHtml="Crowi Classic Layout"
           >
-            {/* TODO i18n */}
-            <h4>Separated Functions</h4>
+            <h4>{t('customize_page.layout_description.crowi_title')}</h4>
             <ul>
-              <li>Collapsible Sidebar</li>
-              <li>Show and post comments in Sidebar</li>
-              <li>Collapsible Table-of-contents</li>
+              <li>{t('customize_page.layout_description.crowi_text1')}</li>
+              <li>{t('customize_page.layout_description.crowi_text2')}</li>
+              <li>{t('customize_page.layout_description.crowi_text3')}</li>
             </ul>
           </CustomizeLayoutOption>
         </div>
       </div>
->>>>>>> 13c36d47
     );
   }
 
