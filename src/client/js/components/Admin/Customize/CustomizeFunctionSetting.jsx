import React from 'react';
import PropTypes from 'prop-types';
import { withTranslation } from 'react-i18next';
import {
  Card, CardBody,
  ButtonDropdown, DropdownToggle, DropdownMenu, DropdownItem,
} from 'reactstrap';

import { createSubscribedElement } from '../../UnstatedUtils';
import { toastSuccess, toastError } from '../../../util/apiNotification';

import AppContainer from '../../../services/AppContainer';

import AdminCustomizeContainer from '../../../services/AdminCustomizeContainer';
import AdminUpdateButtonRow from '../Common/AdminUpdateButtonRow';
import CustomizeFunctionOption from './CustomizeFunctionOption';

class CustomizeBehaviorSetting extends React.Component {

  constructor(props) {
    super(props);

    this.onClickSubmit = this.onClickSubmit.bind(this);
  }

  async onClickSubmit() {
    const { t, adminCustomizeContainer } = this.props;

    try {
      await adminCustomizeContainer.updateCustomizeFunction();
      toastSuccess(t('toaster.update_successed', { target: t('admin:customize_setting.function') }));
    }
    catch (err) {
      toastError(err);
    }
  }

  render() {
    const { t, adminCustomizeContainer } = this.props;

    return (
      <React.Fragment>
<<<<<<< HEAD
        <h2 className="admin-setting-header">{t('customize_page.Function')}</h2>
        <Card className="card-well my-3">
          <CardBody>
            { t('customize_page.function_choose') }
          </CardBody>
        </Card>

=======
        <h2 className="admin-setting-header">{t('admin:customize_setting.function')}</h2>
        <p className="well">{t('admin:customize_setting.function_desc')}</p>
>>>>>>> 7989fff2

        <div className="form-group row">
          <div className="offset-3 col-6 text-left">
            <CustomizeFunctionOption
              optionId="isEnabledTimeline"
              label={t('admin:customize_setting.function_options.timeline')}
              isChecked={adminCustomizeContainer.state.isEnabledTimeline}
              onChecked={() => { adminCustomizeContainer.switchEnableTimeline() }}
            >
<<<<<<< HEAD
              <p className="form-text text-muted">
                { t('customize_page.subpage_display') }<br />
                { t('customize_page.performance_decrease') }<br />
                { t('customize_page.list_page_display') }
=======
              <p className="help-block">
                {t('admin:customize_setting.function_options.timeline_desc1')}<br />
                {t('admin:customize_setting.function_options.timeline_desc2')}<br />
                {t('admin:customize_setting.function_options.timeline_desc3')}
>>>>>>> 7989fff2
              </p>
            </CustomizeFunctionOption>
          </div>
        </div>

        <div className="form-group row">
          <div className="offset-3 col-6 text-left">
            <CustomizeFunctionOption
              optionId="isSavedStatesOfTabChanges"
              label={t('admin:customize_setting.function_options.tab_switch')}
              isChecked={adminCustomizeContainer.state.isSavedStatesOfTabChanges}
              onChecked={() => { adminCustomizeContainer.switchSavedStatesOfTabChanges() }}
            >
<<<<<<< HEAD
              <p className="form-text text-muted">
                { t('customize_page.save_edit') }<br />
                { t('customize_page.by_invalidating') }
=======
              <p className="help-block">
                {t('admin:customize_setting.function_options.tab_switch_desc1')}<br />
                {t('admin:customize_setting.function_options.tab_switch_desc2')}
>>>>>>> 7989fff2
              </p>
            </CustomizeFunctionOption>
          </div>
        </div>

        <div className="form-group row">
          <div className="offset-3 col-6 text-left">
            <CustomizeFunctionOption
              optionId="isEnabledAttachTitleHeader"
              label={t('admin:customize_setting.function_options.attach_title_header')}
              isChecked={adminCustomizeContainer.state.isEnabledAttachTitleHeader}
              onChecked={() => { adminCustomizeContainer.switchEnabledAttachTitleHeader() }}
            >
<<<<<<< HEAD
              <p className="form-text text-muted">
                { t('customize_page.attach_title_header_desc') }
=======
              <p className="help-block">
                {t('admin:customize_setting.function_options.attach_title_header_desc')}
>>>>>>> 7989fff2
              </p>
            </CustomizeFunctionOption>
          </div>
        </div>

        <div className="form-group row">
<<<<<<< HEAD
          <div className="offset-3 col-6 text-left">
            <div className="my-0 w-100">
              <label>{t('customize_page.recent_created__n_draft_num_desc')}</label>
=======
          <div className="col-xs-offset-3 col-xs-6 text-left">
            <div className="my-0 btn-group">
              <label>{t('admin:customize_setting.function_options.recent_created__n_draft_num_desc')}</label>
              <div className="dropdown">
                <button className="btn btn-default dropdown-toggle w-100" type="button" data-toggle="dropdown" aria-haspopup="true" aria-expanded="false">
                  <span className="pull-left">{adminCustomizeContainer.state.currentRecentCreatedLimit}</span>
                  <span className="bs-caret pull-right">
                    <span className="caret" />
                  </span>
                </button>
                {/* TODO adjust dropdown after BS4 */}
                <ul className="dropdown-menu" role="menu">
                  <li key={10} role="presentation" type="button" onClick={() => { adminCustomizeContainer.switchRecentCreatedLimit(10) }}>
                    <a role="menuitem">10</a>
                  </li>
                  <li key={30} role="presentation" type="button" onClick={() => { adminCustomizeContainer.switchRecentCreatedLimit(30) }}>
                    <a role="menuitem">30</a>
                  </li>
                  <li key={50} role="presentation" type="button" onClick={() => { adminCustomizeContainer.switchRecentCreatedLimit(50) }}>
                    <a role="menuitem">50</a>
                  </li>
                </ul>
              </div>
              <p className="help-block">
                {t('admin:customize_setting.function_options.recently_created_n_draft_num_desc')}
              </p>
>>>>>>> 7989fff2
            </div>
            <ButtonDropdown className="">
              <DropdownToggle className="" data-toggle="dropdown" aria-haspopup="true" caret>
                <span className="float-left">{adminCustomizeContainer.state.currentRecentCreatedLimit}</span>
                <span className="bs-caret">
                  <span className="caret" />
                </span>
              </DropdownToggle>
              {/* TODO adjust dropdown after BS4 */}
              <DropdownMenu className="dropdown-menu" role="menu">
                <DropdownItem key={10} role="presentation" onClick={() => { adminCustomizeContainer.switchRecentCreatedLimit(10) }}>
                  <a role="menuitem">10</a>
                </DropdownItem>
                <DropdownItem key={30} role="presentation" onClick={() => { adminCustomizeContainer.switchRecentCreatedLimit(30) }}>
                  <a role="menuitem">30</a>
                </DropdownItem>
                <DropdownItem key={50} role="presentation" onClick={() => { adminCustomizeContainer.switchRecentCreatedLimit(50) }}>
                  <a role="menuitem">50</a>
                </DropdownItem>
              </DropdownMenu>
            </ButtonDropdown>
            <p className="form-text text-muted">
              { t('customize_page.recently_created_n_draft_num_desc') }
            </p>
          </div>
        </div>

        <div className="form-group row">
          <div className="offset-3 col-6 text-left">
            <CustomizeFunctionOption
              optionId="isEnabledStaleNotification"
              label={t('admin:customize_setting.function_options.stale_notification')}
              isChecked={adminCustomizeContainer.state.isEnabledStaleNotification}
              onChecked={() => { adminCustomizeContainer.switchEnableStaleNotification() }}
            >
<<<<<<< HEAD
              <p className="form-text text-muted">
                { t('customize_page.stale_notification_desc') }
=======
              <p className="help-block">
                {t('admin:customize_setting.function_options.stale_notification_desc')}
>>>>>>> 7989fff2
              </p>
            </CustomizeFunctionOption>
          </div>
        </div>

        <div className="form-group col-12 m-3">
          <div className="offset-4 col-8">
            <AdminUpdateButtonRow onClick={this.onClickSubmit} disabled={adminCustomizeContainer.state.retrieveError != null} />
          </div>
        </div>
      </React.Fragment>
    );
  }

}

const CustomizeBehaviorSettingWrapper = (props) => {
  return createSubscribedElement(CustomizeBehaviorSetting, props, [AppContainer, AdminCustomizeContainer]);
};

CustomizeBehaviorSetting.propTypes = {
  t: PropTypes.func.isRequired, // i18next
  appContainer: PropTypes.instanceOf(AppContainer).isRequired,
  adminCustomizeContainer: PropTypes.instanceOf(AdminCustomizeContainer).isRequired,
};

export default withTranslation()(CustomizeBehaviorSettingWrapper);<|MERGE_RESOLUTION|>--- conflicted
+++ resolved
@@ -40,18 +40,13 @@
 
     return (
       <React.Fragment>
-<<<<<<< HEAD
-        <h2 className="admin-setting-header">{t('customize_page.Function')}</h2>
+        <h2 className="admin-setting-header">{t('admin:customize_setting.function')}</h2>
         <Card className="card-well my-3">
           <CardBody>
-            { t('customize_page.function_choose') }
+            {t('admin:customize_setting.function_desc')}
           </CardBody>
         </Card>
 
-=======
-        <h2 className="admin-setting-header">{t('admin:customize_setting.function')}</h2>
-        <p className="well">{t('admin:customize_setting.function_desc')}</p>
->>>>>>> 7989fff2
 
         <div className="form-group row">
           <div className="offset-3 col-6 text-left">
@@ -61,17 +56,10 @@
               isChecked={adminCustomizeContainer.state.isEnabledTimeline}
               onChecked={() => { adminCustomizeContainer.switchEnableTimeline() }}
             >
-<<<<<<< HEAD
-              <p className="form-text text-muted">
-                { t('customize_page.subpage_display') }<br />
-                { t('customize_page.performance_decrease') }<br />
-                { t('customize_page.list_page_display') }
-=======
               <p className="help-block">
                 {t('admin:customize_setting.function_options.timeline_desc1')}<br />
                 {t('admin:customize_setting.function_options.timeline_desc2')}<br />
                 {t('admin:customize_setting.function_options.timeline_desc3')}
->>>>>>> 7989fff2
               </p>
             </CustomizeFunctionOption>
           </div>
@@ -85,15 +73,9 @@
               isChecked={adminCustomizeContainer.state.isSavedStatesOfTabChanges}
               onChecked={() => { adminCustomizeContainer.switchSavedStatesOfTabChanges() }}
             >
-<<<<<<< HEAD
-              <p className="form-text text-muted">
-                { t('customize_page.save_edit') }<br />
-                { t('customize_page.by_invalidating') }
-=======
               <p className="help-block">
                 {t('admin:customize_setting.function_options.tab_switch_desc1')}<br />
                 {t('admin:customize_setting.function_options.tab_switch_desc2')}
->>>>>>> 7989fff2
               </p>
             </CustomizeFunctionOption>
           </div>
@@ -107,51 +89,17 @@
               isChecked={adminCustomizeContainer.state.isEnabledAttachTitleHeader}
               onChecked={() => { adminCustomizeContainer.switchEnabledAttachTitleHeader() }}
             >
-<<<<<<< HEAD
-              <p className="form-text text-muted">
-                { t('customize_page.attach_title_header_desc') }
-=======
               <p className="help-block">
                 {t('admin:customize_setting.function_options.attach_title_header_desc')}
->>>>>>> 7989fff2
               </p>
             </CustomizeFunctionOption>
           </div>
         </div>
 
         <div className="form-group row">
-<<<<<<< HEAD
           <div className="offset-3 col-6 text-left">
             <div className="my-0 w-100">
-              <label>{t('customize_page.recent_created__n_draft_num_desc')}</label>
-=======
-          <div className="col-xs-offset-3 col-xs-6 text-left">
-            <div className="my-0 btn-group">
               <label>{t('admin:customize_setting.function_options.recent_created__n_draft_num_desc')}</label>
-              <div className="dropdown">
-                <button className="btn btn-default dropdown-toggle w-100" type="button" data-toggle="dropdown" aria-haspopup="true" aria-expanded="false">
-                  <span className="pull-left">{adminCustomizeContainer.state.currentRecentCreatedLimit}</span>
-                  <span className="bs-caret pull-right">
-                    <span className="caret" />
-                  </span>
-                </button>
-                {/* TODO adjust dropdown after BS4 */}
-                <ul className="dropdown-menu" role="menu">
-                  <li key={10} role="presentation" type="button" onClick={() => { adminCustomizeContainer.switchRecentCreatedLimit(10) }}>
-                    <a role="menuitem">10</a>
-                  </li>
-                  <li key={30} role="presentation" type="button" onClick={() => { adminCustomizeContainer.switchRecentCreatedLimit(30) }}>
-                    <a role="menuitem">30</a>
-                  </li>
-                  <li key={50} role="presentation" type="button" onClick={() => { adminCustomizeContainer.switchRecentCreatedLimit(50) }}>
-                    <a role="menuitem">50</a>
-                  </li>
-                </ul>
-              </div>
-              <p className="help-block">
-                {t('admin:customize_setting.function_options.recently_created_n_draft_num_desc')}
-              </p>
->>>>>>> 7989fff2
             </div>
             <ButtonDropdown className="">
               <DropdownToggle className="" data-toggle="dropdown" aria-haspopup="true" caret>
@@ -174,7 +122,7 @@
               </DropdownMenu>
             </ButtonDropdown>
             <p className="form-text text-muted">
-              { t('customize_page.recently_created_n_draft_num_desc') }
+              {t('admin:customize_setting.function_options.recently_created_n_draft_num_desc')}
             </p>
           </div>
         </div>
@@ -187,13 +135,8 @@
               isChecked={adminCustomizeContainer.state.isEnabledStaleNotification}
               onChecked={() => { adminCustomizeContainer.switchEnableStaleNotification() }}
             >
-<<<<<<< HEAD
-              <p className="form-text text-muted">
-                { t('customize_page.stale_notification_desc') }
-=======
               <p className="help-block">
                 {t('admin:customize_setting.function_options.stale_notification_desc')}
->>>>>>> 7989fff2
               </p>
             </CustomizeFunctionOption>
           </div>
