--- conflicted
+++ resolved
@@ -45,7 +45,6 @@
 
     return (
       <React.Fragment>
-<<<<<<< HEAD
         <div className="row">
           <div className="col-12">
             <h2 className="admin-setting-header">{t('admin:customize_setting.custom_script')}</h2>
@@ -68,7 +67,7 @@
                 </tr>
                 <tr>
                   <th className="text-right"><code>appContainer</code></th>
-                  <td>GROWI App <a href="https://github.com/jamiebuilds/unstated">Unstated Container</a></td>
+                  <td>GROWI App <a href="https://github.com/jamiebuilds/unstated">unstated container</a></td>
                 </tr>
                 <tr>
                   <th className="text-right"><code>growiRenderer</code></th>
@@ -102,48 +101,6 @@
             </div>
 
             <AdminUpdateButtonRow onClick={this.onClickSubmit} disabled={adminCustomizeContainer.state.retrieveError != null} />
-=======
-        <h2 className="admin-setting-header">{t('admin:customize_setting.custom_script')}</h2>
-        <p className="well">
-          {t('admin:customize_setting.write_java')}<br />
-          {t('admin:customize_setting.reflect_change')}
-        </p>
-
-        <div className="help-block">
-          Placeholders:<br />
-          (Available after <code>load</code> event)
-          <dl className="dl-horizontal">
-            <dt><code>$</code></dt>
-            <dd>jQuery instance</dd>
-            <dt><code>appContainer</code></dt>
-            <dd>GROWI app <a href="https://github.com/jamiebuilds/unstated">unstated container</a></dd>
-            <dt><code>growiRenderer</code></dt>
-            <dd>GROWI renderer origin instance</dd>
-            <dt><code>growiPlugin</code></dt>
-            <dd>GROWI plugin Manager instance</dd>
-            <dt><code>Crowi</code></dt>
-            <dd>Crowi legacy instance (jQuery based)</dd>
-          </dl>
-        </div>
-
-        <div className="help-block">
-          Examples:
-          <pre className="hljs"><code>{this.getExampleCode()}</code></pre>
-        </div>
-
-        <div className="form-group">
-          <div className="col-xs-12">
-            <CustomScriptEditor
-              value={adminCustomizeContainer.state.currentCustomizeScript || ''}
-              onChange={(inputValue) => { adminCustomizeContainer.changeCustomizeScript(inputValue) }}
-            />
-          </div>
-          <div className="col-xs-12">
-            <p className="help-block text-right">
-              <i className="fa fa-fw fa-keyboard-o" aria-hidden="true" />
-              {t('admin:customize_setting.ctrl_space')}
-            </p>
->>>>>>> bc2b4eb6
           </div>
         </div>
       </React.Fragment>
