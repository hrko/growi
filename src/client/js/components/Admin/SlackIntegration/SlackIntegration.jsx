--- conflicted
+++ resolved
@@ -16,7 +16,6 @@
   const [currentBotType, setCurrentBotType] = useState(null);
   const [selectedBotType, setSelectedBotType] = useState(null);
 
-<<<<<<< HEAD
   const fetchData = useCallback(async() => {
     try {
       const response = await appContainer.apiv3.get('slack-integration/');
@@ -45,8 +44,6 @@
     }
   };
 
-=======
->>>>>>> 52a247e1
   const handleBotTypeSelect = (clickedBotType) => {
     if (clickedBotType === currentBotType) {
       return;
