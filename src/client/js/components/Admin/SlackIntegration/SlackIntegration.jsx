--- conflicted
+++ resolved
@@ -140,15 +140,6 @@
 
         {t('admin:slack_integration.selecting_bot_types.selecting_bot_type')}
 
-<<<<<<< HEAD
-          <div
-            className={`card clickable mx-3 py-5 rounded ${currentBotType === 'official-bot' ? 'border-info' : ''}`}
-            onClick={() => handleBotTypeSelect('official-bot')}
-          >
-            <div className="card-body">
-              <h5 className="card-title">Official Bot</h5>
-              <p className="card-text">This is a wider card with supporting text below as a natural lead-in to additional content.</p>
-=======
         <div className="row my-4">
           <div className="card-deck mx-auto">
 
@@ -190,18 +181,8 @@
                   </div>
                 </p>
               </div>
->>>>>>> 94377ab6
             </div>
 
-<<<<<<< HEAD
-          <div
-            className={`card clickable mx-3 py-5 rounded ${currentBotType === 'custom-bot-without-proxy' ? 'border-info' : ''}`}
-            onClick={() => handleBotTypeSelect('custom-bot-without-proxy')}
-          >
-            <div className="card-body">
-              <h5 className="card-title">Custom Bot (Without Proxy)</h5>
-              <p className="card-text">This is a wider card with supporting text below as a natural lead-in to additional content. </p>
-=======
             <div
               className={`card admin-bot-card mx-3 rounded shadow ${currentBotType === 'custom-bot-without-proxy' ? 'border-primary' : ''}`}
               onClick={() => handleBotTypeSelect('custom-bot-without-proxy')}
@@ -242,18 +223,8 @@
                   </div>
                 </p>
               </div>
->>>>>>> 94377ab6
             </div>
 
-<<<<<<< HEAD
-          <div
-            className={`card clickable mx-3 py-5 rounded ${currentBotType === 'custom-bot-with-proxy' ? 'border-info' : ''}`}
-            onClick={() => handleBotTypeSelect('custom-bot-with-proxy')}
-          >
-            <div className="card-body">
-              <h5 className="card-title">Custom Bot (With Proxy)</h5>
-              <p className="card-text">This is a wider card with supporting text below as a natural lead-in to additional content.</p>
-=======
             <div
               className={`card admin-bot-card mx-3 rounded shadow ${currentBotType === 'custom-bot-with-proxy' ? 'border-primary' : ''}`}
               onClick={() => handleBotTypeSelect('custom-bot-with-proxy')}
@@ -294,7 +265,6 @@
                   </div>
                 </p>
               </div>
->>>>>>> 94377ab6
             </div>
 
           </div>
