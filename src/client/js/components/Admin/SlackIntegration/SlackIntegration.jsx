import React, { useState, useEffect, useCallback } from 'react';
import PropTypes from 'prop-types';
import { useTranslation } from 'react-i18next';
import AppContainer from '../../../services/AppContainer';
import { withUnstatedContainers } from '../../UnstatedUtils';
import { toastSuccess, toastError } from '../../../util/apiNotification';

import OfficialBotSettings from './OfficialBotSettings';
import CustomBotWithoutProxySettings from './CustomBotWithoutProxySettings';
import CustomBotWithProxySettings from './CustomBotWithProxySettings';
import ConfirmBotChangeModal from './ConfirmBotChangeModal';
import BotTypeCard from './BotTypeCard';

const botTypes = ['officialBot', 'customBotWithoutProxy', 'customBotWithProxy'];

const SlackIntegration = (props) => {
  const { appContainer } = props;
  const { t } = useTranslation();
  const [currentBotType, setCurrentBotType] = useState(null);
  const [selectedBotType, setSelectedBotType] = useState(null);
  const [slackSigningSecret, setSlackSigningSecret] = useState(null);
  const [slackBotToken, setSlackBotToken] = useState(null);
  const [slackSigningSecretEnv, setSlackSigningSecretEnv] = useState('');
  const [slackBotTokenEnv, setSlackBotTokenEnv] = useState('');
  const [isRegisterSlackCredentials, setIsRegisterSlackCredentials] = useState(false);
  const [isSendTestMessage, setIsSendTestMessage] = useState(false);
  const [slackWSNameInWithoutProxy, setSlackWSNameInWithoutProxy] = useState(null);

  const fetchSlackIntegrationData = useCallback(async() => {
    try {
<<<<<<< HEAD
      const response = await appContainer.apiv3.get('/slack-integration-settings');
      const { currentBotType, settings } = response.data;
      const {
        slackSigningSecret, slackBotToken, slackSigningSecretEnvVars, slackBotTokenEnvVars,
      } = settings;
=======
      const { data } = await appContainer.apiv3.get('/slack-integration-settings');
      const {
        slackSigningSecret, slackBotToken, slackSigningSecretEnvVars, slackBotTokenEnvVars,
      } = data.settings;

      if (data.connectionStatuses != null) {
        const { workspaceName } = data.connectionStatuses[slackBotToken];
        setSlackWSNameInWithoutProxy(workspaceName);
      }

>>>>>>> 51f40ecf
      setCurrentBotType(currentBotType);
      setSlackSigningSecret(slackSigningSecret);
      setSlackBotToken(slackBotToken);
      setSlackSigningSecretEnv(slackSigningSecretEnvVars);
      setSlackBotTokenEnv(slackBotTokenEnvVars);
    }
    catch (err) {
      toastError(err);
    }
  }, [appContainer.apiv3, currentBotType]);


  useEffect(() => {
    fetchSlackIntegrationData();
  }, [fetchSlackIntegrationData]);

  const handleBotTypeSelect = (clickedBotType) => {
    if (clickedBotType === currentBotType) {
      return;
    }
    if (currentBotType === null) {
      setCurrentBotType(clickedBotType);
      return;
    }
    setSelectedBotType(clickedBotType);
  };

  const cancelBotChangeHandler = () => {
    setSelectedBotType(null);
  };

  const changeCurrentBotSettingsHandler = async() => {
    try {
      const res = await appContainer.apiv3.put('/slack-integration-settings/custom-bot-without-proxy', {
        slackSigningSecret: '',
        slackBotToken: '',
        currentBotType: selectedBotType,
      });
      setCurrentBotType(res.data.customBotWithoutProxySettingParams.slackBotType);
      setSelectedBotType(null);
      toastSuccess(t('admin:slack_integration.bot_reset_successful'));
      setIsRegisterSlackCredentials(false);
      setSlackSigningSecret(null);
      setSlackBotToken(null);
      setIsSendTestMessage(false);
      setSlackWSNameInWithoutProxy(null);
    }
    catch (err) {
      toastError(err);
    }
  };

  let settingsComponent = null;

  switch (currentBotType) {
    case 'officialBot':
      settingsComponent = <OfficialBotSettings />;
      break;
    case 'customBotWithoutProxy':
      settingsComponent = (
        <CustomBotWithoutProxySettings
          isSendTestMessage={isSendTestMessage}
          isRegisterSlackCredentials={isRegisterSlackCredentials}
          slackBotTokenEnv={slackBotTokenEnv}
          slackBotToken={slackBotToken}
          slackSigningSecretEnv={slackSigningSecretEnv}
          slackSigningSecret={slackSigningSecret}
          slackWSNameInWithoutProxy={slackWSNameInWithoutProxy}
          onSetSlackSigningSecret={setSlackSigningSecret}
          onSetSlackBotToken={setSlackBotToken}
          onSetIsSendTestMessage={setIsSendTestMessage}
          fetchSlackIntegrationData={fetchSlackIntegrationData}
        />
      );
      break;
    case 'customBotWithProxy':
      settingsComponent = <CustomBotWithProxySettings />;
      break;
  }

  return (
    <>
      <ConfirmBotChangeModal
        isOpen={selectedBotType != null}
        onConfirmClick={changeCurrentBotSettingsHandler}
        onCancelClick={cancelBotChangeHandler}
      />

      <div className="selecting-bot-type mb-5">
        <h2 className="admin-setting-header mb-4">
          {t('admin:slack_integration.selecting_bot_types.slack_bot')}
          {/* TODO: add an appropriate link by GW-5614 */}
          <a className="ml-2 btn-link" href="#">
            {t('admin:slack_integration.selecting_bot_types.detailed_explanation')}
            <i className="fa fa-external-link ml-1" aria-hidden="true"></i>
          </a>
        </h2>

        {t('admin:slack_integration.selecting_bot_types.selecting_bot_type')}

        <div className="row my-5 flex-wrap-reverse justify-content-center">
          {botTypes.map((botType) => {
            return (
              <div key={botType} className="m-3">
                <BotTypeCard
                  botType={botType}
                  isActive={currentBotType === botType}
                  handleBotTypeSelect={handleBotTypeSelect}
                />
              </div>
            );
          })}
        </div>
      </div>

      {settingsComponent}
    </>
  );
};

const SlackIntegrationWrapper = withUnstatedContainers(SlackIntegration, [AppContainer]);

SlackIntegration.propTypes = {
  appContainer: PropTypes.instanceOf(AppContainer).isRequired,
};

export default SlackIntegrationWrapper;<|MERGE_RESOLUTION|>--- conflicted
+++ resolved
@@ -28,13 +28,6 @@
 
   const fetchSlackIntegrationData = useCallback(async() => {
     try {
-<<<<<<< HEAD
-      const response = await appContainer.apiv3.get('/slack-integration-settings');
-      const { currentBotType, settings } = response.data;
-      const {
-        slackSigningSecret, slackBotToken, slackSigningSecretEnvVars, slackBotTokenEnvVars,
-      } = settings;
-=======
       const { data } = await appContainer.apiv3.get('/slack-integration-settings');
       const {
         slackSigningSecret, slackBotToken, slackSigningSecretEnvVars, slackBotTokenEnvVars,
@@ -45,7 +38,6 @@
         setSlackWSNameInWithoutProxy(workspaceName);
       }
 
->>>>>>> 51f40ecf
       setCurrentBotType(currentBotType);
       setSlackSigningSecret(slackSigningSecret);
       setSlackBotToken(slackBotToken);
