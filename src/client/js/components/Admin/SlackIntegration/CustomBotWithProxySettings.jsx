--- conflicted
+++ resolved
@@ -12,16 +12,9 @@
 const logger = loggerFactory('growi:SlackBotSettings');
 
 const CustomBotWithProxySettings = (props) => {
-<<<<<<< HEAD
   const {
     appContainer, slackAppIntegrations, proxyServerUri, onClickAddSlackWorkspaceBtn,
   } = props;
-  const [isDeleteConfirmModalShown, setIsDeleteConfirmModalShown] = useState(false);
-  const { t } = useTranslation();
-
-=======
-  const { appContainer, slackAppIntegrations, proxyServerUri } = props;
->>>>>>> af338e47
   const [newProxyServerUri, setNewProxyServerUri] = useState();
   const [integrationIdToDelete, setIntegrationIdToDelete] = useState(null);
   const { t } = useTranslation();
@@ -55,14 +48,10 @@
 
   const deleteSlackAppIntegrationHandler = async() => {
     try {
-<<<<<<< HEAD
-      await appContainer.apiv3.delete('/slack-integration-settings/slack-app-integration', { tokenGtoP, tokenPtoG });
-=======
       // GW-6068 set new value after this
       await appContainer.apiv3.delete('/slack-integration-settings/slack-app-integration', { integrationIdToDelete });
       fetchSlackIntegrationData();
       toastSuccess(t('toaster.update_successed', { target: 'Token' }));
->>>>>>> af338e47
     }
     catch (err) {
       toastError(err);
@@ -187,11 +176,8 @@
   appContainer: PropTypes.instanceOf(AppContainer).isRequired,
   slackAppIntegrations: PropTypes.array,
   proxyServerUri: PropTypes.string,
-<<<<<<< HEAD
   onClickAddSlackWorkspaceBtn: PropTypes.func,
-=======
   fetchSlackIntegrationData: PropTypes.func,
->>>>>>> af338e47
 };
 
 export default CustomBotWithProxySettingsWrapper;