--- conflicted
+++ resolved
@@ -23,33 +23,15 @@
       </div>
 
       <div className="text-center w-25">
-<<<<<<< HEAD
         {props.slackSettingsErrors.includes(false) ? (
           <div className="mt-4">
             <small
               className="text-secondary m-0"
                 // eslint-disable-next-line react/no-danger
-=======
-        {props.isSlackScopeSet && (
-          <div className="mt-5">
-            <p className="text-success small">
-              <i className="fa fa-check mr-1" />
-              {t('admin:slack_integration.integration_sentence.integration_successful')}
-            </p>
-            <hr className="align-self-center admin-border-success border-success"></hr>
-          </div>
-        )}
-        {!props.isSlackScopeSet && (
-          <div className="mt-4">
-            <small
-              className="text-secondary m-0"
-                  // eslint-disable-next-line react/no-danger
->>>>>>> 5d6b0ad1
               dangerouslySetInnerHTML={{ __html: t('admin:slack_integration.integration_sentence.integration_is_not_complete') }}
             />
             <hr className="align-self-center admin-border-danger border-danger"></hr>
           </div>
-<<<<<<< HEAD
           ) : (
             <div className="mt-5">
               <p className="text-success small">
@@ -59,9 +41,6 @@
               <hr className="align-self-center admin-border-success border-success"></hr>
             </div>
           )}
-=======
-        )}
->>>>>>> 5d6b0ad1
       </div>
 
       <div className="card rounded-lg shadow border-0 w-50 admin-bot-card mb-0">
