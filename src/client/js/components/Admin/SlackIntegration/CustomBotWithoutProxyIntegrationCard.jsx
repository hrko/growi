--- conflicted
+++ resolved
@@ -25,56 +25,47 @@
       </div>
 
       <div className="text-center w-25">
-<<<<<<< HEAD
-        {props.isIntegrationSuccess
-          ? (
-            <div className="mt-5">
-              <p className="text-success small">
+
+        <div className="d-none d-lg-block">
+          {props.isIntegrationSuccess ? (
+            <>
+              <p className="text-success small mt-5">
                 <i className="fa fa-check mr-1" />
                 {t('admin:slack_integration.integration_sentence.integration_successful')}
               </p>
               <hr className="align-self-center admin-border-success border-success"></hr>
-            </div>
+            </>
           )
           : (
-            <div className="mt-4">
-              <small
-                className="text-secondary m-0"
-                  // eslint-disable-next-line react/no-danger
-                dangerouslySetInnerHTML={{ __html: t('admin:slack_integration.integration_sentence.integration_is_not_complete') }}
-              />
+            <>
+              <p className="mt-4">
+                <small
+                  className="text-danger m-0"
+            // eslint-disable-next-line react/no-danger
+                  dangerouslySetInnerHTML={{ __html: t('admin:slack_integration.integration_sentence.integration_is_not_complete') }}
+                />
+              </p>
               <hr className="align-self-center admin-border-danger border-danger"></hr>
-            </div>
-          )
-        }
-=======
-
-        <div className="d-none d-lg-block">
-          {/* TODO GW-5998 switching logic */}
-          {/* <p className="text-success small mt-5">
-            <i className="fa fa-check mr-1" />
-            {t('admin:slack_integration.integration_sentence.integration_successful')}
-          </p> */}
-
-          <p className="mt-4">
-            <small
-              className="text-danger m-0"
-              // eslint-disable-next-line react/no-danger
-              dangerouslySetInnerHTML={{ __html: t('admin:slack_integration.integration_sentence.integration_is_not_complete') }}
-            />
-          </p>
+            </>
+            )
+          }
         </div>
 
-        {/* TODO GW-5998  */}
         <div id="integration-line-for-tooltip" className="d-block d-lg-none mt-5">
-          {/* <i className="fa fa-check mr-1 text-success" /> */}
-          <i className="icon-info text-danger" />
+          {props.isIntegrationSuccess ? (
+            <>
+              <i className="fa fa-check mr-1 text-success" />
+              <hr className="align-self-center admin-border-success border-success"></hr>
+            </>
+            )
+            : (
+              <>
+                <i className="icon-info text-danger" />
+                <hr className="align-self-center admin-border-danger border-danger"></hr>
+              </>
+            )
+          }
         </div>
-
-        {/* TODO GW-5998 */}
-        {/* <hr className="align-self-center admin-border-success border-success"></hr> */}
-        <hr className="align-self-center admin-border-danger border-danger"></hr>
->>>>>>> df201129
       </div>
 
       <div className="card rounded-lg shadow border-0 w-50 admin-bot-card mb-0">
@@ -85,15 +76,21 @@
       </div>
 
       <UncontrolledTooltip placement="top" fade={false} target="integration-line-for-tooltip">
-        {/* TODO GW-5998 */}
-        {/* <small>
-          {t('admin:slack_integration.integration_sentence.integration_successful')}
-        </small> */}
-        <small
-          className="m-0"
-          // eslint-disable-next-line react/no-danger
-          dangerouslySetInnerHTML={{ __html: t('admin:slack_integration.integration_sentence.integration_is_not_complete') }}
-        />
+        {props.isIntegrationSuccess ? (
+          <small>
+            {t('admin:slack_integration.integration_sentence.integration_successful')}
+          </small>
+          )
+          : (
+            <small
+              className="m-0"
+              // eslint-disable-next-line react/no-danger
+              dangerouslySetInnerHTML={{ __html: t('admin:slack_integration.integration_sentence.integration_is_not_complete') }}
+            />
+          )
+        }
+
+
       </UncontrolledTooltip>
     </div>
   );
