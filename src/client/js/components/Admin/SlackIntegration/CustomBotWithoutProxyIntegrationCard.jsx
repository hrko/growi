import React from 'react';
import { useTranslation } from 'react-i18next';
import PropTypes from 'prop-types';

const CustomBotWithoutProxyIntegrationCard = (props) => {

  const { t } = useTranslation();

  return (
<<<<<<< HEAD
    <div className="d-flex justify-content-center my-5 bot-integration">
      <div className="card rounded shadow border-0 w-50 admin-bot-card">
        <h5 className="card-title font-weight-bold mt-3 ml-4">Slack</h5>
        <div className="card-body p-2 w-50 mx-auto">
          {props.slackWSNameInWithoutProxy != null && (
          <div className="card slack-work-space-name-card">
            <div className="m-2 text-center">
              <h5 className="font-weight-bold">{ props.slackWSNameInWithoutProxy }</h5>
              <img width={20} height={20} src="/images/slack-integration/growi-bot-kun-icon.png" />
            </div>
=======
    <>

      <div className="d-flex justify-content-center my-5 bot-integration">
        <div className="card rounded shadow border-0 w-50 admin-bot-card mb-0">
          <h5 className="card-title font-weight-bold mt-3 ml-4">Slack</h5>
          <div className="card-body p-2 w-50 mx-auto">
            {props.slackWSNameInWithoutProxy && (
              <div className="card slack-work-space-name-card">
                <div className="m-2 text-center">
                  <h5 className="font-weight-bold">{ props.slackWSNameInWithoutProxy }</h5>
                  <img width={20} height={20} src="/images/slack-integration/growi-bot-kun-icon.png" />
                </div>
              </div>
            )}
>>>>>>> 8f81dbd4
          </div>
            )}
        </div>
      </div>

      <div className="text-center w-25">
        {props.isSetupSlackBot && (
        <div className="mt-5">
          <p className="text-success"><small className="fa fa-check"> {t('admin:slack_integration.integration_sentence.integration_successful')}</small></p>
          <hr className="align-self-center admin-border-success border-success"></hr>
        </div>
          )}
        {!props.isSetupSlackBot && (
        <div className="mt-4">
          <small
            className="text-secondary m-0"
                // eslint-disable-next-line react/no-danger
            dangerouslySetInnerHTML={{ __html: t('admin:slack_integration.integration_sentence.integration_is_not_complete') }}
          />
          <hr className="align-self-center admin-border-danger border-danger"></hr>
        </div>
          )}
      </div>

<<<<<<< HEAD
      <div className="card rounded-lg shadow border-0 w-50 admin-bot-card">
        <h5 className="card-title font-weight-bold mt-3 ml-4">GROWI App</h5>
        <div className="card-body p-4 mb-5 text-center">
          <div className="btn btn-primary">{ props.siteName }</div>
=======
        <div className="card rounded-lg shadow border-0 w-50 admin-bot-card mb-0">
          <h5 className="card-title font-weight-bold mt-3 ml-4">GROWI App</h5>
          <div className="card-body p-4 mb-5 text-center">
            <div className="btn btn-primary">{ props.siteName }</div>
          </div>
>>>>>>> 8f81dbd4
        </div>
      </div>
    </div>
  );
};

CustomBotWithoutProxyIntegrationCard.propTypes = {
  siteName: PropTypes.string.isRequired,
  slackWSNameInWithoutProxy: PropTypes.string,
  isSetupSlackBot: PropTypes.bool.isRequired,
};

export default CustomBotWithoutProxyIntegrationCard;<|MERGE_RESOLUTION|>--- conflicted
+++ resolved
@@ -7,18 +7,6 @@
   const { t } = useTranslation();
 
   return (
-<<<<<<< HEAD
-    <div className="d-flex justify-content-center my-5 bot-integration">
-      <div className="card rounded shadow border-0 w-50 admin-bot-card">
-        <h5 className="card-title font-weight-bold mt-3 ml-4">Slack</h5>
-        <div className="card-body p-2 w-50 mx-auto">
-          {props.slackWSNameInWithoutProxy != null && (
-          <div className="card slack-work-space-name-card">
-            <div className="m-2 text-center">
-              <h5 className="font-weight-bold">{ props.slackWSNameInWithoutProxy }</h5>
-              <img width={20} height={20} src="/images/slack-integration/growi-bot-kun-icon.png" />
-            </div>
-=======
     <>
 
       <div className="d-flex justify-content-center my-5 bot-integration">
@@ -33,46 +21,36 @@
                 </div>
               </div>
             )}
->>>>>>> 8f81dbd4
           </div>
-            )}
         </div>
-      </div>
 
-      <div className="text-center w-25">
-        {props.isSetupSlackBot && (
-        <div className="mt-5">
-          <p className="text-success"><small className="fa fa-check"> {t('admin:slack_integration.integration_sentence.integration_successful')}</small></p>
-          <hr className="align-self-center admin-border-success border-success"></hr>
+        <div className="text-center w-25">
+          {props.isSetupSlackBot && (
+          <div className="mt-5">
+            <p className="text-success"><small className="fa fa-check"> {t('admin:slack_integration.integration_sentence.integration_successful')}</small></p>
+            <hr className="align-self-center admin-border-success border-success"></hr>
+          </div>
+          )}
+          {!props.isSetupSlackBot && (
+          <div className="mt-4">
+            <small
+              className="text-secondary m-0"
+                // eslint-disable-next-line react/no-danger
+              dangerouslySetInnerHTML={{ __html: t('admin:slack_integration.integration_sentence.integration_is_not_complete') }}
+            />
+            <hr className="align-self-center admin-border-danger border-danger"></hr>
+          </div>
+          )}
         </div>
-          )}
-        {!props.isSetupSlackBot && (
-        <div className="mt-4">
-          <small
-            className="text-secondary m-0"
-                // eslint-disable-next-line react/no-danger
-            dangerouslySetInnerHTML={{ __html: t('admin:slack_integration.integration_sentence.integration_is_not_complete') }}
-          />
-          <hr className="align-self-center admin-border-danger border-danger"></hr>
-        </div>
-          )}
-      </div>
 
-<<<<<<< HEAD
-      <div className="card rounded-lg shadow border-0 w-50 admin-bot-card">
-        <h5 className="card-title font-weight-bold mt-3 ml-4">GROWI App</h5>
-        <div className="card-body p-4 mb-5 text-center">
-          <div className="btn btn-primary">{ props.siteName }</div>
-=======
         <div className="card rounded-lg shadow border-0 w-50 admin-bot-card mb-0">
           <h5 className="card-title font-weight-bold mt-3 ml-4">GROWI App</h5>
           <div className="card-body p-4 mb-5 text-center">
             <div className="btn btn-primary">{ props.siteName }</div>
           </div>
->>>>>>> 8f81dbd4
         </div>
       </div>
-    </div>
+    </>
   );
 };
 
