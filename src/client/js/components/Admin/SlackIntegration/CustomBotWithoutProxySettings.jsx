--- conflicted
+++ resolved
@@ -21,11 +21,7 @@
   // eslint-disable-next-line no-unused-vars
   const [isSetupSlackBot, setIsSetupSlackBot] = useState(null);
   const [isConnectedToSlack, setIsConnectedToSlack] = useState(null);
-<<<<<<< HEAD
   const [isSendTestMessage, setIsSendTestMessage] = useState(false);
-  const currentBotType = 'custom-bot-without-proxy';
-=======
->>>>>>> 91173f10
 
   const fetchData = useCallback(async() => {
     try {
@@ -62,25 +58,6 @@
     fetchData();
   }, [appContainer, isConnectedToSlack, fetchData]);
 
-<<<<<<< HEAD
-  async function updateHandler() {
-    try {
-      await appContainer.apiv3.put('/slack-integration/custom-bot-without-proxy', {
-        slackSigningSecret,
-        slackBotToken,
-        currentBotType,
-      });
-      fetchData();
-      setIsSendTestMessage(false);
-      toastSuccess(t('toaster.update_successed', { target: t('admin:slack_integration.custom_bot_without_proxy_settings') }));
-    }
-    catch (err) {
-      toastError(err);
-    }
-  }
-
-=======
->>>>>>> 91173f10
   return (
     <>
 
