--- conflicted
+++ resolved
@@ -64,35 +64,21 @@
       />
 
       <h2 className="admin-setting-header">{t('admin:slack_integration.integration_procedure')}</h2>
-<<<<<<< HEAD
 
-      <div className="my-5 mx-3">
-        {(props.slackSigningSecret != null || props.slackBotToken != null) && (
-          <div className="my-3 d-flex align-items-center justify-content-between">
-            <h2 id={props.slackBotToken || 'settings-accordions'}>
-              {(workspaceName != null) ? `${workspaceName} Work Space` : 'Settings'}
-            </h2>
+      <div className="px-3">
+        <div className="my-3 d-flex align-items-center justify-content-between">
+          <h2 id={props.slackBotToken || 'settings-accordions'}>
+            {(workspaceName != null) ? `${workspaceName} Work Space` : 'Settings'}
+          </h2>
+          {(props.slackSigningSecret != null || props.slackBotToken != null) && (
             <button
               className="btn btn-outline-danger"
-=======
-      <div className={(props.slackSigningSecret != null || props.slackBotToken != null) ? 'px-3 mb-5' : 'px-3 my-5'}>
-        <div className="d-flex justify-content-end">
-          {(props.slackSigningSecret != null || props.slackBotToken != null) && (
-            <button
-              className="btn text-danger border-danger my-4"
->>>>>>> 5002c191
               type="button"
               onClick={() => setIsDeleteConfirmModalShown(true)}
             >{t('admin:slack_integration.reset')}
             </button>
-<<<<<<< HEAD
-          </div>
-        )}
-=======
           )}
         </div>
-        {/* {isConnectedFailed && (<>Settings #1 <span className="text-danger">{t('admin:slack_integration.integration_failed')}</span></>)} */}
->>>>>>> 5002c191
         <CustomBotWithoutProxySettingsAccordion
           {...props}
           activeStep={botInstallationStep.CREATE_BOT}
