import React, { useState, useEffect } from 'react';
import { useTranslation } from 'react-i18next';
import PropTypes from 'prop-types';
import AppContainer from '../../../services/AppContainer';
import AdminAppContainer from '../../../services/AdminAppContainer';
import { withUnstatedContainers } from '../../UnstatedUtils';
import { toastError } from '../../../util/apiNotification';
import SlackGrowiBridging from './SlackGrowiBridging';
import CustomBotWithoutProxySettingsAccordion, { botInstallationStep } from './CustomBotWithoutProxySettingsAccordion';

const CustomBotWithoutProxySettings = (props) => {
  const { appContainer } = props;
  const { t } = useTranslation();

  const [slackWSNameInWithoutProxy, setSlackWSNameInWithoutProxy] = useState(null);

  // get site name from this GROWI
  // eslint-disable-next-line no-unused-vars
  const [siteName, setSiteName] = useState('');

  // eslint-disable-next-line no-unused-vars
  const [isSetupSlackBot, setIsSetupSlackBot] = useState(null);

  const fetchSlackWorkSpaceName = async() => {
    try {
      const res = await appContainer.apiv3.get('/slack-integration/custom-bot-without-proxy/slack-workspace-name');
      setSlackWSNameInWithoutProxy(res.data.slackWorkSpaceName);
    }
    catch (err) {
      toastError(err);
    }
  };

  useEffect(() => {
<<<<<<< HEAD
    setSlackWSNameInWithoutProxy(null);
    if (isConnectedToSlack) {
      fetchSlackWorkSpaceName();
    }
  }, [appContainer, isConnectedToSlack]);

  const fetchData = useCallback(async() => {
    try {
      await adminAppContainer.retrieveAppSettingsData();
      const res = await appContainer.apiv3.get('/slack-integration/');
      const { isSetupSlackBot, isConnectedToSlack } = res.data.slackBotSettingParams.customBotWithoutProxySettings;
      setSiteName(adminAppContainer.state.title);
      setIsSetupSlackBot(isSetupSlackBot);
      setIsConnectedToSlack(isConnectedToSlack);
=======
    const getSlackWorkSpaceName = async() => {
      try {
        const res = await appContainer.apiv3.get('/slack-integration/custom-bot-without-proxy/slack-workspace-name');
        setSlackWSNameInWithoutProxy(res.data.slackWorkSpaceName);
      }
      catch (err) {
        toastError(err);
      }
    };
    setSlackWSNameInWithoutProxy(null);
    if (props.isConnectedToSlack) {
      getSlackWorkSpaceName();
>>>>>>> 5bec2e14
    }
  }, [appContainer, props.isConnectedToSlack]);

  return (
    <>

      <h2 className="admin-setting-header">{t('admin:slack_integration.custom_bot_without_proxy_integration')}</h2>

      <div className="d-flex justify-content-center my-5 bot-integration">
        <div className="card rounded shadow border-0 w-50 admin-bot-card">
          <h5 className="card-title font-weight-bold mt-3 ml-4">Slack</h5>
          <div className="card-body p-4"></div>
        </div>

        <div className="text-center w-25 mt-4">
          <p className="text-secondary m-0"><small>{t('admin:slack_integration.integration_sentence.integration_is_not_complete')}</small></p>
          <p className="text-secondary"><small>{t('admin:slack_integration.integration_sentence.proceed_with_the_following_integration_procedure')}</small></p>
          <hr className="border-danger align-self-center admin-border"></hr>
        </div>

        <div className="card rounded-lg shadow border-0 w-50 admin-bot-card">
          <div className="row">
            <h5 className="card-title font-weight-bold mt-3 ml-4 col">GROWI App</h5>
            <div className="pull-right mt-3 mr-3">
              <a className="icon-fw fa fa-repeat fa-2x" onClick={fetchSlackWorkSpaceName}></a>
            </div>
          </div>
          <div className="card-body p-4 mb-5 text-center"> { slackWSNameInWithoutProxy && <a className="btn btn-primary">{ slackWSNameInWithoutProxy }</a> }
          </div>
        </div>
      </div>

      <h2 className="admin-setting-header">{t('admin:slack_integration.custom_bot_without_proxy_settings')}</h2>
      {/* temporarily put bellow component */}
      <SlackGrowiBridging
        siteName={siteName}
        slackWorkSpaceName={slackWSNameInWithoutProxy}
      />

      <div className="my-5 mx-3">
        <CustomBotWithoutProxySettingsAccordion
          {...props}
          activeStep={botInstallationStep.CREATE_BOT}
        />
      </div>

    </>
  );
};

const CustomBotWithoutProxySettingsWrapper = withUnstatedContainers(CustomBotWithoutProxySettings, [AppContainer, AdminAppContainer]);

CustomBotWithoutProxySettings.propTypes = {
  appContainer: PropTypes.instanceOf(AppContainer).isRequired,
  adminAppContainer: PropTypes.instanceOf(AdminAppContainer).isRequired,
  slackSigningSecret: PropTypes.string,
  slackSigningSecretEnv: PropTypes.string,
  slackBotToken: PropTypes.string,
  slackBotTokenEnv: PropTypes.string,
  isRgisterSlackCredentials: PropTypes.bool,
  isConnectedToSlack: PropTypes.bool,
};

export default CustomBotWithoutProxySettingsWrapper;<|MERGE_RESOLUTION|>--- conflicted
+++ resolved
@@ -32,35 +32,9 @@
   };
 
   useEffect(() => {
-<<<<<<< HEAD
     setSlackWSNameInWithoutProxy(null);
     if (isConnectedToSlack) {
       fetchSlackWorkSpaceName();
-    }
-  }, [appContainer, isConnectedToSlack]);
-
-  const fetchData = useCallback(async() => {
-    try {
-      await adminAppContainer.retrieveAppSettingsData();
-      const res = await appContainer.apiv3.get('/slack-integration/');
-      const { isSetupSlackBot, isConnectedToSlack } = res.data.slackBotSettingParams.customBotWithoutProxySettings;
-      setSiteName(adminAppContainer.state.title);
-      setIsSetupSlackBot(isSetupSlackBot);
-      setIsConnectedToSlack(isConnectedToSlack);
-=======
-    const getSlackWorkSpaceName = async() => {
-      try {
-        const res = await appContainer.apiv3.get('/slack-integration/custom-bot-without-proxy/slack-workspace-name');
-        setSlackWSNameInWithoutProxy(res.data.slackWorkSpaceName);
-      }
-      catch (err) {
-        toastError(err);
-      }
-    };
-    setSlackWSNameInWithoutProxy(null);
-    if (props.isConnectedToSlack) {
-      getSlackWorkSpaceName();
->>>>>>> 5bec2e14
     }
   }, [appContainer, props.isConnectedToSlack]);
 
