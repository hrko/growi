--- conflicted
+++ resolved
@@ -1,4 +1,4 @@
-import React, { useState, useEffect, useCallback } from 'react';
+import React, { useState, useEffect } from 'react';
 import { useTranslation } from 'react-i18next';
 import PropTypes from 'prop-types';
 import AppContainer from '../../../services/AppContainer';
@@ -21,21 +21,10 @@
     const siteName = appContainer.config.crowi.title;
     setSiteName(siteName);
 
-<<<<<<< HEAD
-  useEffect(() => {
-    fetchSiteName();
-
-  }, [appContainer, fetchSiteName]);
-=======
-    if (props.isSetupSlackBot) {
-      fetchSlackWorkSpaceName();
-    }
-  }, [appContainer, fetchSlackWorkSpaceName, props.isSetupSlackBot]);
->>>>>>> 2bd55f0c
+  }, [appContainer]);
 
   return (
     <>
-
       <h2 className="admin-setting-header">{t('admin:slack_integration.custom_bot_without_proxy_integration')}</h2>
 
       <div className="d-flex justify-content-center my-5 bot-integration">
@@ -45,13 +34,8 @@
             {props.slackWSNameInWithoutProxy && (
               <div className="card p-20 slack-work-space-name-card">
                 <div className="m-2 text-center">
-<<<<<<< HEAD
                   <h5 className="font-weight-bold">{ props.slackWSNameInWithoutProxy }</h5>
-                  <GrowiLogo></GrowiLogo>
-=======
-                  <h5 className="font-weight-bold">{ slackWSNameInWithoutProxy }</h5>
                   <img width={20} height={20} src="/images/slack-integration/growi-bot-kun-icon.png" />
->>>>>>> 2bd55f0c
                 </div>
               </div>
             )}
@@ -82,7 +66,6 @@
           // setSlackWSNameInWithoutProxy={setSlackWSNameInWithoutProxy}
         />
       </div>
-
     </>
   );
 };
