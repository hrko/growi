--- conflicted
+++ resolved
@@ -158,16 +158,12 @@
       <AdminUpdateButtonRow onClick={updateHandler} disabled={false} />
 
       <div className="my-5 mx-3">
-<<<<<<< HEAD
         <CustomBotWithoutProxySettingsAccordion
+          activeStep={botInstallationStep.CREATE_BOT}
           isRgisterSlackCredentials={isRgisterSlackCredentials}
           isSendTestMessage={isSendTestMessage}
           setIsSendTestMessage={setIsSendTestMessage}
         />
-=======
-        {/* TODO GW-5644 active create bot step temporary */}
-        <CustomBotWithoutProxySettingsAccordion activeStep={botInstallationStep.CREATE_BOT} />
->>>>>>> a0757369
       </div>
 
     </>
