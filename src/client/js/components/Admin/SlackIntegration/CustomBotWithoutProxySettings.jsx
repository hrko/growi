import React, { useState, useEffect, useCallback } from 'react';
import { useTranslation } from 'react-i18next';
import PropTypes from 'prop-types';
import AppContainer from '../../../services/AppContainer';
import AdminAppContainer from '../../../services/AdminAppContainer';
import { withUnstatedContainers } from '../../UnstatedUtils';
import { toastSuccess, toastError } from '../../../util/apiNotification';
import AdminUpdateButtonRow from '../Common/AdminUpdateButtonRow';
import SlackGrowiBridging from './SlackGrowiBridging';
import CustomBotWithoutProxySettingsAccordion from './CustomBotWithoutProxySettingsAccordion';


const CustomBotWithoutProxySettings = (props) => {
  const { appContainer, adminAppContainer } = props;
  const { t } = useTranslation();

  const [slackSigningSecret, setSlackSigningSecret] = useState('');
  const [slackBotToken, setSlackBotToken] = useState('');
  const [slackSigningSecretEnv, setSlackSigningSecretEnv] = useState('');
  const [slackBotTokenEnv, setSlackBotTokenEnv] = useState('');
  const [slackWSNameInWithoutProxy, setSlackWSNameInWithoutProxy] = useState(null);
  // get site name from this GROWI
  // eslint-disable-next-line no-unused-vars
  const [siteName, setSiteName] = useState('');
  // eslint-disable-next-line no-unused-vars
  const [isSetupSlackBot, setIsSetupSlackBot] = useState(null);
  const [isConnectedToSlack, setIsConnectedToSlack] = useState(null);
  const currentBotType = 'custom-bot-without-proxy';

  useEffect(() => {
    const fetchData = async() => {
      try {
        const res = await appContainer.apiv3.get('/slack-integration/custom-bot-without-proxy/slack-workspace-name');
        setSlackWSNameInWithoutProxy(res.data.slackWorkSpaceName);
      }
      catch (err) {
        toastError(err);
      }
    };
    setSlackWSNameInWithoutProxy(null);
    if (isConnectedToSlack) {
      fetchData();
    }
  }, [appContainer, isConnectedToSlack]);

  const fetchData = useCallback(async() => {
    try {
      await adminAppContainer.retrieveAppSettingsData();
      const res = await appContainer.apiv3.get('/slack-integration/');
      const {
<<<<<<< HEAD
        slackSigningSecret,
        slackBotToken,
        slackSigningSecretEnvVars,
        slackBotTokenEnvVars,
        isBoltSetup,
=======
        slackSigningSecret, slackBotToken, slackSigningSecretEnvVars, slackBotTokenEnvVars, isSetupSlackBot, isConnectedToSlack,
>>>>>>> d289bea7
      } = res.data.slackBotSettingParams.customBotWithoutProxySettings;
      setSlackSigningSecret(slackSigningSecret);
      setSlackBotToken(slackBotToken);
      setSlackSigningSecretEnv(slackSigningSecretEnvVars);
      setSlackBotTokenEnv(slackBotTokenEnvVars);
      setSiteName(adminAppContainer.state.title);
      setIsSetupSlackBot(isSetupSlackBot);
      setIsConnectedToSlack(isConnectedToSlack);
    }
    catch (err) {
      toastError(err);
    }
  }, [appContainer, adminAppContainer]);

  useEffect(() => {
    fetchData();
  }, [fetchData]);

  async function updateHandler() {
    try {
      await appContainer.apiv3.put('/slack-integration/custom-bot-without-proxy', {
        slackSigningSecret,
        slackBotToken,
        currentBotType,
      });
      fetchData();
      toastSuccess(t('toaster.update_successed', { target: t('admin:slack_integration.custom_bot_without_proxy_settings') }));
    }
    catch (err) {
      toastError(err);
    }
  }

  return (
    <>
      <h2 className="admin-setting-header">{t('admin:slack_integration.custom_bot_without_proxy_settings')}</h2>
      {/* temporarily put bellow component */}
      <SlackGrowiBridging siteName={siteName} slackWorkSpaceName={slackWSNameInWithoutProxy} />
      <table className="table settings-table">
        <colgroup>
          <col className="item-name" />
          <col className="from-db" />
          <col className="from-env-vars" />
        </colgroup>
        <thead>
          <tr>
            <th></th>
            <th>Database</th>
            <th>Environment variables</th>
          </tr>
        </thead>
        <tbody>
          <tr>
            <th>Signing Secret</th>
            <td>
              <input className="form-control" type="text" value={slackSigningSecret || ''} onChange={e => setSlackSigningSecret(e.target.value)} />
            </td>
            <td>
              <input className="form-control" type="text" value={slackSigningSecretEnv || ''} readOnly />
              <p className="form-text text-muted">
                {/* eslint-disable-next-line react/no-danger */}
                <small dangerouslySetInnerHTML={{ __html: t('admin:slack_integration.use_env_var_if_empty', { variable: 'SLACK_SIGNING_SECRET' }) }} />
              </p>
            </td>
          </tr>
          <tr>
            <th>Bot User OAuth Token</th>
            <td>
              <input className="form-control" type="text" value={slackBotToken || ''} onChange={e => setSlackBotToken(e.target.value)} />
            </td>
            <td>
              <input className="form-control" type="text" value={slackBotTokenEnv || ''} readOnly />
              <p className="form-text text-muted">
                {/* eslint-disable-next-line react/no-danger */}
                <small dangerouslySetInnerHTML={{ __html: t('admin:slack_integration.use_env_var_if_empty', { variable: 'SLACK_BOT_TOKEN' }) }} />
              </p>
            </td>
          </tr>
        </tbody>
      </table>

      <AdminUpdateButtonRow onClick={updateHandler} disabled={false} />

      <CustomBotWithoutProxySettingsAccordion />
    </>
  );
};

const CustomBotWithoutProxySettingsWrapper = withUnstatedContainers(CustomBotWithoutProxySettings, [AppContainer, AdminAppContainer]);

CustomBotWithoutProxySettings.propTypes = {
  appContainer: PropTypes.instanceOf(AppContainer).isRequired,
  adminAppContainer: PropTypes.instanceOf(AdminAppContainer).isRequired,
};

export default CustomBotWithoutProxySettingsWrapper;<|MERGE_RESOLUTION|>--- conflicted
+++ resolved
@@ -48,15 +48,7 @@
       await adminAppContainer.retrieveAppSettingsData();
       const res = await appContainer.apiv3.get('/slack-integration/');
       const {
-<<<<<<< HEAD
-        slackSigningSecret,
-        slackBotToken,
-        slackSigningSecretEnvVars,
-        slackBotTokenEnvVars,
-        isBoltSetup,
-=======
         slackSigningSecret, slackBotToken, slackSigningSecretEnvVars, slackBotTokenEnvVars, isSetupSlackBot, isConnectedToSlack,
->>>>>>> d289bea7
       } = res.data.slackBotSettingParams.customBotWithoutProxySettings;
       setSlackSigningSecret(slackSigningSecret);
       setSlackBotToken(slackBotToken);
