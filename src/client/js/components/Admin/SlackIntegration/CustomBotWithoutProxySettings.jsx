import React, { useState, useEffect, useCallback } from 'react';
import { useTranslation } from 'react-i18next';
import PropTypes from 'prop-types';
import AppContainer from '../../../services/AppContainer';
import AdminAppContainer from '../../../services/AdminAppContainer';
import { withUnstatedContainers } from '../../UnstatedUtils';
import { toastSuccess, toastError } from '../../../util/apiNotification';
import AdminUpdateButtonRow from '../Common/AdminUpdateButtonRow';

const CustomBotWithoutProxySettings = (props) => {
  const { appContainer, adminAppContainer } = props;
  const { t } = useTranslation();

  const [slackSigningSecret, setSlackSigningSecret] = useState('');
  const [slackBotToken, setSlackBotToken] = useState('');
  const [slackSigningSecretEnv, setSlackSigningSecretEnv] = useState('');
  const [slackBotTokenEnv, setSlackBotTokenEnv] = useState('');
<<<<<<< HEAD

  // get site name from this GROWI
  // eslint-disable-next-line no-unused-vars
  const [siteName, setSiteName] = useState('');
  const botType = 'without-proxy';

=======
  const botType = 'custom-bot-without-proxy';
>>>>>>> 3aaa97b1
  const fetchData = useCallback(async() => {
    try {
      await adminAppContainer.retrieveAppSettingsData();
      const res = await appContainer.apiv3.get('/slack-integration/');
      const {
        slackSigningSecret, slackBotToken, slackSigningSecretEnvVars, slackBotTokenEnvVars,
      } = res.data.slackBotSettingParams.customBotWithoutProxySettings;
      setSlackSigningSecret(slackSigningSecret);
      setSlackBotToken(slackBotToken);
      setSlackSigningSecretEnv(slackSigningSecretEnvVars);
      setSlackBotTokenEnv(slackBotTokenEnvVars);
      setSiteName(adminAppContainer.state.title);
    }
    catch (err) {
      toastError(err);
    }
  }, [appContainer, adminAppContainer]);

  useEffect(() => {
    fetchData();
  }, [fetchData]);

  async function updateHandler() {
    try {
      await appContainer.apiv3.put('/slack-integration/custom-bot-without-proxy', {
        slackSigningSecret,
        slackBotToken,
        botType,
      });
      toastSuccess(t('toaster.update_successed', { target: t('admin:slack_integration.custom_bot_without_proxy_settings') }));
    }
    catch (err) {
      toastError(err);
    }
  }

  return (
    <>
      <h2 className="admin-setting-header">{t('admin:slack_integration.custom_bot_without_proxy_settings')}</h2>
      <div className="row my-5">
        <div className="mx-auto">
          <button
            type="button"
            className="btn btn-primary text-nowrap mx-1"
            onClick={() => window.open('https://api.slack.com/apps', '_blank')}
          >
            {t('admin:slack_integration.without_proxy.create_bot')}
          </button>
        </div>
      </div>
      <table className="table settings-table">
        <colgroup>
          <col className="item-name" />
          <col className="from-db" />
          <col className="from-env-vars" />
        </colgroup>
        <thead>
          <tr><th></th><th>Database</th><th>Environment variables</th></tr>
        </thead>
        <tbody>
          <tr>
            <th>Signing Secret</th>
            <td>
              <input
                className="form-control"
                type="text"
                value={slackSigningSecret || ''}
                onChange={e => setSlackSigningSecret(e.target.value)}
              />
            </td>
            <td>
              <input
                className="form-control"
                type="text"
                value={slackSigningSecretEnv || ''}
                readOnly
              />
              <p className="form-text text-muted">
                <small dangerouslySetInnerHTML={{ __html: t('admin:slack_integration.use_env_var_if_empty', { variable: 'SLACK_SIGNING_SECRET' }) }} />
              </p>
            </td>
          </tr>
          <tr>
            <th>Bot User OAuth Token</th>
            <td>
              <input
                className="form-control"
                type="text"
                value={slackBotToken || ''}
                onChange={e => setSlackBotToken(e.target.value)}
              />
            </td>
            <td>
              <input
                className="form-control"
                type="text"
                value={slackBotTokenEnv || ''}
                readOnly
              />
              <p className="form-text text-muted">
                <small dangerouslySetInnerHTML={{ __html: t('admin:slack_integration.use_env_var_if_empty', { variable: 'SLACK_BOT_TOKEN' }) }} />
              </p>
            </td>

          </tr>
        </tbody>
      </table>


      <AdminUpdateButtonRow onClick={updateHandler} disabled={false} />
    </>
  );
};

const CustomBotWithoutProxySettingsWrapper = withUnstatedContainers(CustomBotWithoutProxySettings, [AppContainer, AdminAppContainer]);

CustomBotWithoutProxySettings.propTypes = {
  appContainer: PropTypes.instanceOf(AppContainer).isRequired,
  adminAppContainer: PropTypes.instanceOf(AdminAppContainer).isRequired,
};

export default CustomBotWithoutProxySettingsWrapper;<|MERGE_RESOLUTION|>--- conflicted
+++ resolved
@@ -15,16 +15,12 @@
   const [slackBotToken, setSlackBotToken] = useState('');
   const [slackSigningSecretEnv, setSlackSigningSecretEnv] = useState('');
   const [slackBotTokenEnv, setSlackBotTokenEnv] = useState('');
-<<<<<<< HEAD
 
   // get site name from this GROWI
   // eslint-disable-next-line no-unused-vars
   const [siteName, setSiteName] = useState('');
   const botType = 'without-proxy';
 
-=======
-  const botType = 'custom-bot-without-proxy';
->>>>>>> 3aaa97b1
   const fetchData = useCallback(async() => {
     try {
       await adminAppContainer.retrieveAppSettingsData();
