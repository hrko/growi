--- conflicted
+++ resolved
@@ -1,12 +1,6 @@
-<<<<<<< HEAD
 /* eslint-disable no-console */
 import React, { useState, useEffect, useCallback } from 'react';
-=======
-import React, { useState, useEffect } from 'react';
-import PropTypes from 'prop-types';
->>>>>>> 1b855f91
 import { useTranslation } from 'react-i18next';
-import loggerFactory from '@alias/logger';
 
 import PropTypes from 'prop-types';
 
@@ -15,48 +9,41 @@
 import { withUnstatedContainers } from '../../UnstatedUtils';
 
 
-import { withUnstatedContainers } from '../../UnstatedUtils';
-import AppContainer from '../../../services/AppContainer';
-
 import { toastSuccess, toastError } from '../../../util/apiNotification';
 import AdminUpdateButtonRow from '../Common/AdminUpdateButtonRow';
 
-<<<<<<< HEAD
-const logger = loggerFactory('growi:appSettings');
 
-function CustomBotNonProxySettings(props) {
-  const { appContainer } = props;
-  const { t } = useTranslation('admin');
-  const [secret, setSecret] = useState('');
-  const [token, setToken] = useState('');
-  const [secretEnv, setSecretEnv] = useState('');
-  const [tokenEnv, setTokenEnv] = useState('');
-
-=======
 const CustomBotNonProxySettings = (props) => {
   const { appContainer } = props;
   const { t } = useTranslation();
 
   const [slackSigningSecret, setSlackSigningSecret] = useState('');
   const [slackBotToken, setSlackBotToken] = useState('');
+  const [slackSigningSecretEnv, setSlackSigningSecretEnv] = useState('');
+  const [slackBotTokenEnv, setSlackBotTokenEnv] = useState('');
+
   const botType = 'non-proxy';
 
+  const fetchData = useCallback(async() => {
+    try {
+      const res = await appContainer.apiv3.get('/slack-integration/');
+      const {
+        slackSigningSecret, slackBotToken, slackSigningSecretEnvVars, slackBotTokenEnvVars,
+      } = res.data.slackBotSettingParams.customBotNonProxySettings;
+      setSlackSigningSecret(slackSigningSecret);
+      setSlackBotToken(slackBotToken);
+      setSlackSigningSecretEnv(slackSigningSecretEnvVars);
+      setSlackBotTokenEnv(slackBotTokenEnvVars);
+    }
+    catch (err) {
+      toastError(err);
+    }
+  }, [appContainer]);
   useEffect(() => {
-    async function fetchData() {
-      try {
-        const res = await appContainer.apiv3.get('/slack-integration/');
-        const { slackSigningSecret, slackBotToken } = res.data.slackBotSettingParams.customBotNonProxySettings;
-        setSlackSigningSecret(slackSigningSecret);
-        setSlackBotToken(slackBotToken);
-      }
-      catch (err) {
-        toastError(err);
-      }
-    }
     fetchData();
 
-  }, [appContainer.apiv3]);
->>>>>>> 1b855f91
+  }, [fetchData]);
+
 
   async function updateHandler() {
     try {
@@ -72,37 +59,16 @@
     }
   }
 
-
-  const getSlackBotSettingParams = useCallback(async() => {
-    try {
-      const response = await appContainer.apiv3.get('/slack-integration');
-      setSecretEnv(response.data.slackBotSettingParams.cusotmBotNonProxySettings.slackSigningSecretEnvVars);
-      setTokenEnv(response.data.slackBotSettingParams.cusotmBotNonProxySettings.slackBotTokenEnvVars);
-    }
-    catch (err) {
-      logger.error(err);
-    }
-  }, [appContainer]);
-
-  useEffect(() => {
-    getSlackBotSettingParams();
-  }, [getSlackBotSettingParams]);
-
   return (
     <>
       <div className="row my-5">
         <div className="mx-auto">
-<<<<<<< HEAD
           <button
             type="button"
             className="btn btn-primary text-nowrap mx-1"
             onClick={() => window.open('https://api.slack.com/apps', '_blank')}
           >
             {t('slack_integration.non_proxy.create_bot')}
-=======
-          <button type="button" className="btn btn-primary text-nowrap mx-1" onClick={() => window.open('https://api.slack.com/apps', '_blank')}>
-            {t('admin:slack_integration.non_proxy.create_bot')}
->>>>>>> 1b855f91
           </button>
         </div>
       </div>
@@ -110,32 +76,24 @@
       <div className="form-group row">
         <label className="text-left text-md-right col-md-3 col-form-label">Signing Secret</label>
         <div className="col-md-6">
-<<<<<<< HEAD
           <input
-            defaultValue={secretEnv || null}
             className="form-control"
             type="text"
-            onChange={e => setSecret(e.target.value)}
+            value={slackSigningSecret || slackSigningSecretEnv || ''}
+            onChange={e => setSlackSigningSecret(e.target.value)}
           />
-=======
-          <input className="form-control" type="text" value={slackSigningSecret || ''} onChange={e => setSlackSigningSecret(e.target.value)} />
->>>>>>> 1b855f91
         </div>
       </div>
 
       <div className="form-group row mb-5">
         <label className="text-left text-md-right col-md-3 col-form-label">Bot User OAuth Token</label>
         <div className="col-md-6">
-<<<<<<< HEAD
           <input
-            defaultValue={tokenEnv || null}
             className="form-control"
             type="text"
-            onChange={e => setToken(e.target.value)}
+            value={slackBotToken || slackBotTokenEnv || ''}
+            onChange={e => setSlackBotToken(e.target.value)}
           />
-=======
-          <input className="form-control" type="text" value={slackBotToken || ''} onChange={e => setSlackBotToken(e.target.value)} />
->>>>>>> 1b855f91
         </div>
       </div>
 
@@ -150,13 +108,4 @@
   appContainer: PropTypes.instanceOf(AppContainer).isRequired,
 };
 
-<<<<<<< HEAD
-const CustomBotNonProxySettingsWrapper = withUnstatedContainers(CustomBotNonProxySettings, [AppContainer]);
-
-CustomBotNonProxySettings.propTypes = {
-  appContainer: PropTypes.instanceOf(AppContainer).isRequired,
-};
-
-=======
->>>>>>> 1b855f91
 export default CustomBotNonProxySettingsWrapper;