import React, { useState } from 'react';
import PropTypes from 'prop-types';
import { useTranslation } from 'react-i18next';
import AppContainer from '../../../services/AppContainer';
import AdminAppContainer from '../../../services/AdminAppContainer';
import { withUnstatedContainers } from '../../UnstatedUtils';
import Accordion from '../Common/Accordion';
import { toastSuccess, toastError } from '../../../util/apiNotification';
import CustomBotWithoutProxySecretTokenSection from './CustomBotWithoutProxySecretTokenSection';

export const botInstallationStep = {
  CREATE_BOT: 'create-bot',
  INSTALL_BOT: 'install-bot',
  REGISTER_SLACK_CONFIGURATION: 'register-slack-configuration',
  CONNECTION_TEST: 'connection-test',
};

const CustomBotWithoutProxySettingsAccordion = ({
  appContainer,
  activeStep, slackSigningSecret, slackSigningSecretEnv, slackBotToken,
  slackBotTokenEnv, isRegisterSlackCredentials, isSendTestMessage,
  setSlackSigningSecret, setSlackBotToken, setIsSendTestMessage, setIsRegisterSlackCredentials,
}) => {
  const { t } = useTranslation();
  // TODO: GW-5644 Store default open accordion
  // eslint-disable-next-line no-unused-vars
  const [defaultOpenAccordionKeys, setDefaultOpenAccordionKeys] = useState(new Set([activeStep]));
  const [connectionErrorCode, setConnectionErrorCode] = useState(null);
  const [connectionErrorMessage, setConnectionErrorMessage] = useState(null);
<<<<<<< HEAD
  const [connectionSuccessMessage, setConnectionSuccessMessage] = useState(null);
  const [testChannel, setTestChannel] = useState('');
  const [slackSigningSecret, setSlackSigningSecret] = useState('');
  const [slackBotToken, setSlackBotToken] = useState('');
  const [slackSigningSecretEnv, setSlackSigningSecretEnv] = useState('');
  const [slackBotTokenEnv, setSlackBotTokenEnv] = useState('');
=======
>>>>>>> 5bec2e14
  const currentBotType = 'customBotWithoutProxy';

  const updateSecretTokenHandler = async() => {
    try {
      await appContainer.apiv3.put('/slack-integration/custom-bot-without-proxy', {
        slackSigningSecret,
        slackBotToken,
        currentBotType,
      });
      toastSuccess(t('toaster.update_successed', { target: t('admin:slack_integration.custom_bot_without_proxy_settings') }));
    }
    catch (err) {
      setIsRegisterSlackCredentials(false);
      toastError(err);
    }
  };

  const onChangeSigningSecretHandler = (signingSecretInput) => {
    setSlackSigningSecret(signingSecretInput);
  };

  const onChangeBotTokenHandler = (botTokenInput) => {
    setSlackBotToken(botTokenInput);
  };

  const onTestConnectionHandler = async() => {
    setConnectionErrorCode(null);
    setConnectionErrorMessage(null);
    setConnectionSuccessMessage(null);
    try {
      const res = await appContainer.apiv3.post('slack-integration/notification-test-to-slack-work-space', {
        channel: testChannel,
      });
<<<<<<< HEAD
      setConnectionSuccessMessage(res.data.message);
=======
      setIsSendTestMessage(true);
>>>>>>> 5bec2e14
    }
    catch (err) {
      setIsSendTestMessage(false);
      setConnectionErrorCode(err[0].code);
      setConnectionErrorMessage(err[0].message);
    }
  };

  const inputTestChannelHandler = (channel) => {
    setTestChannel(channel);
  };

  return (
    <div className="card border-0 rounded-lg shadow overflow-hidden">
      <Accordion
        defaultIsActive={defaultOpenAccordionKeys.has(botInstallationStep.CREATE_BOT)}
        title={<><span className="mr-2">①</span>{t('admin:slack_integration.without_proxy.create_bot')}</>}
      >
        <div className="row my-5">
          <div className="mx-auto">
            <div>
              <button type="button" className="btn btn-primary text-nowrap mx-1" onClick={() => window.open('https://api.slack.com/apps', '_blank')}>
                {t('admin:slack_integration.without_proxy.create_bot')}
                <i className="fa fa-external-link ml-2" aria-hidden="true" />
              </button>
            </div>
            {/* TODO: Insert DOCS link */}
            <a href="#">
              <p className="text-center mt-1">
                <small>
                  {t('admin:slack_integration.without_proxy.how_to_create_a_bot')}
                  <i className="fa fa-external-link ml-2" aria-hidden="true" />
                </small>
              </p>
            </a>
          </div>
        </div>
      </Accordion>
      <Accordion
        defaultIsActive={defaultOpenAccordionKeys.has(botInstallationStep.INSTALL_BOT)}
        title={<><span className="mr-2">②</span>{t('admin:slack_integration.without_proxy.install_bot_to_slack')}</>}
      >
        <div className="container w-75 py-5">
          <p>1. {t('admin:slack_integration.without_proxy.select_install_your_app')}</p>
          <img src="/images/slack-integration/slack-bot-install-your-app-introduction.png" className="border border-light img-fluid mb-5" />
          <p>2. {t('admin:slack_integration.without_proxy.select_install_to_workspace')}</p>
          <img src="/images/slack-integration/slack-bot-install-to-workspace.png" className="border border-light img-fluid mb-5" />
          <p>3. {t('admin:slack_integration.without_proxy.click_allow')}</p>
          <img src="/images/slack-integration/slack-bot-install-your-app-transition-destination.png" className="border border-light img-fluid mb-5" />
          <p>4. {t('admin:slack_integration.without_proxy.install_complete_if_checked')}</p>
          <img src="/images/slack-integration/slack-bot-install-your-app-complete.png" className="border border-light img-fluid mb-5" />
          <p>5. {t('admin:slack_integration.without_proxy.invite_bot_to_channel')}</p>
          <img src="/images/slack-integration/slack-bot-install-to-workspace-joined-bot.png" className="border border-light img-fluid mb-1" />
          <img src="/images/slack-integration/slack-bot-install-your-app-introduction-to-channel.png" className="border border-light img-fluid" />
        </div>
      </Accordion>
      <Accordion
        defaultIsActive={defaultOpenAccordionKeys.has(botInstallationStep.REGISTER_SLACK_CONFIGURATION)}
        // eslint-disable-next-line max-len
        title={<><span className="mr-2">③</span>{t('admin:slack_integration.without_proxy.register_secret_and_token')}{isRegisterSlackCredentials && <i className="ml-3 text-success fa fa-check"></i>}</>}
      >
        <CustomBotWithoutProxySecretTokenSection
          updateSecretTokenHandler={updateSecretTokenHandler}
          onChangeSigningSecretHandler={onChangeSigningSecretHandler}
          onChangeBotTokenHandler={onChangeBotTokenHandler}
          slackSigningSecret={slackSigningSecret}
          slackSigningSecretEnv={slackSigningSecretEnv}
          slackBotToken={slackBotToken}
          slackBotTokenEnv={slackBotTokenEnv}
        />
      </Accordion>
      <Accordion
        defaultIsActive={defaultOpenAccordionKeys.has(botInstallationStep.CONNECTION_TEST)}
        // eslint-disable-next-line max-len
        title={<><span className="mr-2">④</span>{t('admin:slack_integration.without_proxy.test_connection')}{isSendTestMessage && <i className="ml-3 text-success fa fa-check"></i>}</>}
      >
        <p className="text-center m-4">{t('admin:slack_integration.without_proxy.test_connection_by_pressing_button')}</p>
        <div className="d-flex justify-content-center">
          <form className="form-row align-items-center w-25">
            <div className="col-8">
              <input
                className="form-control"
                type="text"
                value={testChannel}
                placeholder="eg. general"
                onChange={e => inputTestChannelHandler(e.target.value)}
              />
            </div>
            <div className="col-4">
              <button
                type="button"
                className="btn btn-info m-3 font-weight-bold"
                onClick={onTestConnectionHandler}
              >Test
              </button>
            </div>
          </form>
        </div>
        {connectionErrorMessage != null
        && <p className="text-danger text-center m-4">{t('admin:slack_integration.without_proxy.error_check_logs_below')}</p>}
        {connectionSuccessMessage != null
         && <p className="text-info text-center m-4">{t('admin:slack_integration.without_proxy.send_message_to_slack_work_space')}</p>}
        <form>
          <div className="row m-3 justify-content-center">
            <div className="form-group slack-connection-log w-25">
              <label><p className="border-info slack-connection-log-title mb-1 pl-2">Logs</p></label>
              {connectionErrorMessage == null && connectionSuccessMessage == null && (
                <textarea className="form-control card border-info slack-connection-log-body rounded-lg pl-3" />
              )}
              {connectionErrorMessage != null && (
                <textarea
                  className="form-control card border-info slack-connection-log-body rounded-lg pl-3"
                  multiple
                  value={[connectionErrorCode, connectionErrorMessage]}
                />
              )}
              {connectionSuccessMessage != null && (
                <textarea
                  className="form-control card border-info slack-connection-log-body rounded-lg pl-2"
                  multiple
                  value={connectionSuccessMessage}
                />
              )}
            </div>
          </div>
        </form>
      </Accordion>
    </div>
  );
};

const CustomBotWithoutProxySettingsAccordionWrapper = withUnstatedContainers(CustomBotWithoutProxySettingsAccordion, [AppContainer, AdminAppContainer]);

CustomBotWithoutProxySettingsAccordion.propTypes = {
  appContainer: PropTypes.instanceOf(AppContainer).isRequired,
  slackSigningSecret: PropTypes.string,
  slackSigningSecretEnv: PropTypes.string,
  slackBotToken: PropTypes.string,
  slackBotTokenEnv: PropTypes.string,
  isRegisterSlackCredentials: PropTypes.bool,
  isSendTestMessage: PropTypes.bool,
  setSlackSigningSecret: PropTypes.string,
  setSlackBotToken: PropTypes.string,
  setIsSendTestMessage: PropTypes.func,
  setIsRegisterSlackCredentials: PropTypes.func,
  adminAppContainer: PropTypes.instanceOf(AdminAppContainer).isRequired,
  activeStep: PropTypes.oneOf(Object.values(botInstallationStep)).isRequired,
};

export default CustomBotWithoutProxySettingsAccordionWrapper;<|MERGE_RESOLUTION|>--- conflicted
+++ resolved
@@ -27,15 +27,8 @@
   const [defaultOpenAccordionKeys, setDefaultOpenAccordionKeys] = useState(new Set([activeStep]));
   const [connectionErrorCode, setConnectionErrorCode] = useState(null);
   const [connectionErrorMessage, setConnectionErrorMessage] = useState(null);
-<<<<<<< HEAD
   const [connectionSuccessMessage, setConnectionSuccessMessage] = useState(null);
   const [testChannel, setTestChannel] = useState('');
-  const [slackSigningSecret, setSlackSigningSecret] = useState('');
-  const [slackBotToken, setSlackBotToken] = useState('');
-  const [slackSigningSecretEnv, setSlackSigningSecretEnv] = useState('');
-  const [slackBotTokenEnv, setSlackBotTokenEnv] = useState('');
-=======
->>>>>>> 5bec2e14
   const currentBotType = 'customBotWithoutProxy';
 
   const updateSecretTokenHandler = async() => {
@@ -69,11 +62,8 @@
       const res = await appContainer.apiv3.post('slack-integration/notification-test-to-slack-work-space', {
         channel: testChannel,
       });
-<<<<<<< HEAD
       setConnectionSuccessMessage(res.data.message);
-=======
       setIsSendTestMessage(true);
->>>>>>> 5bec2e14
     }
     catch (err) {
       setIsSendTestMessage(false);
