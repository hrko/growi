--- conflicted
+++ resolved
@@ -5,12 +5,6 @@
 import AppContainer from '../../../services/AppContainer';
 import { withUnstatedContainers } from '../../UnstatedUtils';
 
-<<<<<<< HEAD
-const CustomBotWithoutProxySettingsAccordion = (props) => {
-  const {
-    appContainer, isRgisterSlackCredentials, isSendTestMessage,
-  } = props;
-=======
 
 export const botInstallationStep = {
   CREATE_BOT: 'create-bot',
@@ -19,11 +13,11 @@
   CONNECTION_TEST: 'connection-test',
 };
 
-const CustomBotWithoutProxySettingsAccordion = ({ appContainer, activeStep }) => {
->>>>>>> a0757369
+const CustomBotWithoutProxySettingsAccordion = ({
+  appContainer, activeStep, isRgisterSlackCredentials, isSendTestMessage, setIsSendTestMessage,
+}) => {
   const { t } = useTranslation('admin');
   const [openAccordionIndexes, setOpenAccordionIndexes] = useState(new Set([activeStep]));
-
   const [connectionErrorCode, setConnectionErrorCode] = useState(null);
   const [connectionErrorMessage, setConnectionErrorMessage] = useState(null);
 
@@ -47,10 +41,10 @@
         // TODO put proper request
         channel: 'testchannel',
       });
-      props.setIsSendTestMessage(true);
+      setIsSendTestMessage(true);
     }
     catch (err) {
-      props.setIsSendTestMessage(false);
+      setIsSendTestMessage(false);
       setConnectionErrorCode(err[0].code);
       setConnectionErrorMessage(err[0].message);
     }
@@ -134,17 +128,13 @@
           role="button"
           onClick={() => onToggleAccordionHandler(botInstallationStep.REGISTER_SLACK_CONFIGURATION)}
         >
-<<<<<<< HEAD
           <p className="mb-0 text-primary">
             <span className="mr-2">③</span>
             {t('slack_integration.without_proxy.register_secret_and_token')}
             {isRgisterSlackCredentials && <i className="ml-3 text-success fa fa-check"></i>}
           </p>
-          {openAccordionIndexes.has(2)
-=======
-          <p className="mb-0 text-primary"><span className="mr-2">③</span>{t('slack_integration.without_proxy.register_secret_and_token')}</p>
+
           {openAccordionIndexes.has(botInstallationStep.REGISTER_SLACK_CONFIGURATION)
->>>>>>> a0757369
             ? <i className="fa fa-chevron-up" />
             : <i className="fa fa-chevron-down" />
           }
@@ -162,17 +152,11 @@
           role="button"
           onClick={() => onToggleAccordionHandler(botInstallationStep.CONNECTION_TEST)}
         >
-<<<<<<< HEAD
-          <p className="mb-0 text-primary">
-            <span className="mr-2">④</span>
+          <p className="mb-0 text-primary"><span className="mr-2">④</span>
             {t('slack_integration.without_proxy.test_connection')}
             {isSendTestMessage && <i className="ml-3 text-success fa fa-check"></i>}
           </p>
-          {openAccordionIndexes.has(3)
-=======
-          <p className="mb-0 text-primary"><span className="mr-2">④</span>{t('slack_integration.without_proxy.test_connection')}</p>
           {openAccordionIndexes.has(botInstallationStep.CONNECTION_TEST)
->>>>>>> a0757369
             ? <i className="fa fa-chevron-up" />
             : <i className="fa fa-chevron-down" />
           }
@@ -206,14 +190,11 @@
 
 CustomBotWithoutProxySettingsAccordion.propTypes = {
   appContainer: PropTypes.instanceOf(AppContainer).isRequired,
-<<<<<<< HEAD
   isRgisterSlackCredentials: PropTypes.bool,
   isSendTestMessage: PropTypes.bool,
   setIsSendTestMessage: PropTypes.func,
-=======
 
   activeStep: PropTypes.oneOf(Object.values(botInstallationStep)).isRequired,
->>>>>>> a0757369
 };
 
 export default CustomBotWithoutProxySettingsAccordionWrapper;