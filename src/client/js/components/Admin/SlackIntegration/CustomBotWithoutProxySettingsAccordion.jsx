--- conflicted
+++ resolved
@@ -11,23 +11,14 @@
   CONNECTION_TEST: 'connection-test',
 };
 
-<<<<<<< HEAD
 const CustomBotWithoutProxySettingsAccordion = (props) => {
   const {
-    activeStep, connectionMessage, connectionErrorCode, testChannel,
+    activeStep, connectionMessage, testChannel,
     slackSigningSecret, slackBotToken, slackSigningSecretEnv, slackBotTokenEnv,
     isIntegrationSuccess,
     inputTestChannelHandler, onTestFormSubmitted,
   } = props;
 
-=======
-const CustomBotWithoutProxySettingsAccordion = ({
-  activeStep,
-  connectionMessage, testChannel, slackSigningSecret, slackSigningSecretEnv, slackBotToken, slackBotTokenEnv,
-  isRegisterSlackCredentials, isIntegrationSuccess,
-  inputTestChannelHandler, onTestFormSubmitted, onSetSlackSigningSecret, onSetSlackBotToken,
-}) => {
->>>>>>> b5b49912
   const { t } = useTranslation();
   // TODO: GW-5644 Store default open accordion
   // eslint-disable-next-line no-unused-vars
@@ -174,14 +165,6 @@
   isIntegrationSuccess: PropTypes.bool,
   inputTestChannelHandler: PropTypes.func,
   onTestFormSubmitted: PropTypes.func,
-<<<<<<< HEAD
-
-=======
-  onSetSlackSigningSecret: PropTypes.func,
-  onSetSlackBotToken: PropTypes.func,
-  connectionMessage: PropTypes.string,
-  activeStep: PropTypes.oneOf(Object.values(botInstallationStep)).isRequired,
->>>>>>> b5b49912
 };
 
 export default CustomBotWithoutProxySettingsAccordion;