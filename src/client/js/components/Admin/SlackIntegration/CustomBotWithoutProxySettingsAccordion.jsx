import React, { useState } from 'react';
import PropTypes from 'prop-types';
import { useTranslation } from 'react-i18next';
import Accordion from '../Common/Accordion';
import CustomBotWithoutProxySecretTokenSection from './CustomBotWithoutProxySecretTokenSection';

export const botInstallationStep = {
  CREATE_BOT: 'create-bot',
  INSTALL_BOT: 'install-bot',
  REGISTER_SLACK_CONFIGURATION: 'register-slack-configuration',
  CONNECTION_TEST: 'connection-test',
};

<<<<<<< HEAD
const CustomBotWithoutProxySettingsAccordion = (props) => {
  const {
    appContainer, activeStep,
    connectionMessage, connectionErrorCode, testChannel, slackSigningSecret, slackSigningSecretEnv, slackBotToken, slackBotTokenEnv,
    isRegisterSlackCredentials, isIntegrationSuccess,
    fetchSlackIntegrationData, inputTestChannelHandler, onTestFormSubmitted,
  } = props;

=======
const CustomBotWithoutProxySettingsAccordion = ({
  activeStep,
  connectionMessage, connectionErrorCode, testChannel, slackSigningSecret, slackSigningSecretEnv, slackBotToken, slackBotTokenEnv,
  isRegisterSlackCredentials, isIntegrationSuccess,
  inputTestChannelHandler, onTestFormSubmitted, onSetSlackSigningSecret, onSetSlackBotToken,
}) => {
>>>>>>> 80aae4e2
  const { t } = useTranslation();
  // TODO: GW-5644 Store default open accordion
  // eslint-disable-next-line no-unused-vars
  const [defaultOpenAccordionKeys, setDefaultOpenAccordionKeys] = useState(new Set([activeStep]));

  const submitForm = (e) => {
    e.preventDefault();

    if (onTestFormSubmitted == null) {
      return;
    }
    onTestFormSubmitted();
  };


  let value = '';
  if (connectionMessage === 'Send the message to slack work space.' || connectionMessage === '') {
    value = connectionMessage;
  }
  else {
    value = [connectionErrorCode, connectionMessage];
  }

  return (
    <div className="card border-0 rounded-lg shadow overflow-hidden">
      <Accordion
        defaultIsActive={defaultOpenAccordionKeys.has(botInstallationStep.CREATE_BOT)}
        title={<><span className="mr-2">①</span>{t('admin:slack_integration.accordion.create_bot')}</>}
      >
        <div className="my-5 d-flex flex-column align-items-center">
          <button type="button" className="btn btn-primary text-nowrap" onClick={() => window.open('https://api.slack.com/apps', '_blank')}>
            {t('admin:slack_integration.accordion.create_bot')}
            <i className="fa fa-external-link ml-2" aria-hidden="true" />
          </button>
          {/* TODO: Insert DOCS link */}
          <a href="#">
            <p className="text-center mt-1">
              <small>
                {t('admin:slack_integration.accordion.how_to_create_a_bot')}
                <i className="fa fa-external-link ml-2" aria-hidden="true" />
              </small>
            </p>
          </a>
        </div>
      </Accordion>
      <Accordion
        defaultIsActive={defaultOpenAccordionKeys.has(botInstallationStep.INSTALL_BOT)}
        title={<><span className="mr-2">②</span>{t('admin:slack_integration.accordion.install_bot_to_slack')}</>}
      >
        <div className="container w-75 py-5">
          <p>1. {t('admin:slack_integration.accordion.select_install_your_app')}</p>
          <img src="/images/slack-integration/slack-bot-install-your-app-introduction.png" className="border border-light img-fluid mb-5" />
          <p>2. {t('admin:slack_integration.accordion.select_install_to_workspace')}</p>
          <img src="/images/slack-integration/slack-bot-install-to-workspace.png" className="border border-light img-fluid mb-5" />
          <p>3. {t('admin:slack_integration.accordion.click_allow')}</p>
          <img src="/images/slack-integration/slack-bot-install-your-app-transition-destination.png" className="border border-light img-fluid mb-5" />
          <p>4. {t('admin:slack_integration.accordion.install_complete_if_checked')}</p>
          <img src="/images/slack-integration/slack-bot-install-your-app-complete.png" className="border border-light img-fluid mb-5" />
          <p>5. {t('admin:slack_integration.accordion.invite_bot_to_channel')}</p>
          <img src="/images/slack-integration/slack-bot-install-to-workspace-joined-bot.png" className="border border-light img-fluid mb-1" />
          <img src="/images/slack-integration/slack-bot-install-your-app-introduction-to-channel.png" className="border border-light img-fluid" />
        </div>
      </Accordion>
      <Accordion
        defaultIsActive={defaultOpenAccordionKeys.has(botInstallationStep.REGISTER_SLACK_CONFIGURATION)}
        // eslint-disable-next-line max-len
        title={<><span className="mr-2">③</span>{t('admin:slack_integration.accordion.register_secret_and_token')}{isRegisterSlackCredentials && <i className="ml-3 text-success fa fa-check"></i>}</>}
      >
        <CustomBotWithoutProxySecretTokenSection
<<<<<<< HEAD
          {...props}
          updateSecretTokenHandler={updateSecretTokenHandler}
=======
          onChangeSigningSecretHandler={onChangeSigningSecretHandler}
          onChangeBotTokenHandler={onChangeBotTokenHandler}
>>>>>>> 80aae4e2
          slackSigningSecret={slackSigningSecret}
          slackSigningSecretEnv={slackSigningSecretEnv}
          slackBotToken={slackBotToken}
          slackBotTokenEnv={slackBotTokenEnv}
        />
      </Accordion>
      <Accordion
        defaultIsActive={defaultOpenAccordionKeys.has(botInstallationStep.CONNECTION_TEST)}
        // eslint-disable-next-line max-len
        title={<><span className="mr-2">④</span>{t('admin:slack_integration.accordion.test_connection')}{isIntegrationSuccess && <i className="ml-3 text-success fa fa-check"></i>}</>}
      >
        <p className="text-center m-4">{t('admin:slack_integration.accordion.test_connection_by_pressing_button')}</p>
        <div className="d-flex justify-content-center">
          <form className="form-row align-items-center" onSubmit={e => submitForm(e)}>
            <div className="input-group col-8">
              <div className="input-group-prepend">
                <span className="input-group-text" id="slack-channel-addon"><i className="fa fa-hashtag" /></span>
              </div>
              <input
                className="form-control"
                type="text"
                value={testChannel}
                placeholder="Slack Channel"
                onChange={e => inputTestChannelHandler(e.target.value)}
              />
            </div>
            <button
              type="submit"
              className="btn btn-info mx-3 font-weight-bold"
              disabled={testChannel.trim() === ''}
            >Test
            </button>
          </form>
        </div>
        {connectionMessage === ''
          ? <p></p>
          : (
            <>
              {connectionMessage === 'Send the message to slack work space.'
                ? <p className="text-info text-center my-4">{t('admin:slack_integration.accordion.send_message_to_slack_work_space')}</p>
                : <p className="text-danger text-center my-4">{t('admin:slack_integration.accordion.error_check_logs_below')}</p>
              }
            </>
          )
        }
        <form>
          <div className="row my-3 justify-content-center">
            <div className="form-group slack-connection-log col-md-4">
              <label className="mb-1"><p className="border-info slack-connection-log-title pl-2 m-0">Logs</p></label>
              <textarea
                className="form-control card border-info slack-connection-log-body rounded-lg"
                rows="5"
                value={value}
                readOnly
              />
            </div>
          </div>
        </form>
      </Accordion>
    </div>
  );
};


CustomBotWithoutProxySettingsAccordion.propTypes = {
  slackSigningSecret: PropTypes.string,
  slackSigningSecretEnv: PropTypes.string,
  slackBotToken: PropTypes.string,
  slackBotTokenEnv: PropTypes.string,
  testChannel: PropTypes.string,
  isRegisterSlackCredentials: PropTypes.bool,
  isIntegrationSuccess: PropTypes.bool,
  fetchSlackIntegrationData: PropTypes.func,
  inputTestChannelHandler: PropTypes.func,
  onTestFormSubmitted: PropTypes.func,
  connectionMessage: PropTypes.string,
  connectionErrorCode: PropTypes.string,
  activeStep: PropTypes.oneOf(Object.values(botInstallationStep)).isRequired,
};

export default CustomBotWithoutProxySettingsAccordion;<|MERGE_RESOLUTION|>--- conflicted
+++ resolved
@@ -11,23 +11,14 @@
   CONNECTION_TEST: 'connection-test',
 };
 
-<<<<<<< HEAD
 const CustomBotWithoutProxySettingsAccordion = (props) => {
   const {
-    appContainer, activeStep,
-    connectionMessage, connectionErrorCode, testChannel, slackSigningSecret, slackSigningSecretEnv, slackBotToken, slackBotTokenEnv,
-    isRegisterSlackCredentials, isIntegrationSuccess,
-    fetchSlackIntegrationData, inputTestChannelHandler, onTestFormSubmitted,
+    activeStep, connectionMessage, connectionErrorCode, testChannel,
+    slackSigningSecret, slackBotToken, /* slackSigningSecretEnv, slackBotTokenEnv, */
+    isIntegrationSuccess,
+    inputTestChannelHandler, onTestFormSubmitted,
   } = props;
 
-=======
-const CustomBotWithoutProxySettingsAccordion = ({
-  activeStep,
-  connectionMessage, connectionErrorCode, testChannel, slackSigningSecret, slackSigningSecretEnv, slackBotToken, slackBotTokenEnv,
-  isRegisterSlackCredentials, isIntegrationSuccess,
-  inputTestChannelHandler, onTestFormSubmitted, onSetSlackSigningSecret, onSetSlackBotToken,
-}) => {
->>>>>>> 80aae4e2
   const { t } = useTranslation();
   // TODO: GW-5644 Store default open accordion
   // eslint-disable-next-line no-unused-vars
@@ -94,20 +85,10 @@
       <Accordion
         defaultIsActive={defaultOpenAccordionKeys.has(botInstallationStep.REGISTER_SLACK_CONFIGURATION)}
         // eslint-disable-next-line max-len
-        title={<><span className="mr-2">③</span>{t('admin:slack_integration.accordion.register_secret_and_token')}{isRegisterSlackCredentials && <i className="ml-3 text-success fa fa-check"></i>}</>}
+        title={<><span className="mr-2">③</span>{t('admin:slack_integration.accordion.register_secret_and_token')}{slackSigningSecret != null && slackBotToken != null && <i className="ml-3 text-success fa fa-check"></i>}</>}
       >
         <CustomBotWithoutProxySecretTokenSection
-<<<<<<< HEAD
           {...props}
-          updateSecretTokenHandler={updateSecretTokenHandler}
-=======
-          onChangeSigningSecretHandler={onChangeSigningSecretHandler}
-          onChangeBotTokenHandler={onChangeBotTokenHandler}
->>>>>>> 80aae4e2
-          slackSigningSecret={slackSigningSecret}
-          slackSigningSecretEnv={slackSigningSecretEnv}
-          slackBotToken={slackBotToken}
-          slackBotTokenEnv={slackBotTokenEnv}
         />
       </Accordion>
       <Accordion
