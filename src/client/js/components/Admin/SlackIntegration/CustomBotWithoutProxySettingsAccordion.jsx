--- conflicted
+++ resolved
@@ -16,11 +16,7 @@
 };
 
 const CustomBotWithoutProxySettingsAccordion = ({
-<<<<<<< HEAD
-  appContainer, activeStep, fetchSlackWorkSpaceName,
-=======
-  appContainer, activeStep, fetchData,
->>>>>>> 091f34be
+  appContainer, activeStep, fetchData,fetchSlackWorkSpaceName、
   slackSigningSecret, slackSigningSecretEnv, slackBotToken, slackBotTokenEnv,
   isRegisterSlackCredentials, isSendTestMessage,
   onSetSlackSigningSecret, onSetSlackBotToken, onSetIsSendTestMessage,
@@ -44,19 +40,8 @@
         currentBotType,
       });
 
-<<<<<<< HEAD
-      if (isConnectedToSlack) {
-        onSetIsRegisterSlackCredentials(true);
-        fetchSlackWorkSpaceName();
-      }
-      else {
-        onSetIsRegisterSlackCredentials(false);
-        onSetIsSendTestMessage(false);
-      }
-=======
       fetchData();
 
->>>>>>> 091f34be
       toastSuccess(t('toaster.update_successed', { target: t('admin:slack_integration.custom_bot_without_proxy_settings') }));
     }
     catch (err) {
