import React from 'react';
import PropTypes from 'prop-types';
import { useTranslation } from 'react-i18next';
<<<<<<< HEAD
import { CopyToClipboard } from 'react-copy-to-clipboard';
import Accordion from '../Common/Accordion';
import AdminUpdateButtonRow from '../Common/AdminUpdateButtonRow';
import { toastSuccess } from '../../../util/apiNotification';
=======
import { withUnstatedContainers } from '../../UnstatedUtils';
import Accordion from '../Common/Accordion';
import AdminUpdateButtonRow from '../Common/AdminUpdateButtonRow';
import AppContainer from '../../../services/AppContainer';
>>>>>>> 0337a0ea


<<<<<<< HEAD
const OfficialBotSettingsAccordion = () => {
  // TODO: apply i18n by GW-5878
=======
const OfficialBotSettingsAccordion = (props) => {
>>>>>>> 0337a0ea
  const { t } = useTranslation();
  const { appContainer } = props;
  const growiUrl = appContainer.config.crowi.url;

  return (
    <div className="card border-0 rounded-lg shadow overflow-hidden">
      <Accordion
        title={<><span className="mr-2">①</span>{t('admin:slack_integration.accordion.install_bot_to_slack')}</>}
      >
        <div className="my-5 d-flex flex-column align-items-center">
          {/* TODO: Insert install link */}
          <button type="button" className="btn btn-primary text-nowrap" onClick={() => window.open('https://api.slack.com/apps', '_blank', 'noreferrer')}>
            {t('admin:slack_integration.accordion.install_now')}
            <i className="fa fa-external-link ml-2" aria-hidden="true" />
          </button>
          {/* TODO: Insert DOCS link */}
          <a href="#">
            <p className="text-center mt-1">
              <small>
                {t('admin:slack_integration.accordion.how_to_install')}
                <i className="fa fa-external-link ml-2" aria-hidden="true" />
              </small>
            </p>
          </a>
        </div>
      </Accordion>
      <Accordion
        title={<><span className="mr-2">②</span>{t('admin:slack_integration.accordion.register_official_bot_proxy_service')}</>}
      >
        <div className="py-4 px-5">
          <p className="font-weight-bold">1. Access Tokenの発行</p>
          <div className="form-group row">
            <label className="text-left text-md-right col-md-3 col-form-label">Access Token for GROWI</label>
            <div className="col-md-6">
              <input
                className="form-control"
                type="text"
              />
            </div>
          </div>
          <div className="form-group row">
            <label className="text-left text-md-right col-md-3 col-form-label">Access Token for Proxy</label>
            <div className="col-md-6">
              <input
                className="form-control"
                type="text"
              />
            </div>
          </div>
          <div className="row my-3">
            <div className="mx-auto">
              <button type="button" className="btn btn-outline-secondary mx-2">破棄</button>
              <button type="button" className="btn btn-primary mx-2">{ t('Update') }</button>
            </div>
          </div>
          <p className="font-weight-bold">2. GROWI Official Bot Proxy サービスへの登録</p>
          <div className="d-flex flex-column align-items-center">
            <ol className="p-0">
              <li><p className="ml-2">Slack上で`/growi register`と打つ</p></li>
              <li>
                <div className="input-group align-items-center ml-2 mb-3">
                  <b> GROWI URL</b>には
                  <div className="input-group-prepend mx-1">
                    <input className="form-control" type="text" value={growiUrl} readOnly />
                    <CopyToClipboard text={growiUrl} onCopy={() => toastSuccess(t('admin:slack_integration.copied_to_clipboard'))}>
                      <div className="btn input-group-text">
                        <i className="fa fa-clipboard mx-1" aria-hidden="true"></i>
                      </div>
                    </CopyToClipboard>
                  </div>
                    を貼り付ける
                </div>
              </li>
              <li><p className="ml-2">上記で発行した<b>Access Token for GROWI と Access Token for Proxy</b>を入れる</p></li>
            </ol>
            {/* TODO: Insert photo by GW5857 */}
            <div className="rounded border w-50 d-flex justify-content-center align-items-center" style={{ height: '15rem' }}>
              <h1 className="text-muted">参考画像</h1>
            </div>
          </div>
        </div>
      </Accordion>
      <Accordion
        title={<><span className="mr-2">③</span>{t('admin:slack_integration.accordion.register_proxy_url')}</>}
      >
        <div className="p-4">
          <p className="text-center">Slack上に通知された<b>Proxy URL</b>を入力し、更新してください。</p>
          <div className="form-group row my-4">
            <label className="text-left text-md-right col-md-3 col-form-label">Proxy URL</label>
            <div className="col-md-6">
              <input
                className="form-control"
                type="text"
              />
            </div>
          </div>
          <AdminUpdateButtonRow
            disabled={false}
            // TODO: Add Proxy URL submit logic
            // eslint-disable-next-line no-console
            onClick={() => console.log('Update')}
          />
        </div>
      </Accordion>
      <Accordion
        title={<><span className="mr-2">④</span>{t('admin:slack_integration.accordion.test_connection')}</>}
      >
        <p className="text-center m-4">{t('admin:slack_integration.accordion.test_connection_by_pressing_button')}</p>
        <div className="d-flex justify-content-center">
          <form className="form-row align-items-center w-25">
            <div className="col-8 input-group-prepend">
              <span className="input-group-text" id="slack-channel-addon"><i className="fa fa-hashtag" /></span>
              <input
                className="form-control w-100"
                type="text"
                placeholder="Slack Channel"
              />
            </div>
            <div className="col-4">
              <button
                type="submit"
                className="btn btn-info mx-3 font-weight-bold"
              >Test
              </button>
            </div>
          </form>
        </div>
        <form>
          <div className="row my-3 justify-content-center">
            <div className="form-group slack-connection-log w-25">
              <label className="mb-1"><p className="border-info slack-connection-log-title pl-2">Logs</p></label>
              <textarea
                className="form-control card border-info slack-connection-log-body rounded-lg"
                readOnly
              />
            </div>
          </div>
        </form>
      </Accordion>
    </div>
  );
};

/**
 * Wrapper component for using unstated
 */
const OfficialBotSettingsAccordionWrapper = withUnstatedContainers(OfficialBotSettingsAccordion, [AppContainer]);

OfficialBotSettingsAccordion.propTypes = {
  appContainer: PropTypes.instanceOf(AppContainer).isRequired,
};

export default OfficialBotSettingsAccordionWrapper;<|MERGE_RESOLUTION|>--- conflicted
+++ resolved
@@ -1,25 +1,16 @@
 import React from 'react';
 import PropTypes from 'prop-types';
 import { useTranslation } from 'react-i18next';
-<<<<<<< HEAD
 import { CopyToClipboard } from 'react-copy-to-clipboard';
 import Accordion from '../Common/Accordion';
 import AdminUpdateButtonRow from '../Common/AdminUpdateButtonRow';
 import { toastSuccess } from '../../../util/apiNotification';
-=======
 import { withUnstatedContainers } from '../../UnstatedUtils';
-import Accordion from '../Common/Accordion';
-import AdminUpdateButtonRow from '../Common/AdminUpdateButtonRow';
 import AppContainer from '../../../services/AppContainer';
->>>>>>> 0337a0ea
 
 
-<<<<<<< HEAD
-const OfficialBotSettingsAccordion = () => {
+const OfficialBotSettingsAccordion = (props) => {
   // TODO: apply i18n by GW-5878
-=======
-const OfficialBotSettingsAccordion = (props) => {
->>>>>>> 0337a0ea
   const { t } = useTranslation();
   const { appContainer } = props;
   const growiUrl = appContainer.config.crowi.url;
