--- conflicted
+++ resolved
@@ -51,10 +51,6 @@
               />
             </div>
           </div>
-<<<<<<< HEAD
-
-=======
->>>>>>> 04ab7303
           <div className="row my-3">
             <div className="mx-auto">
               <button type="button" className="btn btn-outline-secondary mx-2">破棄</button>
@@ -98,6 +94,7 @@
           <AdminUpdateButtonRow
             disabled={false}
             // TODO: Add Proxy URL submit logic
+            // eslint-disable-next-line no-console
             onClick={() => console.log('Update')}
           />
         </div>
