--- conflicted
+++ resolved
@@ -21,13 +21,8 @@
   };
 
   return (
-<<<<<<< HEAD
-    <Modal isOpen={isOpen} centered>
-      <ModalHeader toggle={onCancelClick}>
-=======
     <Modal isOpen={props.isOpen} centered>
       <ModalHeader toggle={handleCancelButton}>
->>>>>>> 3aaa97b1
         {t('slack_integration.modal.warning')}
       </ModalHeader>
       <ModalBody>
@@ -39,17 +34,10 @@
         </div>
       </ModalBody>
       <ModalFooter>
-<<<<<<< HEAD
-        <button type="button" className="btn btn-secondary" onClick={onCancelClick}>
-          {t('slack_integration.modal.cancel')}
-        </button>
-        <button type="button" className="btn btn-primary" onClick={onConfirmClick}>
-=======
         <button type="button" className="btn btn-secondary" onClick={handleCancelButton}>
           {t('slack_integration.modal.cancel')}
         </button>
         <button type="button" className="btn btn-primary" onClick={handleChangeButton}>
->>>>>>> 3aaa97b1
           {t('slack_integration.modal.change')}
         </button>
       </ModalFooter>
