import React from 'react';
import { useTranslation } from 'react-i18next';
import PropTypes from 'prop-types';

const CustomBotWithProxyIntegrationCard = (props) => {
  const { t } = useTranslation();

  return (
    <div className="d-flex justify-content-center my-5 bot-integration">

      <div className="card rounded shadow border-0 w-50 admin-bot-card">
        <h5 className="card-title font-weight-bold mt-3 ml-4">Slack</h5>
        <div className="card-body px-5">
<<<<<<< HEAD
          {props.slackWSNameInWithProxy.length !== 0 && (
            <>
              {props.slackWSNameInWithProxy.map((slackWorkSpaceName) => {
                return (
                  <div key={slackWorkSpaceName} className="card slack-work-space-name-card">
                    <div className="m-2 text-center">
                      <h5 className="font-weight-bold">{slackWorkSpaceName}</h5>
                      <img width={20} height={20} src="/images/slack-integration/growi-bot-kun-icon.png" />
                    </div>
                  </div>
                );
              })}
            </>
          )}
=======
          {props.slackWorkSpaceNames.map((slackWorkSpaceName) => {
            return (
              <div key={slackWorkSpaceName.name} className={slackWorkSpaceName.active ? 'card slack-work-space-name-card' : ''}>
                <div className="m-2 text-center">
                  <h5 className="font-weight-bold">{slackWorkSpaceName.name}</h5>
                  <img width={20} height={20} src="/images/slack-integration/growi-bot-kun-icon.png" />
                </div>
              </div>
            );
          })}
>>>>>>> b20d79b2
        </div>
      </div>

      <div className="text-center w-25 mt-5">
        {props.isSlackScopeSet && (
          <p className="text-success small">
            <i className="fa fa-check mr-1" />
            {t('admin:slack_integration.integration_sentence.integration_successful')}
          </p>
        )}
        {!props.isSlackScopeSet && (
          <small
            className="text-secondary"
            // eslint-disable-next-line react/no-danger
            dangerouslySetInnerHTML={{ __html: t('admin:slack_integration.integration_sentence.integration_is_not_complete') }}
          />
        )}

        <div className="pt-2">
          <div className="position-relative mt-5">
            <div className="circle position-absolute bg-primary border-light">
              <p className="circle-inner text-light font-weight-bold">Proxy Server</p>
            </div>
            {props.isSlackScopeSet && (
              <hr className="align-self-center border-success admin-border-success"></hr>
            )}
            {!props.isSlackScopeSet && (
              <hr className="align-self-center border-danger admin-border-danger"></hr>
            )}
          </div>
        </div>
      </div>

      <div className="card rounded-lg shadow border-0 w-50 admin-bot-card">
        <div className="row">
          <h5 className="card-title font-weight-bold mt-3 ml-4 col">GROWI App</h5>
          <div className="pull-right mt-3 mr-3">
            <a className="icon-fw fa fa-repeat fa-2x"></a>
          </div>
        </div>
        <div className="card-body p-4 mb-5 text-center">
<<<<<<< HEAD
          <div className="btn-group-vertical">
            {props.siteNames.map((siteName) => {
              return <a key={siteName} className="btn btn-primary mb-3">{siteName}</a>;
=======
          <div className="btn-group-vertical w-50">
            {props.siteNames.map((siteName) => {
              // eslint-disable-next-line max-len
              return <button type="button" key={siteName.name} className={siteName.active ? 'btn btn-primary mb-3' : 'btn btn-outline-primary mb-3'}>{siteName.name}</button>;
>>>>>>> b20d79b2
            })}
          </div>
        </div>
      </div>
    </div>
  );
};

CustomBotWithProxyIntegrationCard.propTypes = {
  siteNames: PropTypes.array,
<<<<<<< HEAD
  slackWSNameInWithProxy: PropTypes.array,
=======
  slackWorkSpaceNames: PropTypes.array,
>>>>>>> b20d79b2
  isSlackScopeSet: PropTypes.bool,
};

export default CustomBotWithProxyIntegrationCard;<|MERGE_RESOLUTION|>--- conflicted
+++ resolved
@@ -11,22 +11,6 @@
       <div className="card rounded shadow border-0 w-50 admin-bot-card">
         <h5 className="card-title font-weight-bold mt-3 ml-4">Slack</h5>
         <div className="card-body px-5">
-<<<<<<< HEAD
-          {props.slackWSNameInWithProxy.length !== 0 && (
-            <>
-              {props.slackWSNameInWithProxy.map((slackWorkSpaceName) => {
-                return (
-                  <div key={slackWorkSpaceName} className="card slack-work-space-name-card">
-                    <div className="m-2 text-center">
-                      <h5 className="font-weight-bold">{slackWorkSpaceName}</h5>
-                      <img width={20} height={20} src="/images/slack-integration/growi-bot-kun-icon.png" />
-                    </div>
-                  </div>
-                );
-              })}
-            </>
-          )}
-=======
           {props.slackWorkSpaceNames.map((slackWorkSpaceName) => {
             return (
               <div key={slackWorkSpaceName.name} className={slackWorkSpaceName.active ? 'card slack-work-space-name-card' : ''}>
@@ -37,7 +21,6 @@
               </div>
             );
           })}
->>>>>>> b20d79b2
         </div>
       </div>
 
@@ -79,16 +62,10 @@
           </div>
         </div>
         <div className="card-body p-4 mb-5 text-center">
-<<<<<<< HEAD
-          <div className="btn-group-vertical">
-            {props.siteNames.map((siteName) => {
-              return <a key={siteName} className="btn btn-primary mb-3">{siteName}</a>;
-=======
           <div className="btn-group-vertical w-50">
             {props.siteNames.map((siteName) => {
               // eslint-disable-next-line max-len
               return <button type="button" key={siteName.name} className={siteName.active ? 'btn btn-primary mb-3' : 'btn btn-outline-primary mb-3'}>{siteName.name}</button>;
->>>>>>> b20d79b2
             })}
           </div>
         </div>
@@ -99,11 +76,7 @@
 
 CustomBotWithProxyIntegrationCard.propTypes = {
   siteNames: PropTypes.array,
-<<<<<<< HEAD
-  slackWSNameInWithProxy: PropTypes.array,
-=======
   slackWorkSpaceNames: PropTypes.array,
->>>>>>> b20d79b2
   isSlackScopeSet: PropTypes.bool,
 };
 
