--- conflicted
+++ resolved
@@ -1,5 +1,4 @@
 import React from 'react';
-// import { Button } from 'reactstrap';
 
 import PropTypes from 'prop-types';
 import { withTranslation } from 'react-i18next';
@@ -7,7 +6,6 @@
 
 import { createSubscribedElement } from '../../UnstatedUtils';
 import { toastSuccess, toastError } from '../../../util/apiNotification';
-import { tags, attrs } from '../../../../../lib/service/xss/recommended-whitelist';
 
 import AppContainer from '../../../services/AppContainer';
 import AdminMarkDownContainer from '../../../services/AdminMarkDownContainer';
@@ -42,7 +40,6 @@
     const { xssOption } = adminMarkDownContainer.state;
 
     return (
-<<<<<<< HEAD
       <div className="form-group form-check-inline col-xs-12 my-3">
         <div className="col-xs-4 align-self-start">
           <div className="custom-control custom-radio ">
@@ -95,76 +92,6 @@
               <WhiteListInput customizable />
             </label>
           </div>
-=======
-      <fieldset className="row col-xs-12 my-3">
-        <div className="col-xs-4 radio radio-primary">
-          <input
-            type="radio"
-            id="xssOption1"
-            name="XssOption"
-            checked={xssOption === 1}
-            onChange={() => { adminMarkDownContainer.setState({ xssOption: 1 }) }}
-          />
-          <label htmlFor="xssOption1">
-            <p className="font-weight-bold">{t('markdown_setting.Ignore all tags')}</p>
-            <div className="mt-4">
-              {t('markdown_setting.Ignore all tags desc')}
-            </div>
-          </label>
-        </div>
-
-        <div className="col-xs-4 radio radio-primary">
-          <input
-            type="radio"
-            id="xssOption2"
-            name="XssOption"
-            checked={xssOption === 2}
-            onChange={() => { adminMarkDownContainer.setState({ xssOption: 2 }) }}
-          />
-          <label htmlFor="xssOption2">
-            <p className="font-weight-bold">{t('markdown_setting.Recommended setting')}</p>
-            <div className="m-t-15">
-              <div className="d-flex justify-content-between">
-                {t('markdown_setting.Tag names')}
-              </div>
-              <textarea
-                className="form-control xss-list"
-                name="recommendedTags"
-                rows="6"
-                cols="40"
-                readOnly
-                defaultValue={tags}
-              />
-            </div>
-            <div className="m-t-15">
-              <div className="d-flex justify-content-between">
-                {t('markdown_setting.Tag attributes')}
-              </div>
-              <textarea
-                className="form-control xss-list"
-                name="recommendedAttrs"
-                rows="6"
-                cols="40"
-                readOnly
-                defaultValue={attrs}
-              />
-            </div>
-          </label>
-        </div>
-
-        <div className="col-xs-4 radio radio-primary">
-          <input
-            type="radio"
-            id="xssOption3"
-            name="XssOption"
-            checked={xssOption === 3}
-            onChange={() => { adminMarkDownContainer.setState({ xssOption: 3 }) }}
-          />
-          <label htmlFor="xssOption3">
-            <p className="font-weight-bold">{t('markdown_setting.Custom Whitelist')}</p>
-            <WhiteListInput />
-          </label>
->>>>>>> ab8abe28
         </div>
       </div>
     );
@@ -176,7 +103,6 @@
 
     return (
       <React.Fragment>
-<<<<<<< HEAD
         <fieldset className="form-group mx-auto my-3">
 
           <div className="col-xs-offset-4 col-xs-6 text-center">
@@ -192,24 +118,6 @@
               <label className="custom-control-label" htmlFor="XssEnable">
                 { t('markdown_setting.Enable XSS prevention') }
               </label>
-=======
-        <form className="row">
-          <div className="form-group">
-            <div className="col-xs-offset-4 col-xs-4 text-left">
-              <div className="checkbox checkbox-success">
-                <input
-                  type="checkbox"
-                  id="XssEnable"
-                  className="form-check-input"
-                  name="isEnabledXss"
-                  checked={isEnabledXss}
-                  onChange={adminMarkDownContainer.switchEnableXss}
-                />
-                <label htmlFor="XssEnable">
-                  {t('markdown_setting.Enable XSS prevention')}
-                </label>
-              </div>
->>>>>>> ab8abe28
             </div>
           </div>
 
