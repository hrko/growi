import React from 'react';
import PropTypes from 'prop-types';
import { withTranslation } from 'react-i18next';

import { createSubscribedElement } from '../../UnstatedUtils';
import { tags, attrs } from '../../../../../lib/service/xss/recommended-whitelist';

import AppContainer from '../../../services/AppContainer';
import AdminMarkDownContainer from '../../../services/AdminMarkDownContainer';

class WhiteListInput extends React.Component {

  constructor(props) {
    super(props);

<<<<<<< HEAD
    return (
      <p id="btn-import-tags" className="btn btn-xs btn-primary" onClick={() => { adminMarkDownContainer.setState({ tagWhiteList: tags }) }}>
        {t('markdown_setting:xss_options.import_recommended')}
      </p>
    );
  }

  renderRecommendAttrBtn() {
    const { t, adminMarkDownContainer } = this.props;

    return (
      <p id="btn-import-tags" className="btn btn-xs btn-primary" onClick={() => { adminMarkDownContainer.setState({ attrWhiteList: attrs }) }}>
        {t('markdown_setting:xss_options.import_recommended')}
      </p>
    );
=======
    this.tagWhiteList = React.createRef();
    this.attrWhiteList = React.createRef();

    this.onClickRecommendTagButton = this.onClickRecommendTagButton.bind(this);
    this.onClickRecommendAttrButton = this.onClickRecommendAttrButton.bind(this);
>>>>>>> 1616e538
  }

  onClickRecommendTagButton() {
    this.tagWhiteList.current.value = tags;
    this.props.adminMarkDownContainer.setState({ tagWhiteList: tags });
  }

  onClickRecommendAttrButton() {
    this.attrWhiteList.current.value = attrs;
    this.props.adminMarkDownContainer.setState({ attrWhiteList: attrs });
  }

  render() {
    const { t, adminMarkDownContainer } = this.props;

    return (
      <>
        <div className="m-t-15">
          <div className="d-flex justify-content-between">
<<<<<<< HEAD
            {t('markdown_setting:xss_options.tag_names')}
            {customizable && this.renderRecommendTagBtn()}
=======
            {t('markdown_setting.Tag names')}
            <p id="btn-import-tags" className="btn btn-xs btn-primary" onClick={this.onClickRecommendTagButton}>
              {t('markdown_setting.import_recommended', { target: 'Tags' })}
            </p>
>>>>>>> 1616e538
          </div>
          <textarea
            className="form-control xss-list"
            name="recommendedTags"
            rows="6"
            cols="40"
            ref={this.tagWhiteList}
            defaultValue={adminMarkDownContainer.state.tagWhiteList}
            onChange={(e) => { adminMarkDownContainer.setState({ tagWhiteList: e.target.value }) }}
          />
        </div>
        <div className="m-t-15">
          <div className="d-flex justify-content-between">
<<<<<<< HEAD
            {t('markdown_setting:xss_options.tag_attributes')}
            {customizable && this.renderRecommendAttrBtn()}
=======
            {t('markdown_setting.Tag attributes')}
            <p id="btn-import-tags" className="btn btn-xs btn-primary" onClick={this.onClickRecommendAttrButton}>
              {t('markdown_setting.import_recommended', { target: 'Attrs' })}
            </p>
>>>>>>> 1616e538
          </div>
          <textarea
            className="form-control xss-list"
            name="recommendedAttrs"
            rows="6"
            cols="40"
            ref={this.attrWhiteList}
            defaultValue={adminMarkDownContainer.state.attrWhiteList}
            onChange={(e) => { adminMarkDownContainer.setState({ attrWhiteList: e.target.value }) }}
          />
        </div>
      </>
    );
  }

}

const WhiteListWrapper = (props) => {
  return createSubscribedElement(WhiteListInput, props, [AppContainer, AdminMarkDownContainer]);
};

WhiteListInput.propTypes = {
  t: PropTypes.func.isRequired, // i18next
  appContainer: PropTypes.instanceOf(AppContainer).isRequired,
  adminMarkDownContainer: PropTypes.instanceOf(AdminMarkDownContainer).isRequired,

};

export default withTranslation()(WhiteListWrapper);<|MERGE_RESOLUTION|>--- conflicted
+++ resolved
@@ -13,29 +13,11 @@
   constructor(props) {
     super(props);
 
-<<<<<<< HEAD
-    return (
-      <p id="btn-import-tags" className="btn btn-xs btn-primary" onClick={() => { adminMarkDownContainer.setState({ tagWhiteList: tags }) }}>
-        {t('markdown_setting:xss_options.import_recommended')}
-      </p>
-    );
-  }
-
-  renderRecommendAttrBtn() {
-    const { t, adminMarkDownContainer } = this.props;
-
-    return (
-      <p id="btn-import-tags" className="btn btn-xs btn-primary" onClick={() => { adminMarkDownContainer.setState({ attrWhiteList: attrs }) }}>
-        {t('markdown_setting:xss_options.import_recommended')}
-      </p>
-    );
-=======
     this.tagWhiteList = React.createRef();
     this.attrWhiteList = React.createRef();
 
     this.onClickRecommendTagButton = this.onClickRecommendTagButton.bind(this);
     this.onClickRecommendAttrButton = this.onClickRecommendAttrButton.bind(this);
->>>>>>> 1616e538
   }
 
   onClickRecommendTagButton() {
@@ -55,15 +37,10 @@
       <>
         <div className="m-t-15">
           <div className="d-flex justify-content-between">
-<<<<<<< HEAD
             {t('markdown_setting:xss_options.tag_names')}
-            {customizable && this.renderRecommendTagBtn()}
-=======
-            {t('markdown_setting.Tag names')}
             <p id="btn-import-tags" className="btn btn-xs btn-primary" onClick={this.onClickRecommendTagButton}>
-              {t('markdown_setting.import_recommended', { target: 'Tags' })}
+              {t('markdown_setting:xss_options.import_recommended', { target: 'Tags' })}
             </p>
->>>>>>> 1616e538
           </div>
           <textarea
             className="form-control xss-list"
@@ -77,15 +54,10 @@
         </div>
         <div className="m-t-15">
           <div className="d-flex justify-content-between">
-<<<<<<< HEAD
             {t('markdown_setting:xss_options.tag_attributes')}
-            {customizable && this.renderRecommendAttrBtn()}
-=======
-            {t('markdown_setting.Tag attributes')}
             <p id="btn-import-tags" className="btn btn-xs btn-primary" onClick={this.onClickRecommendAttrButton}>
-              {t('markdown_setting.import_recommended', { target: 'Attrs' })}
+              {t('markdown_setting:xss_options.import_recommended', { target: 'Attrs' })}
             </p>
->>>>>>> 1616e538
           </div>
           <textarea
             className="form-control xss-list"
