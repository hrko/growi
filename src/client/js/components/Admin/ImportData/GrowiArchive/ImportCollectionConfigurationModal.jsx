/* eslint-disable react/no-danger */

import React from 'react';
import PropTypes from 'prop-types';
import { withTranslation } from 'react-i18next';
import {
  Modal,
  ModalHeader,
  ModalBody,
  ModalFooter,
} from 'reactstrap';

import GrowiArchiveImportOption from '@commons/models/admin/growi-archive-import-option';

import { createSubscribedElement } from '../../../UnstatedUtils';
import AppContainer from '../../../../services/AppContainer';
// import { toastSuccess, toastError } from '../../../util/apiNotification';


class ImportCollectionConfigurationModal extends React.Component {

  constructor(props) {
    super(props);

    this.state = {
      option: null,
    };

    this.initialize = this.initialize.bind(this);
    this.updateOption = this.updateOption.bind(this);
  }

  async initialize() {
    await this.setState({
      option: Object.assign({}, this.props.option), // clone
    });
  }

  /**
   * invoked when the value of control is changed
   * @param {object} updateObj
   */
  changeHandler(updateObj) {
    const { option } = this.state;
    const newOption = Object.assign(option, updateObj);
    this.setState({ option: newOption });
  }

  updateOption() {
    const {
      collectionName, onOptionChange, onClose,
    } = this.props;

    if (onOptionChange != null) {
      onOptionChange(collectionName, this.state.option);
    }

    onClose();
  }

  renderPagesContents() {
    const { t } = this.props;
    const { option } = this.state;

    const translationBase = 'importer_management.growi_settings.configuration.pages';

    /* eslint-disable react/no-unescaped-entities */
    return (
      <>
        <div className="checkbox checkbox-warning">
          <input
            id="cbOpt4"
            type="checkbox"
            checked={option.isOverwriteAuthorWithCurrentUser || false} // add ' || false' to avoid uncontrolled input warning
            onChange={() => this.changeHandler({ isOverwriteAuthorWithCurrentUser: !option.isOverwriteAuthorWithCurrentUser })}
          />
          <label htmlFor="cbOpt4">
            {t(`${translationBase}.overwrite_author.label`)}
            <p className="help-block mt-0" dangerouslySetInnerHTML={{ __html: t(`${translationBase}.overwrite_author.desc`) }} />
          </label>
        </div>
        <div className="checkbox checkbox-warning">
          <input
            id="cbOpt1"
            type="checkbox"
            checked={option.makePublicForGrant2 || false} // add ' || false' to avoid uncontrolled input warning
            onChange={() => this.changeHandler({ makePublicForGrant2: !option.makePublicForGrant2 })}
          />
          <label htmlFor="cbOpt1">
            {t(`${translationBase}.set_public_to_page.label`, { from: t('Anyone with the link') })}
            <p
              className="help-block mt-0"
              dangerouslySetInnerHTML={{ __html: t(`${translationBase}.set_public_to_page.desc`, { from: t('Anyone with the link') }) }}
            />
          </label>
        </div>
        <div className="checkbox checkbox-warning">
          <input
            id="cbOpt2"
            type="checkbox"
            checked={option.makePublicForGrant4 || false} // add ' || false' to avoid uncontrolled input warning
            onChange={() => this.changeHandler({ makePublicForGrant4: !option.makePublicForGrant4 })}
          />
          <label htmlFor="cbOpt2">
            {t(`${translationBase}.set_public_to_page.label`, { from: t('Just me') })}
            <p className="help-block mt-0" dangerouslySetInnerHTML={{ __html: t(`${translationBase}.set_public_to_page.desc`, { from: t('Just me') }) }} />
          </label>
        </div>
        <div className="checkbox checkbox-warning">
          <input
            id="cbOpt3"
            type="checkbox"
            checked={option.makePublicForGrant5 || false} // add ' || false' to avoid uncontrolled input warning
            onChange={() => this.changeHandler({ makePublicForGrant5: !option.makePublicForGrant5 })}
          />
          <label htmlFor="cbOpt3">
            {t(`${translationBase}.set_public_to_page.label`, { from: t('Only inside the group') })}
            <p
              className="help-block mt-0"
              dangerouslySetInnerHTML={{ __html: t(`${translationBase}.set_public_to_page.desc`, { from: t('Only inside the group') }) }}
            />
          </label>
        </div>
        <div className="checkbox checkbox-default">
          <input
            id="cbOpt5"
            type="checkbox"
            checked={option.initPageMetadatas || false} // add ' || false' to avoid uncontrolled input warning
            onChange={() => this.changeHandler({ initPageMetadatas: !option.initPageMetadatas })}
          />
          <label htmlFor="cbOpt5">
            {t(`${translationBase}.initialize_meta_datas.label`)}
            <p className="help-block mt-0" dangerouslySetInnerHTML={{ __html: t(`${translationBase}.initialize_meta_datas.desc`) }} />
          </label>
        </div>
        <div className="checkbox checkbox-default">
          <input
            id="cbOpt6"
            type="checkbox"
            checked={option.initHackmdDatas || false} // add ' || false' to avoid uncontrolled input warning
            onChange={() => this.changeHandler({ initHackmdDatas: !option.initHackmdDatas })}
          />
          <label htmlFor="cbOpt6">
            {t(`${translationBase}.initialize_hackmd_related_datas.label`)}
            <p className="help-block mt-0" dangerouslySetInnerHTML={{ __html: t(`${translationBase}.initialize_hackmd_related_datas.desc`) }} />
          </label>
        </div>
      </>
    );
    /* eslint-enable react/no-unescaped-entities */
  }

  renderRevisionsContents() {
    const { t } = this.props;
    const { option } = this.state;

    const translationBase = 'importer_management.growi_settings.configuration.revisions';

    /* eslint-disable react/no-unescaped-entities */
    return (
      <>
        <div className="checkbox checkbox-warning">
          <input
            id="cbOpt1"
            type="checkbox"
            checked={option.isOverwriteAuthorWithCurrentUser || false} // add ' || false' to avoid uncontrolled input warning
            onChange={() => this.changeHandler({ isOverwriteAuthorWithCurrentUser: !option.isOverwriteAuthorWithCurrentUser })}
          />
          <label htmlFor="cbOpt1">
            {t(`${translationBase}.overwrite_author.label`)}
            <p className="help-block mt-0" dangerouslySetInnerHTML={{ __html: t(`${translationBase}.overwrite_author.desc`) }} />
          </label>
        </div>
      </>
    );
    /* eslint-enable react/no-unescaped-entities */
  }

  render() {
    const { t, collectionName } = this.props;
    const { option } = this.state;

    let contents = null;
    if (option != null) {
      switch (collectionName) {
        case 'pages':
          contents = this.renderPagesContents();
          break;
        case 'revisions':
          contents = this.renderRevisionsContents();
          break;
      }
    }

    return (
      <Modal isOpen={this.props.isOpen} toggle={this.props.onClose} onEnter={this.initialize}>
        <ModalHeader toggle={this.props.onClose}>
          {`'${collectionName}'`} Configuration
        </ModalHeader>

        <ModalBody>
          {contents}
        </ModalBody>

        <ModalFooter>
<<<<<<< HEAD
          <button type="button" className="btn btn-sm page-link text-dark d-inline-block" onClick={this.props.onClose}>{t('Cancel')}</button>
=======
          <button type="button" className="btn btn-sm btn-light" onClick={this.props.onClose}>{t('Cancel')}</button>
>>>>>>> 1058b8de
          <button type="button" className="btn btn-sm btn-primary" onClick={this.updateOption}>{t('Update')}</button>
        </ModalFooter>
      </Modal>
    );
  }

}

ImportCollectionConfigurationModal.propTypes = {
  t: PropTypes.func.isRequired, // i18next

  isOpen: PropTypes.bool.isRequired,
  onClose: PropTypes.func.isRequired,
  onOptionChange: PropTypes.func,

  collectionName: PropTypes.string,
  option: PropTypes.instanceOf(GrowiArchiveImportOption).isRequired,
};

/**
 * Wrapper component for using unstated
 */
const ImportCollectionConfigurationModalWrapper = (props) => {
  return createSubscribedElement(ImportCollectionConfigurationModal, props, [AppContainer]);
};

export default withTranslation()(ImportCollectionConfigurationModalWrapper);<|MERGE_RESOLUTION|>--- conflicted
+++ resolved
@@ -203,11 +203,7 @@
         </ModalBody>
 
         <ModalFooter>
-<<<<<<< HEAD
-          <button type="button" className="btn btn-sm page-link text-dark d-inline-block" onClick={this.props.onClose}>{t('Cancel')}</button>
-=======
           <button type="button" className="btn btn-sm btn-light" onClick={this.props.onClose}>{t('Cancel')}</button>
->>>>>>> 1058b8de
           <button type="button" className="btn btn-sm btn-primary" onClick={this.updateOption}>{t('Update')}</button>
         </ModalFooter>
       </Modal>
