--- conflicted
+++ resolved
@@ -3,11 +3,7 @@
 import React from 'react';
 import PropTypes from 'prop-types';
 import { withTranslation } from 'react-i18next';
-<<<<<<< HEAD
-/* import Modal from 'react-bootstrap/es/Modal'; */
-=======
 import { Modal } from 'reactstrap';
->>>>>>> 7526b364
 
 import GrowiArchiveImportOption from '@commons/models/admin/growi-archive-import-option';
 
