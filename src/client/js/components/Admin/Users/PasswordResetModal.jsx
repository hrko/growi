import React from 'react';
import PropTypes from 'prop-types';
import { withTranslation } from 'react-i18next';
import {
  Modal, ModalHeader, ModalBody, ModalFooter,
} from 'reactstrap';

import { toastError } from '../../../util/apiNotification';
import { createSubscribedElement } from '../../UnstatedUtils';
import AppContainer from '../../../services/AppContainer';

class PasswordResetModal extends React.Component {

  constructor(props) {
    super(props);

    this.state = {
      temporaryPassword: [],
      isPasswordResetDone: false,
    };

    this.resetPassword = this.resetPassword.bind(this);
  }

  async resetPassword() {
    const { appContainer, userForPasswordResetModal } = this.props;

    const res = await appContainer.apiPost('/admin/users.resetPassword', { user_id: userForPasswordResetModal._id });
    if (res.ok) {
      this.setState({ temporaryPassword: res.newPassword, isPasswordResetDone: true });
    }
    else {
      toastError('Failed to reset password');
    }
  }

  renderModalBodyBeforeReset() {
    const { t, userForPasswordResetModal } = this.props;

    return (
      <div>
        <p className="alert alert-danger">{t('admin:user_management.reset_password_modal.password_reset_message')}</p>
        <p>
          {t('admin:user_management.reset_password_modal.target_user')}: <code>{userForPasswordResetModal.email}</code>
        </p>
        <p>
          {t('admin:user_management.reset_password_modal.new_password')}: <code>{this.state.temporaryPassword}</code>
        </p>
      </div>
    );
  }

  returnModalBodyAfterReset() {
    const { t, userForPasswordResetModal } = this.props;

    return (
      <div>
        <p>
          {t('admin:user_management.reset_password_modal.password_never_seen')}<br />
          <span className="text-danger">{t('admin:user_management.reset_password_modal.send_new_password')}</span>
        </p>
        <p>
          {t('admin:user_management.reset_password_modal.target_user')}: <code>{userForPasswordResetModal.email}</code>
        </p>
        <button type="submit" className="btn btn-primary" onClick={this.resetPassword}>
          {t('admin:user_management.reset_password')}
        </button>
      </div>
    );
  }

  returnModalFooter() {
    return (
      <div>
        <button type="submit" className="btn btn-primary" onClick={this.props.onClose}>OK</button>
      </div>
    );
  }


  render() {
    const { t } = this.props;

    return (
<<<<<<< HEAD
      <Modal isOpen={adminUsersContainer.state.isPasswordResetModalShown} toggle={adminUsersContainer.hidePasswordResetModal}>
        <ModalHeader tag="h4" toggle={adminUsersContainer.hidePasswordResetModal} className="modal-header">
          {t('admin:user_management.reset_password') }
        </ModalHeader>
        <ModalBody>
=======
      <Modal show={this.props.isOpen} onHide={this.props.onClose}>
        <Modal.Header className="modal-header" closeButton>
          <Modal.Title>
            {t('admin:user_management.reset_password')}
          </Modal.Title>
        </Modal.Header>
        <Modal.Body>
>>>>>>> c5f76b5d
          {this.state.isPasswordResetDone ? this.renderModalBodyBeforeReset() : this.returnModalBodyAfterReset()}
        </ModalBody>
        <ModalFooter>
          {this.state.isPasswordResetDone && this.returnModalFooter()}
        </ModalFooter>
      </Modal>
    );
  }

}

/**
 * Wrapper component for using unstated
 */
const PasswordResetModalWrapper = (props) => {
  return createSubscribedElement(PasswordResetModal, props, [AppContainer]);
};

PasswordResetModal.propTypes = {
  t: PropTypes.func.isRequired, // i18next
  appContainer: PropTypes.instanceOf(AppContainer).isRequired,

  isOpen: PropTypes.bool.isRequired,
  onClose: PropTypes.func.isRequired,
  userForPasswordResetModal: PropTypes.object,

};

export default withTranslation()(PasswordResetModalWrapper);<|MERGE_RESOLUTION|>--- conflicted
+++ resolved
@@ -82,21 +82,11 @@
     const { t } = this.props;
 
     return (
-<<<<<<< HEAD
-      <Modal isOpen={adminUsersContainer.state.isPasswordResetModalShown} toggle={adminUsersContainer.hidePasswordResetModal}>
-        <ModalHeader tag="h4" toggle={adminUsersContainer.hidePasswordResetModal} className="modal-header">
+      <Modal isOpen={this.props.isOpen} toggle={this.props.onClose}>
+        <ModalHeader tag="h4" toggle={this.props.onClose} className="modal-header">
           {t('admin:user_management.reset_password') }
         </ModalHeader>
         <ModalBody>
-=======
-      <Modal show={this.props.isOpen} onHide={this.props.onClose}>
-        <Modal.Header className="modal-header" closeButton>
-          <Modal.Title>
-            {t('admin:user_management.reset_password')}
-          </Modal.Title>
-        </Modal.Header>
-        <Modal.Body>
->>>>>>> c5f76b5d
           {this.state.isPasswordResetDone ? this.renderModalBodyBeforeReset() : this.returnModalBodyAfterReset()}
         </ModalBody>
         <ModalFooter>
