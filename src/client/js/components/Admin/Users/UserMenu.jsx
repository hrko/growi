import React, { Fragment } from 'react';
import PropTypes from 'prop-types';
import { withTranslation } from 'react-i18next';

import StatusActivateButton from './StatusActivateButton';
import StatusSuspendedButton from './StatusSuspendedButton';
import RemoveUserButton from './UserRemoveButton';
import RemoveAdminButton from './RemoveAdminButton';
import GiveAdminButton from './GiveAdminButton';

import { createSubscribedElement } from '../../UnstatedUtils';
import AppContainer from '../../../services/AppContainer';
import AdminUsersContainer from '../../../services/AdminUsersContainer';

class UserMenu extends React.Component {

  constructor(props) {
    super(props);

    this.state = {

    };

    this.onPasswordResetClicked = this.onPasswordResetClicked.bind(this);
  }

  onPasswordResetClicked() {
    this.props.adminUsersContainer.showPasswordResetModal(this.props.user);
  }

  renderEditMenu() {
    const { t } = this.props;

    return (
      <Fragment>
<<<<<<< HEAD
        <li className="dropdown-divider"></li>
        <li className="dropdown-header">{ t('user_management.edit_menu') }</li>
        <li>
          <a className="btn" href="#" role="button" onClick={this.onPasswordResetClicked}>
            <div className="px-4">
              <i className="icon-fw icon-key mb-2"></i>{ t('user_management.reset_password') }
            </div>
=======
        <li className="dropdown-header">{t('admin:user_management.user_table.edit_menu')}</li>
        <li>
          <a role="button" onClick={this.onPasswordResetClicked}>
            <i className="icon-fw icon-key"></i>{t('admin:user_management.user_table.reset_password')}
>>>>>>> 5390e16a
          </a>
        </li>
      </Fragment>
    );
  }

  renderStatusMenu() {
    const { t, user } = this.props;

    return (
      <Fragment>
<<<<<<< HEAD
        <li className="dropdown-divider"></li>
        <li className="dropdown-header">{ t('status') }</li>
=======
        <li className="divider"></li>
        <li className="dropdown-header">{t('status')}</li>
>>>>>>> 5390e16a
        <li>
          {(user.status === 1 || user.status === 3) && <StatusActivateButton user={user} />}
          {user.status === 2 && <StatusSuspendedButton user={user} />}
          {(user.status === 1 || user.status === 3 || user.status === 5) && <RemoveUserButton user={user} />}
        </li>
      </Fragment>
    );
  }

  renderAdminMenu() {
    const { t, user } = this.props;

    return (
      <Fragment>
<<<<<<< HEAD
        <li className="dropdown-divider pl-0"></li>
        <li className="dropdown-header">{ t('user_management.administrator_menu') }</li>
=======
        <li className="divider pl-0"></li>
        <li className="dropdown-header">{t('admin:user_management.user_table.administrator_menu')}</li>
>>>>>>> 5390e16a
        <li>
          {user.admin === true && <RemoveAdminButton user={user} />}
          {user.admin === false && <GiveAdminButton user={user} />}
        </li>
      </Fragment>
    );
  }

  render() {
    const { user } = this.props;

    return (
      <Fragment>
        <div className="btn-group admin-user-menu" role="group">
          <button type="button" className="btn btn-light btn-sm dropdown-toggle" data-toggle="dropdown">
            <i className="icon-settings"></i>
          </button>
          <div className="dropdown-menu" role="menu">
            {this.renderEditMenu()}
            {user.status !== 4 && this.renderStatusMenu()}
            {user.status === 2 && this.renderAdminMenu()}
          </div>
        </div>
      </Fragment>
    );
  }

}

const UserMenuWrapper = (props) => {
  return createSubscribedElement(UserMenu, props, [AppContainer, AdminUsersContainer]);
};

UserMenu.propTypes = {
  t: PropTypes.func.isRequired, // i18next
  appContainer: PropTypes.instanceOf(AppContainer).isRequired,
  adminUsersContainer: PropTypes.instanceOf(AdminUsersContainer).isRequired,

  user: PropTypes.object.isRequired,
};

export default withTranslation()(UserMenuWrapper);<|MERGE_RESOLUTION|>--- conflicted
+++ resolved
@@ -33,20 +33,13 @@
 
     return (
       <Fragment>
-<<<<<<< HEAD
         <li className="dropdown-divider"></li>
-        <li className="dropdown-header">{ t('user_management.edit_menu') }</li>
+        <li className="dropdown-header">{t('admin:user_management.user_table.edit_menu')}</li>
         <li>
           <a className="btn" href="#" role="button" onClick={this.onPasswordResetClicked}>
             <div className="px-4">
               <i className="icon-fw icon-key mb-2"></i>{ t('user_management.reset_password') }
             </div>
-=======
-        <li className="dropdown-header">{t('admin:user_management.user_table.edit_menu')}</li>
-        <li>
-          <a role="button" onClick={this.onPasswordResetClicked}>
-            <i className="icon-fw icon-key"></i>{t('admin:user_management.user_table.reset_password')}
->>>>>>> 5390e16a
           </a>
         </li>
       </Fragment>
@@ -58,13 +51,8 @@
 
     return (
       <Fragment>
-<<<<<<< HEAD
         <li className="dropdown-divider"></li>
-        <li className="dropdown-header">{ t('status') }</li>
-=======
-        <li className="divider"></li>
         <li className="dropdown-header">{t('status')}</li>
->>>>>>> 5390e16a
         <li>
           {(user.status === 1 || user.status === 3) && <StatusActivateButton user={user} />}
           {user.status === 2 && <StatusSuspendedButton user={user} />}
@@ -79,13 +67,8 @@
 
     return (
       <Fragment>
-<<<<<<< HEAD
         <li className="dropdown-divider pl-0"></li>
-        <li className="dropdown-header">{ t('user_management.administrator_menu') }</li>
-=======
-        <li className="divider pl-0"></li>
         <li className="dropdown-header">{t('admin:user_management.user_table.administrator_menu')}</li>
->>>>>>> 5390e16a
         <li>
           {user.admin === true && <RemoveAdminButton user={user} />}
           {user.admin === false && <GiveAdminButton user={user} />}
