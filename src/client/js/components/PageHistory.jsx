import React, { Suspense, useState } from 'react';
import PropTypes from 'prop-types';
import loggerFactory from '@alias/logger';

import { withTranslation } from 'react-i18next';
import { withUnstatedContainers } from './UnstatedUtils';
import { toastError } from '../util/apiNotification';

import PageRevisionList from './PageHistory/PageRevisionList';
import AppContainer from '../services/AppContainer';
import PageContainer from '../services/PageContainer';
<<<<<<< HEAD

=======
>>>>>>> 34ad7593

const logger = loggerFactory('growi:PageHistory');

// set dummy value tile for using suspense
const dummyValue = 0;

function AppSettingsPage(props) {
  console.log(props);
  return (
    <Suspense
      fallback={(
        <div className="my-5 text-center">
          <i className="fa fa-lg fa-spinner fa-pulse mx-auto text-muted"></i>
        </div>
      )}
    >
      <PageHistoryWrapper2 props={props} />
    </Suspense>
  );
}
function PageHistory(props) {

  const [errorMessage, setErrorMessage] = useState(null);
  const [revisions, setRevisions] = useState(dummyValue);
  const [diffOpened, setDiffOpened] = useState(null);

  function fetchPageRevisionBody(revision) {
    const { appContainer } = props;
    const shareLinkId = props.shareLinkId || null;

    if (revision.body) {
      return;
    }

    appContainer.apiGet('/revisions.get', { page_id: props.pageId, revision_id: revision._id, share_link_id: shareLinkId })
      .then((res) => {
        if (res.ok) {
          this.setState({
            revisions: this.state.revisions.map((rev) => {
              // comparing ObjectId
              // eslint-disable-next-line eqeqeq
              if (rev._id == res.revision._id) {
                return res.revision;
              }

<<<<<<< HEAD
              return rev;
            }),
          });
        }
      })
      .catch((err) => {
=======
    this.state = {
      // TODO use suspense
      isLoaded: false,
      isLoading: false,
      errorMessage: null,
      revisions: [],
      diffOpened: {},
    };
>>>>>>> 34ad7593

      });
  }

<<<<<<< HEAD
  async function retrieveRevisions() {
    const { appContainer, pageContainer } = props;
=======
  async componentWillMount() {
    const { appContainer, pageContainer } = this.props;
>>>>>>> 34ad7593
    const { shareLinkId, pageId } = pageContainer.state;

    if (!pageId) {
      return;
    }

    const res = await appContainer.apiv3Get('/revisions/list', { pageId, share_link_id: shareLinkId });
    const rev = res.data.revisions;
    const diffOpened = {};
    const lastId = rev.length - 1;

    res.data.revisions.forEach((revision, i) => {
      const user = revision.author;
      if (user) {
        rev[i].author = user;
      }

      if (i === 0 || i === lastId) {
        diffOpened[revision._id] = true;
      }
      else {
        diffOpened[revision._id] = false;
      }
    });

    setRevisions(['huga']);
    setDiffOpened(diffOpened);

    // load 0, and last default
    if (rev[0]) {
      fetchPageRevisionBody(rev[0]);
    }
    if (rev[1]) {
      fetchPageRevisionBody(rev[1]);
    }
    if (lastId !== 0 && lastId !== 1 && rev[lastId]) {
      fetchPageRevisionBody(rev[lastId]);
    }

    return;
  }

  function getPreviousRevision(currentRevision) {
    let cursor = null;
    for (const revision of revisions) {
      // comparing ObjectId
      // eslint-disable-next-line eqeqeq
      if (cursor && cursor._id == currentRevision._id) {
        cursor = revision;
        break;
      }

      cursor = revision;
    }

    return cursor;
  }

  function onDiffOpenClicked(revision) {
    const revisionId = revision._id;

    diffOpened[revisionId] = !(diffOpened[revisionId]);
    setDiffOpened(diffOpened);

    fetchPageRevisionBody(revision);
    fetchPageRevisionBody(getPreviousRevision(revision));
  }

<<<<<<< HEAD

  if (dummyValue === revisions) {
    throw new Promise(async() => {
      try {
        await retrieveRevisions();
      }
      catch (err) {
        toastError(err);
        logger.error(err);
        setErrorMessage(err);
      }
    });
=======
  fetchPageRevisionBody(revision) {
    const { appContainer, pageContainer } = this.props;
    const { shareLinkId, pageId } = pageContainer.state;

    if (revision.body) {
      return;
    }

    appContainer.apiGet('/revisions.get',
      { page_id: pageId, revision_id: revision._id, share_link_id: shareLinkId })
      .then((res) => {
        if (res.ok) {
          this.setState({
            revisions: this.state.revisions.map((rev) => {
              // comparing ObjectId
              // eslint-disable-next-line eqeqeq
              if (rev._id == res.revision._id) {
                return res.revision;
              }

              return rev;
            }),
          });
        }
      })
      .catch((err) => {

      });
>>>>>>> 34ad7593
  }

  return (
    <div className="mt-4">
      {errorMessage && (
      <div className="my-5">
        <div className="text-danger">{errorMessage}</div>
      </div>
        ) }
      <PageRevisionList
        t={props.t}
        revisions={revisions}
        diffOpened={diffOpened}
        getPreviousRevision={getPreviousRevision}
        onDiffOpenClicked={onDiffOpenClicked}
      />
    </div>
  );

}

const PageHistoryWrapper = withUnstatedContainers(PageHistory, [AppContainer, PageContainer]);


PageHistory.propTypes = {
  appContainer: PropTypes.instanceOf(AppContainer).isRequired,
  pageContainer: PropTypes.instanceOf(PageContainer).isRequired,

  t: PropTypes.func.isRequired, // i18next

};

const PageHistoryWrapper2 = withTranslation()(PageHistoryWrapper);

export default AppSettingsPage;<|MERGE_RESOLUTION|>--- conflicted
+++ resolved
@@ -9,18 +9,13 @@
 import PageRevisionList from './PageHistory/PageRevisionList';
 import AppContainer from '../services/AppContainer';
 import PageContainer from '../services/PageContainer';
-<<<<<<< HEAD
-
-=======
->>>>>>> 34ad7593
 
 const logger = loggerFactory('growi:PageHistory');
 
 // set dummy value tile for using suspense
-const dummyValue = 0;
+let isLoaded = false;
 
 function AppSettingsPage(props) {
-  console.log(props);
   return (
     <Suspense
       fallback={(
@@ -36,18 +31,18 @@
 function PageHistory(props) {
 
   const [errorMessage, setErrorMessage] = useState(null);
-  const [revisions, setRevisions] = useState(dummyValue);
+  const [revisions, setRevisions] = useState();
   const [diffOpened, setDiffOpened] = useState(null);
 
   function fetchPageRevisionBody(revision) {
-    const { appContainer } = props;
-    const shareLinkId = props.shareLinkId || null;
+    const { appContainer, pageContainer } = props;
+    const { pageId, shareLinkId } = pageContainer.state;
 
     if (revision.body) {
       return;
     }
 
-    appContainer.apiGet('/revisions.get', { page_id: props.pageId, revision_id: revision._id, share_link_id: shareLinkId })
+    appContainer.apiGet('/revisions.get', { page_id: pageId, revision_id: revision._id, share_link_id: shareLinkId })
       .then((res) => {
         if (res.ok) {
           this.setState({
@@ -58,34 +53,18 @@
                 return res.revision;
               }
 
-<<<<<<< HEAD
               return rev;
             }),
           });
         }
       })
       .catch((err) => {
-=======
-    this.state = {
-      // TODO use suspense
-      isLoaded: false,
-      isLoading: false,
-      errorMessage: null,
-      revisions: [],
-      diffOpened: {},
-    };
->>>>>>> 34ad7593
 
       });
   }
 
-<<<<<<< HEAD
   async function retrieveRevisions() {
     const { appContainer, pageContainer } = props;
-=======
-  async componentWillMount() {
-    const { appContainer, pageContainer } = this.props;
->>>>>>> 34ad7593
     const { shareLinkId, pageId } = pageContainer.state;
 
     if (!pageId) {
@@ -111,7 +90,7 @@
       }
     });
 
-    setRevisions(['huga']);
+    setRevisions(rev);
     setDiffOpened(diffOpened);
 
     // load 0, and last default
@@ -154,12 +133,11 @@
     fetchPageRevisionBody(getPreviousRevision(revision));
   }
 
-<<<<<<< HEAD
-
-  if (dummyValue === revisions) {
+  if (isLoaded) {
     throw new Promise(async() => {
       try {
         await retrieveRevisions();
+        isLoaded = true;
       }
       catch (err) {
         toastError(err);
@@ -167,36 +145,6 @@
         setErrorMessage(err);
       }
     });
-=======
-  fetchPageRevisionBody(revision) {
-    const { appContainer, pageContainer } = this.props;
-    const { shareLinkId, pageId } = pageContainer.state;
-
-    if (revision.body) {
-      return;
-    }
-
-    appContainer.apiGet('/revisions.get',
-      { page_id: pageId, revision_id: revision._id, share_link_id: shareLinkId })
-      .then((res) => {
-        if (res.ok) {
-          this.setState({
-            revisions: this.state.revisions.map((rev) => {
-              // comparing ObjectId
-              // eslint-disable-next-line eqeqeq
-              if (rev._id == res.revision._id) {
-                return res.revision;
-              }
-
-              return rev;
-            }),
-          });
-        }
-      })
-      .catch((err) => {
-
-      });
->>>>>>> 34ad7593
   }
 
   return (
