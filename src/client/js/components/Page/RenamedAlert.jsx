--- conflicted
+++ resolved
@@ -1,19 +1,9 @@
 import React from 'react';
 import PropTypes from 'prop-types';
 import { withTranslation } from 'react-i18next';
-import { withUnstatedContainers } from '../UnstatedUtils';
-import PageContainer from '../../services/PageContainer';
 
 
 const RenamedAlert = (props) => {
-<<<<<<< HEAD
-  const { t, pageContainer } = props;
-  const { beforePathRenamed } = pageContainer.state;
-
-  return (
-    <>
-      <strong>{ t('Moved') }:</strong> {t('page_page.notice.moved')} <code>{beforePathRenamed}</code>
-=======
   const { t } = props;
   const urlParams = new URLSearchParams(window.location.search);
   const fromPath = urlParams.get('renamedFrom');
@@ -21,18 +11,14 @@
   return (
     <>
       <strong>{ t('Moved') }:</strong>{t('page_page.notice.moved')} <code>{fromPath}</code> {t('page_page.notice.moved_period')}
->>>>>>> c9db0cb6
     </>
   );
 };
 
-const RenamedAlertlWrapper = withUnstatedContainers(RenamedAlert, [PageContainer]);
-
 
 RenamedAlert.propTypes = {
   t: PropTypes.func.isRequired, // i18next
-  pageContainer: PropTypes.instanceOf(PageContainer).isRequired,
 
 };
 
-export default withTranslation()(RenamedAlertlWrapper);+export default withTranslation()(RenamedAlert);