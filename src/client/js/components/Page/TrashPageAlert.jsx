--- conflicted
+++ resolved
@@ -17,11 +17,7 @@
 const TrashPageAlert = (props) => {
   const { t, pageContainer } = props;
   const {
-<<<<<<< HEAD
-    isDeleted, lastUpdateUsername, updatedAt,
-=======
-    path, isDeleted, lastUpdateUsername, updatedAt, deletedUserName, deletedAt, isAbleToDeleteCompletely,
->>>>>>> e1b24d4d
+    isDeleted, lastUpdateUsername, updatedAt, deletedUserName, deletedAt,
   } = pageContainer.state;
 
   const { data: path } = useCurrentPagePath();
