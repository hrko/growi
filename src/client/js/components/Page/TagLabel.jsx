--- conflicted
+++ resolved
@@ -51,11 +51,7 @@
     // eslint-disable-next-line no-restricted-globals
     const isPageEditor = location.href.slice(-5) === '#edit';
 
-<<<<<<< HEAD
-    if (isPageEditor) { // set tag on draft on efit
-=======
     if (isPageEditor) { // set tag on draft on edit
->>>>>>> 8db19dab
       this.props.sendTagData(this.state.newPageTags);
       this.setState({ currentPageTags: this.state.newPageTags, isOpenModal: false });
     }
