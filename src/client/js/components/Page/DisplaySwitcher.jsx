--- conflicted
+++ resolved
@@ -10,32 +10,20 @@
 
 
 const DisplaySwitcher = (props) => {
-<<<<<<< HEAD
-  const { navigationContainer /* , pageContainer  */ } = props;
-  // const { page } = pageContainer;
+  const { navigationContainer /* ,pageContainer */ } = props;
+  const { editorMode } = navigationContainer.state;
 
   return (
-    <div>
-      {navigationContainer.state.editorMode === 'view' && <Page /* page={page} */ />}
-      {navigationContainer.state.editorMode === 'edit' && (
+    <>
+      {editorMode === 'view' && <Page />}
+      {editorMode === 'edit' && (
         <>
           <Editor />
           <EditorNavbarBottom />
         </>
-        )}
-      {navigationContainer.state.editorMode === 'hackmd' && <PageEditorByHackmd />}
-    </div>
-=======
-  const { navigationContainer } = props;
-  const { editorMode } = navigationContainer.state;
-
-  return (
-    <>
-      {editorMode === 'view' && 'view'}
-      {editorMode === 'edit' && 'edit'}
-      {editorMode === 'hackmd' && 'hackmd'}
+      )}
+      {editorMode === 'hackmd' && <PageEditorByHackmd />}
     </>
->>>>>>> 5e6f28ca
   );
 };
 
