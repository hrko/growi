--- conflicted
+++ resolved
@@ -29,11 +29,7 @@
         </h2>
         <button
           type="button"
-<<<<<<< HEAD
-          className={`m-1 pl-3 pr-3 btn bg-info text-white ${isGuestUser && 'disabled'}`}
-=======
           className="m-1 pl-3 pr-3 btn bg-info text-white"
->>>>>>> cdeb6c27
           onClick={() => { clickHandler('edit') }}
           disabled={isGuestUserMode}
         >
@@ -43,12 +39,8 @@
           </div>
         </button>
 
-<<<<<<< HEAD
-        {isGuestUser && (
-=======
 
         {isGuestUserMode && (
->>>>>>> cdeb6c27
         <UncontrolledTooltip placement="bottom" target="create-page-btn-wrapper-for-tooltip" fade={false}>
           {t('Not available for guest')}
         </UncontrolledTooltip>
