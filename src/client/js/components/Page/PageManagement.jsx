--- conflicted
+++ resolved
@@ -98,13 +98,11 @@
         <button className="dropdown-item" type="button" onClick={openPageDuplicateModalHandler}>
           <i className="icon-fw icon-docs"></i> { t('Duplicate') }
         </button>
-<<<<<<< HEAD
         <button className="dropdown-item" type="button">
           <a href="?presentation=1" className="toggle-presentation d-inline-block w-100 text-dark text-decoration-none">
             <i className="icon-film icon-fw"></i><span className="d-none d-sm-inline">{ t('Presentation Mode') }</span>
           </a>
         </button>
-=======
         <button type="button" className="dropdown-item" onClick={() => { exportPageHandler('md') }}>
           <i className="icon-fw icon-cloud-download"></i>{t('export_bulk.export_page_markdown')}
         </button>
@@ -112,7 +110,6 @@
         {/* <button className="dropdown-item" type="button" onClick={openArchiveModalHandler}>
           <i className="icon-fw"></i>{t('Create Archive Page')}
         </button> */}
->>>>>>> 5d4cdc3c
         <div className="dropdown-divider"></div>
       </>
     );
