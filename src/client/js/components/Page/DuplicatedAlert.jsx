import React from 'react';
import PropTypes from 'prop-types';
import { withTranslation } from 'react-i18next';
import { withUnstatedContainers } from '../UnstatedUtils';
import PageContainer from '../../services/PageContainer';


const DuplicatedAlert = (props) => {
  const { t, pageContainer } = props;
  const { beforePathDuplicated } = pageContainer.state;

  const urlParams = new URLSearchParams(window.location.search);
  const fromPath = urlParams.get('duplicated');

  return (
    <div className="alert alert-success py-3 px-4">
      <strong>
<<<<<<< HEAD
        { t('Duplicated') }: {t('page_page.notice.duplicated')} <code>{beforePathDuplicated}</code>
=======
        { t('Duplicated') }:{t('page_page.notice.duplicated')} <code>{fromPath}</code>{t('page_page.notice.duplicated_period')}
>>>>>>> c9db0cb6
      </strong>
    </div>
  );
};

const DuplicatedAlertlWrapper = withUnstatedContainers(DuplicatedAlert, [PageContainer]);


DuplicatedAlert.propTypes = {
  t: PropTypes.func.isRequired, // i18next
  pageContainer: PropTypes.instanceOf(PageContainer).isRequired,
};

export default withTranslation()(DuplicatedAlertlWrapper);<|MERGE_RESOLUTION|>--- conflicted
+++ resolved
@@ -1,13 +1,10 @@
 import React from 'react';
 import PropTypes from 'prop-types';
 import { withTranslation } from 'react-i18next';
-import { withUnstatedContainers } from '../UnstatedUtils';
-import PageContainer from '../../services/PageContainer';
 
 
 const DuplicatedAlert = (props) => {
-  const { t, pageContainer } = props;
-  const { beforePathDuplicated } = pageContainer.state;
+  const { t } = props;
 
   const urlParams = new URLSearchParams(window.location.search);
   const fromPath = urlParams.get('duplicated');
@@ -15,22 +12,15 @@
   return (
     <div className="alert alert-success py-3 px-4">
       <strong>
-<<<<<<< HEAD
-        { t('Duplicated') }: {t('page_page.notice.duplicated')} <code>{beforePathDuplicated}</code>
-=======
         { t('Duplicated') }:{t('page_page.notice.duplicated')} <code>{fromPath}</code>{t('page_page.notice.duplicated_period')}
->>>>>>> c9db0cb6
       </strong>
     </div>
   );
 };
 
-const DuplicatedAlertlWrapper = withUnstatedContainers(DuplicatedAlert, [PageContainer]);
-
 
 DuplicatedAlert.propTypes = {
   t: PropTypes.func.isRequired, // i18next
-  pageContainer: PropTypes.instanceOf(PageContainer).isRequired,
 };
 
-export default withTranslation()(DuplicatedAlertlWrapper);+export default withTranslation()(DuplicatedAlert);