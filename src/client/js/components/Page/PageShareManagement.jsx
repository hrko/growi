--- conflicted
+++ resolved
@@ -74,12 +74,8 @@
       {currentUser == null ? renderGuestUser() : renderCurrentUser()}
       <div className="dropdown-menu dropdown-menu-right">
         <button className="dropdown-item" type="button" onClick={openOutsideShareLinkModalHandler}>
-<<<<<<< HEAD
-          <i className="icon-fw icon-link"></i> {t('Shere this page link to public')}
-=======
-          <i className="icon-link"></i>{t('Shere this page link to public')}
+          <i className="icon-fw icon-link"></i>{t('Shere this page link to public')}
           <span className="ml-2 badge badge-info badge-pill">{pageContainer.state.shareLinksNumber}</span>
->>>>>>> f2e03389
         </button>
       </div>
       {renderModals()}
