--- conflicted
+++ resolved
@@ -8,8 +8,6 @@
 import AppContainer from '../../services/AppContainer';
 import PageContainer from '../../services/PageContainer';
 import OutsideShareLinkModal from '../OutsideShareLinkModal';
-
-import { toastError } from '../../util/apiNotification';
 
 import ArchiveCreateModal from '../ArchiveCreateModal';
 
@@ -35,18 +33,6 @@
     setIsOutsideShareLinkModalShown(false);
   }
 
-<<<<<<< HEAD
-  async function getMarkdown() {
-    const { revisionId } = pageContainer.state;
-    try {
-      const res = await appContainer.apiv3Get('/page/export', { revisionId });
-      return res.data.markdown;
-    }
-    catch (err) {
-      toastError(Error(t('export_bulk.failed_to_export')));
-    }
-  }
-
   async function getArchivePageData() {
     try {
       const res = await appContainer.apiv3Get('page/count-children-pages', { pageId });
@@ -57,13 +43,12 @@
     }
   }
 
-  function exportPage(exportPageFile) {
-    // TODO implement
-  }
-
-  async function exportPageHundler(type) {
-    const markdown = await getMarkdown();
-    await exportPage(markdown, type);
+  async function exportPageHandler(format) {
+    const { pageId, revisionId } = pageContainer.state;
+    const url = new URL(urljoin(window.location.origin, '_api/v3/page/export', pageId));
+    url.searchParams.append('format', format);
+    url.searchParams.append('revisionId', revisionId);
+    window.location.href = url.href;
   }
 
   function openArchiveModalHandler() {
@@ -77,16 +62,6 @@
   }
 
 
-=======
-  async function exportPageHandler(format) {
-    const { pageId, revisionId } = pageContainer.state;
-    const url = new URL(urljoin(window.location.origin, '_api/v3/page/export', pageId));
-    url.searchParams.append('format', format);
-    url.searchParams.append('revisionId', revisionId);
-    window.location.href = url.href;
-  }
-
->>>>>>> 758a708a
   function renderModals() {
     if (currentUser == null) {
       return null;
@@ -150,34 +125,12 @@
           <i className="icon-fw icon-link"></i>{t('share_links.Shere this page link to public')}
           <span className="ml-2 badge badge-info badge-pill">{pageContainer.state.shareLinksNumber}</span>
         </button>
-<<<<<<< HEAD
-        <button
-          type="button"
-          className="dropdown-item"
-          onClick={() => {
-            exportPageHundler('markdown');
-          }}
-        >
+        <button type="button" className="dropdown-item" onClick={() => { exportPageHandler('md') }}>
           <span>{t('export_bulk.export_page_markdown')}</span>
         </button>
-        <button
-          type="button"
-          className="dropdown-item"
-          onClick={() => {
-            exportPageHundler('pdf');
-          }}
-        >
-          <span>{t('export_bulk.export_page_pdf')}</span>
-        </button>
-
         <button className="dropdown-item" type="button" onClick={openArchiveModalHandler}>
           <i className="icon-fw"></i>{t('Create Archive Page')}
         </button>
-=======
-        <button type="button" className="dropdown-item" onClick={() => { exportPageHandler('md') }}>
-          <span>{t('export_bulk.export_page_markdown')}</span>
-        </button>
->>>>>>> 758a708a
       </div>
       {renderModals()}
     </>
