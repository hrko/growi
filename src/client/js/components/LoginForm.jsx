--- conflicted
+++ resolved
@@ -68,16 +68,9 @@
           <input type="password" className="form-control" placeholder="Password" name="loginForm[password]" />
         </div>
 
-<<<<<<< HEAD
         <div className="input-group mt-5">
-          {/* [TODO][GW-1913] An AppContainer gets csrf data */}
-          <input type="hidden" name="_csrf" value={csrf} />
+          <input type="hidden" name="_csrf" value={appContainer.csrfToken} />
           <button type="submit" id="login" className="btn btn-fill login mx-auto">
-=======
-        <div className="input-group justify-content-center d-flex mt-5">
-          <input type="hidden" name="_csrf" value={appContainer.csrfToken} />
-          <button type="submit" id="login" className="btn btn-fill login px-0 py-2">
->>>>>>> 8d9e978c
             <div className="eff"></div>
             <span className="btn-label">
               <i className="icon-login"></i>
@@ -90,8 +83,7 @@
   }
 
   renderExternalAuthInput(auth) {
-<<<<<<< HEAD
-    const { t, csrf } = this.props;
+    const { t } = this.props;
     const authIconNames = {
       google: 'google',
       github: 'github',
@@ -103,33 +95,15 @@
     };
 
     return (
-      <div className="col-6">
-        {/* [TODO][GW-1913] use onClick, and delete form tag */}
-        <form key={auth} role="form" action={`/passport/${auth}`} className="mb-2">
-          {/* [TODO][GW-1913] An AppContainer gets csrf data */}
-          <input type="hidden" name="_csrf" value={csrf} />
-          <button type="submit" className="btn btn-fill" id={auth}>
-            <div className="eff"></div>
-            <span className="btn-label">
-              <i className={`fa fa-${authIconNames[auth]}`}></i>
-            </span>
-            <span className="btn-label-text">{t('Sign in')}</span>
-          </button>
-          <div className="small text-right">by {auth} Account</div>
-        </form>
-=======
-    const { t } = this.props;
-    return (
-      <div key={auth} className="input-group justify-content-center d-flex mt-5">
-        <button type="button" className="btn btn-fill px-0 py-2" id={auth} onClick={this.handleLoginWithExternalAuth}>
+      <div key={auth} className="col-6 mb-2">
+        <button type="button" className="btn btn-fill" id={auth} onClick={this.handleLoginWithExternalAuth}>
           <div className="eff"></div>
-          <span className="btn-label p-3">
-            <i className={`fa fa-${auth}`}></i>
+          <span className="btn-label">
+            <i className={`fa fa-${authIconNames[auth]}`}></i>
           </span>
-          <span className="btn-label-text p-3">{t('Sign in')}</span>
+          <span className="btn-label-text">{t('Sign in')}</span>
         </button>
-        <div className="small text-center">by {auth} Account</div>
->>>>>>> 8d9e978c
+        <div className="small text-right">by {auth} Account</div>
       </div>
     );
   }
@@ -141,29 +115,16 @@
 
     return (
       <>
-<<<<<<< HEAD
         <div className="border-top border-bottom">
           <div id="external-auth" className={`external-auth ${collapsibleClass}`}>
             <div className="row mt-2">
-              {Object.keys(this.objOfIsExternalAuthEnableds).map(auth => {
-                if (!this.objOfIsExternalAuthEnableds[auth]) {
+              {Object.keys(objOfIsExternalAuthEnableds).map((auth) => {
+                if (!objOfIsExternalAuthEnableds[auth]) {
                   return;
                 }
                 return this.renderExternalAuthInput(auth);
               })}
             </div>
-=======
-        <div className="border-bottom"></div>
-        <div id="external-auth" className={`external-auth ${collapsibleClass}`}>
-          <div className="spacer"></div>
-          <div className="d-flex flex-row justify-content-between flex-wrap">
-            {Object.keys(objOfIsExternalAuthEnableds).map((auth) => {
-              if (!objOfIsExternalAuthEnableds[auth]) {
-                return;
-              }
-              return this.renderExternalAuthInput(auth);
-            })}
->>>>>>> 8d9e978c
           </div>
         </div>
         <div className="text-center">
@@ -185,6 +146,9 @@
   renderRegisterForm() {
     const {
       t,
+      username,
+      name,
+      email,
       appContainer,
       registrationMode,
       registrationWhiteList,
@@ -206,7 +170,7 @@
                 <i className="icon-user"></i>
               </span>
             </div>
-            <input type="text" className="form-control" placeholder={t('User ID')} name="registerForm[username]" defaultValue={this.props.username} required />
+            <input type="text" className="form-control" placeholder={t('User ID')} name="registerForm[username]" defaultValue={username} required />
           </div>
           <p className="form-text text-danger">
             <span id="help-block-username"></span>
@@ -218,7 +182,7 @@
                 <i className="icon-tag"></i>
               </span>
             </div>
-            <input type="text" className="form-control" placeholder={t('Name')} name="registerForm[name]" defaultValue={this.props.name} required />
+            <input type="text" className="form-control" placeholder={t('Name')} name="registerForm[name]" defaultValue={name} required />
           </div>
 
           <div className="input-group">
@@ -227,7 +191,7 @@
                 <i className="icon-envelope"></i>
               </span>
             </div>
-            <input type="email" className="form-control" placeholder={t('Email')} name="registerForm[email]" defaultValue={this.props.email} required />
+            <input type="email" className="form-control" placeholder={t('Email')} name="registerForm[email]" defaultValue={email} required />
           </div>
 
           {registrationWhiteList.length > 0 && (
@@ -255,14 +219,8 @@
           </div>
 
           <div className="input-group justify-content-center mt-5">
-<<<<<<< HEAD
-            {/* [TODO][GW-1913] An AppContainer gets csrf data */}
-            <input type="hidden" name="_csrf" value={csrf} />
+            <input type="hidden" name="_csrf" value={appContainer.csrfToken} />
             <button type="submit" className="btn btn-fill" id="register">
-=======
-            <input type="hidden" name="_csrf" value={appContainer.csrfToken} />
-            <button type="submit" className="btn btn-fill px-0 py-2" id="register">
->>>>>>> 8d9e978c
               <div className="eff"></div>
               <span className="btn-label">
                 <i className="icon-user-follow"></i>
@@ -316,14 +274,7 @@
                 </div>
               )}
             </div>
-<<<<<<< HEAD
-            {this.isRegistrationEnabled && this.renderRegisterForm()}
-=======
             {isRegistrationEnabled && this.renderRegisterForm()}
-            <a href="https://growi.org" className="link-growi-org pl-3">
-              <span className="growi">GROWI</span>.<span className="org">ORG</span>
-            </a>
->>>>>>> 8d9e978c
           </div>
         </div>
         <a href="https://growi.org" className="link-growi-org pl-3">
