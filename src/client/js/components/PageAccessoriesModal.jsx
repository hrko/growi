import React, { useEffect, useState } from 'react';
import PropTypes from 'prop-types';

import {
  Button, Modal, ModalBody, Nav, NavItem, NavLink, TabContent, TabPane,
} from 'reactstrap';

import { withTranslation } from 'react-i18next';

import PageListIcon from './Icons/PageListIcon';
import TimeLineIcon from './Icons/TimeLineIcon';
import RecentChangesIcon from './Icons/RecentChangesIcon';
import AttachmentIcon from './Icons/AttachmentIcon';
import ShareLinkIcon from './Icons/ShareLinkIcon';

import { withUnstatedContainers } from './UnstatedUtils';
import PageAccessoriesContainer from '../services/PageAccessoriesContainer';
import PageAttachment from './PageAttachment';
import PageTimeline from './PageTimeline';
import PageList from './PageList';
import PageHistory from './PageHistory';
import ShareLink from './ShareLink/ShareLink';


const navTabMapping = {
  pagelist: {
    icon: <PageListIcon />,
    i18n: 'page_list',
    index: 0,
  },
  timeline:  {
    icon: <TimeLineIcon />,
    i18n: 'Timeline View',
    index: 1,
  },
  pageHistory: {
    icon: <RecentChangesIcon />,
    i18n: 'History',
    index: 2,
  },
  attachment: {
    icon: <AttachmentIcon />,
    i18n: 'attachment_data',
    index: 3,
  },
  shareLink: {
    icon: <ShareLinkIcon />,
    i18n: 'share_links.share_link_management',
    index: 4,
  },
};

const PageAccessoriesModal = (props) => {
  const { t, pageAccessoriesContainer } = props;
  const { switchActiveTab } = pageAccessoriesContainer;
  const { activeTab } = pageAccessoriesContainer.state;

  const [sliderWidth, setSliderWidth] = useState(null);
  const [sliderMarginLeft, setSliderMarginLeft] = useState(null);

  function closeModalHandler() {
    if (props.onClose == null) {
      return;
    }
    props.onClose();
  }

  // Might make this dynamic for px, %, pt, em
  function getPercentage(min, max) {
    return min / max * 100;
  }

  useEffect(() => {
    if (activeTab === '') {
      return;
    }

    const navTitle = document.getElementById('nav-title');
    const navTabs = document.querySelectorAll('li.nav-link');

    if (navTitle == null || navTabs == null) {
      return;
    }

    let tempML = 0;

    const styles = [].map.call(navTabs, (el) => {
      const width = getPercentage(el.offsetWidth, navTitle.offsetWidth);
      const marginLeft = tempML;
      tempML += width;
      return { width, marginLeft };
    });

    const { width, marginLeft } = styles[navTabMapping[activeTab].index];

    setSliderWidth(width);
    setSliderMarginLeft(marginLeft);

  }, [activeTab]);


  return (
    <React.Fragment>
      <Modal size="xl" isOpen={props.isOpen} toggle={closeModalHandler} className="grw-page-accessories-modal">
        <ModalBody>
          <Nav className="nav-title" id="nav-title">
<<<<<<< HEAD
            <NavItem type="button" className={`nav-link ${activeTab === 'pagelist' && 'active'}`}>
              <NavLink
                onClick={() => {
                  switchActiveTab('pagelist');
                }}
              >
                <PageListIcon />
                {t('page_list')}
              </NavLink>
            </NavItem>
            <NavItem type="button" className={`nav-link ${activeTab === 'timeline' && 'active'}`}>
              <NavLink
                onClick={() => {
                  switchActiveTab('timeline');
                }}
              >
                <TimeLineIcon />
                {t('Timeline View')}
              </NavLink>
            </NavItem>
            <NavItem type="button" className={`nav-link ${activeTab === 'page-history' && 'active'}`}>
              <NavLink
                onClick={() => {
                  switchActiveTab('page-history');
                }}
              >
                <RecentChangesIcon />
                {t('History')}
              </NavLink>
            </NavItem>
            <NavItem type="button" className={`nav-link ${activeTab === 'attachment' && 'active'}`}>
              <NavLink
                onClick={() => {
                  switchActiveTab('attachment');
                }}
              >
                <AttachmentIcon />
                {t('attachment_data')}
              </NavLink>
            </NavItem>
            <NavItem type="button" className={`nav-link ${activeTab === 'share-link' && 'active'}`}>
              <NavLink
                onClick={() => {
                  switchActiveTab('share-link');
                }}
              >
                <ShareLinkIcon />
                {t('share_links.share_link_management')}
              </NavLink>
            </NavItem>

            <Button
              close
              onClick={closeModalHandler}
            />
=======
            {Object.entries(navTabMapping).map(([key, value]) => {
              return (
                <NavItem key={key} type="button" className={`nav-link ${activeTab === key && 'active'}`}>
                  <NavLink onClick={() => { switchActiveTab(key) }}>
                    {value.icon}
                    {t(value.i18n)}
                  </NavLink>
                </NavItem>
              );
            })}
>>>>>>> 166573f0
          </Nav>
          <hr id="grw-nav-slide-hr" className="my-0" style={{ width: `${sliderWidth}%`, marginLeft: `${sliderMarginLeft}%` }} />
          <TabContent activeTab={activeTab}>
            <TabPane tabId="pagelist">
              {pageAccessoriesContainer.state.activeComponents.has('pagelist') && <PageList />}
            </TabPane>
            <TabPane tabId="timeline" className="p-4">
              {pageAccessoriesContainer.state.activeComponents.has('timeline') && <PageTimeline /> }
            </TabPane>
            <TabPane tabId="pageHistory">
              <div className="overflow-auto">
                {pageAccessoriesContainer.state.activeComponents.has('pageHistory') && <PageHistory /> }
              </div>
            </TabPane>
            <TabPane tabId="attachment" className="p-4">
              {pageAccessoriesContainer.state.activeComponents.has('attachment') && <PageAttachment />}
            </TabPane>
            <TabPane tabId="shareLink" className="p-4">
              {pageAccessoriesContainer.state.activeComponents.has('shareLink') && <ShareLink />}
            </TabPane>
          </TabContent>
        </ModalBody>
      </Modal>
    </React.Fragment>
  );
};

/**
 * Wrapper component for using unstated
 */
const PageAccessoriesModalWrapper = withUnstatedContainers(PageAccessoriesModal, [PageAccessoriesContainer]);

PageAccessoriesModal.propTypes = {
  t: PropTypes.func.isRequired, //  i18next
  // pageContainer: PropTypes.instanceOf(PageContainer).isRequired,
  pageAccessoriesContainer: PropTypes.instanceOf(PageAccessoriesContainer).isRequired,
  isOpen: PropTypes.bool.isRequired,
  onClose: PropTypes.func,
};

export default withTranslation()(PageAccessoriesModalWrapper);<|MERGE_RESOLUTION|>--- conflicted
+++ resolved
@@ -104,63 +104,6 @@
       <Modal size="xl" isOpen={props.isOpen} toggle={closeModalHandler} className="grw-page-accessories-modal">
         <ModalBody>
           <Nav className="nav-title" id="nav-title">
-<<<<<<< HEAD
-            <NavItem type="button" className={`nav-link ${activeTab === 'pagelist' && 'active'}`}>
-              <NavLink
-                onClick={() => {
-                  switchActiveTab('pagelist');
-                }}
-              >
-                <PageListIcon />
-                {t('page_list')}
-              </NavLink>
-            </NavItem>
-            <NavItem type="button" className={`nav-link ${activeTab === 'timeline' && 'active'}`}>
-              <NavLink
-                onClick={() => {
-                  switchActiveTab('timeline');
-                }}
-              >
-                <TimeLineIcon />
-                {t('Timeline View')}
-              </NavLink>
-            </NavItem>
-            <NavItem type="button" className={`nav-link ${activeTab === 'page-history' && 'active'}`}>
-              <NavLink
-                onClick={() => {
-                  switchActiveTab('page-history');
-                }}
-              >
-                <RecentChangesIcon />
-                {t('History')}
-              </NavLink>
-            </NavItem>
-            <NavItem type="button" className={`nav-link ${activeTab === 'attachment' && 'active'}`}>
-              <NavLink
-                onClick={() => {
-                  switchActiveTab('attachment');
-                }}
-              >
-                <AttachmentIcon />
-                {t('attachment_data')}
-              </NavLink>
-            </NavItem>
-            <NavItem type="button" className={`nav-link ${activeTab === 'share-link' && 'active'}`}>
-              <NavLink
-                onClick={() => {
-                  switchActiveTab('share-link');
-                }}
-              >
-                <ShareLinkIcon />
-                {t('share_links.share_link_management')}
-              </NavLink>
-            </NavItem>
-
-            <Button
-              close
-              onClick={closeModalHandler}
-            />
-=======
             {Object.entries(navTabMapping).map(([key, value]) => {
               return (
                 <NavItem key={key} type="button" className={`nav-link ${activeTab === key && 'active'}`}>
@@ -171,7 +114,12 @@
                 </NavItem>
               );
             })}
->>>>>>> 166573f0
+
+            <Button
+              close
+              onClick={closeModalHandler}
+            />
+
           </Nav>
           <hr id="grw-nav-slide-hr" className="my-0" style={{ width: `${sliderWidth}%`, marginLeft: `${sliderMarginLeft}%` }} />
           <TabContent activeTab={activeTab}>
