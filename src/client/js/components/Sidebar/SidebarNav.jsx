--- conflicted
+++ resolved
@@ -87,18 +87,8 @@
 
     return (
       <GlobalNav
-<<<<<<< HEAD
-        primaryItems={[
-          this.generatePrimaryItemObj('custom', 'Custom Sidebar', this.generateIconFactory('fa fa-code')),
-          this.generatePrimaryItemObj('history', 'History', this.generateIconFactory('icon-clock')),
-        ]}
-        secondaryItems={[
-          this.generateSecondaryItemObj('admin', 'Admin', this.generateIconFactory('icon-settings'), '/admin'),
-        ]}
-=======
         primaryItems={primaryItems}
         secondaryItems={secondaryItems}
->>>>>>> eab34c0c
       />
     );
   }
