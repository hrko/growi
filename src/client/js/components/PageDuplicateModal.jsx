--- conflicted
+++ resolved
@@ -170,10 +170,6 @@
             </label>
           </ul>
           <div>
-<<<<<<< HEAD
-            <ul>
-              {isDuplicateRecursively && checkExistPath()}
-=======
             <ul className="duplicate-name">
               {isDuplicateRecursively && subordinatedPaths.map((duplicatedNewPath) => {
                   // ToDo: The "true" statement below will be modified by task GW3503
@@ -183,7 +179,6 @@
                   return <li key={duplicatedNewPath}>{duplicatedNewPath}</li>;
                 })
               }
->>>>>>> 98e07dd5
             </ul>
           </div>
           <div> {getSubordinatedError} </div>
