import React, { useState, useEffect, useCallback } from 'react';
import PropTypes from 'prop-types';

import {
  Modal, ModalHeader, ModalBody, ModalFooter,
} from 'reactstrap';

import { withTranslation } from 'react-i18next';
import { withUnstatedContainers } from './UnstatedUtils';
import { toastError } from '../util/apiNotification';

import AppContainer from '../services/AppContainer';
import PageContainer from '../services/PageContainer';
import PagePathAutoComplete from './PagePathAutoComplete';
import ApiErrorMessageList from './PageManagement/ApiErrorMessageList';
import ComparePathsTable from './ComparePathsTable';


const PageDuplicateModal = (props) => {
  const { t, appContainer, pageContainer } = props;

  const config = appContainer.getConfig();
  const isReachable = config.isSearchServiceReachable;
  const { pageId, path } = pageContainer.state;
  const { crowi } = appContainer.config;

  const [pageNameInput, setPageNameInput] = useState(path);

  const [errs, setErrs] = useState(null);

  const [subordinatedPages, setSubordinatedPages] = useState([]);
  const [isDuplicateRecursively, setIsDuplicateRecursively] = useState(false);
  const [isDuplicateRecursivelyWithoutExistPath, setIsDuplicateRecursivelyWithoutExistPath] = useState(false);

  function getSubordinatedDuplicateList(value) {

    // ToDo: get the duplicated list from sever
    // below is psuedo code
    // let duplicatedList = get.apiv3......
    // duplicatedList = duplicatedList.map((value) =>
    // <li className="duplicate-exist" key={value}> {value}: { t('modal_duplicate.label.Same page already exists') } </li>; )
    // setIsDuplicateExist(duplicatedList);

    // ToDo: for now we use dummy path
  }

  /**
   * change pageNameInput for PagePathAutoComplete
   * @param {string} value
   */
  function ppacInputChangeHandler(value) {
<<<<<<< HEAD
    getSubordinatedDuplicateList(value);
=======
    setErrorCode(null);
    setErrorMessage(null);
>>>>>>> 758a708a
    setPageNameInput(value);
  }

  /**
   * change pageNameInput
   * @param {string} value
   */
  function inputChangeHandler(value) {
<<<<<<< HEAD
    getSubordinatedDuplicateList(value);
=======
    setErrorCode(null);
    setErrorMessage(null);
>>>>>>> 758a708a
    setPageNameInput(value);
  }

  function changeIsDuplicateRecursivelyHandler() {
    setIsDuplicateRecursively(!isDuplicateRecursively);
  }

  const getSubordinatedList = useCallback(async() => {
    try {
      const res = await appContainer.apiv3Get('/pages/subordinated-list', { path });
      const { subordinatedPaths } = res.data;
      setSubordinatedPages(subordinatedPaths);
    }
    catch (err) {
      setErrs(err);
      toastError(t('modal_duplicate.label.Fail to get subordinated pages'));
    }
  }, [appContainer, path, t]);

  useEffect(() => {
    if (props.isOpen) {
      getSubordinatedList();
    }
  }, [props.isOpen, getSubordinatedList]);

  function changeIsDuplicateRecursivelyWithoutExistPathHandler() {
    setIsDuplicateRecursivelyWithoutExistPath(!isDuplicateRecursivelyWithoutExistPath);
  }

  async function duplicate() {
    setErrs(null);

    try {
      await appContainer.apiv3Post('/pages/duplicate', { pageId, pageNameInput, isDuplicateRecursively });
      window.location.href = encodeURI(`${pageNameInput}?duplicated=${path}`);
    }
    catch (err) {
      setErrs(err);
    }
  }

  function ppacSubmitHandler() {
    duplicate();
  }

  return (
    <Modal size="lg" isOpen={props.isOpen} toggle={props.onClose} className="grw-duplicate-page">
      <ModalHeader tag="h4" toggle={props.onClose} className="bg-primary text-light">
        { t('modal_duplicate.label.Duplicate page') }
      </ModalHeader>
      <ModalBody>
        <div className="form-group"><label>{t('modal_duplicate.label.Current page name')}</label><br />
          <code>{path}</code>
        </div>
        <div className="form-group">
          <label htmlFor="duplicatePageName">{ t('modal_duplicate.label.New page name') }</label><br />
          <div className="input-group">
            <div className="input-group-prepend">
              <span className="input-group-text">{crowi.url}</span>
            </div>
            <div className="flex-fill">
              {isReachable
              ? (
                <PagePathAutoComplete
                  initializedPath={path}
                  onSubmit={ppacSubmitHandler}
                  onInputChange={ppacInputChangeHandler}
                />
              )
              : (
                <input
                  type="text"
                  value={pageNameInput}
                  className="form-control"
                  onChange={e => inputChangeHandler(e.target.value)}
                  required
                />
              )}
            </div>
          </div>
        </div>
        <div className="custom-control custom-checkbox custom-checkbox-warning mb-3">
          <input
            className="custom-control-input"
            name="recursively"
            id="cbDuplicateRecursively"
            type="checkbox"
            checked={isDuplicateRecursively}
            onChange={changeIsDuplicateRecursivelyHandler}
          />
          <label className="custom-control-label" htmlFor="cbDuplicateRecursively">
            { t('modal_duplicate.label.Duplicate with child') }
          </label>
        </div>
        {isDuplicateRecursively && <ComparePathsTable subordinatedPages={subordinatedPages} newPagePath={pageNameInput} />}

        {isDuplicateRecursively && (
          <div className="custom-control custom-checkbox custom-checkbox-warning">
            <input
              className="custom-control-input"
              name="withoutExistRecursively"
              id="cbDuplicatewithoutExistRecursively"
              type="checkbox"
              checked={isDuplicateRecursivelyWithoutExistPath}
              onChange={changeIsDuplicateRecursivelyWithoutExistPathHandler}
            />
            <label className="custom-control-label" htmlFor="cbDuplicatewithoutExistRecursively">
              { t('modal_duplicate.label.Duplicate without exist path') }
            </label>
          </div>
        )}
      </ModalBody>
      <ModalFooter>
        <ApiErrorMessageList errs={errs} targetPath={pageNameInput} />
        <button type="button" className="btn btn-primary" onClick={duplicate}>Duplicate page</button>
      </ModalFooter>
    </Modal>
  );
};


/**
 * Wrapper component for using unstated
 */
const PageDuplicateModallWrapper = withUnstatedContainers(PageDuplicateModal, [AppContainer, PageContainer]);


PageDuplicateModal.propTypes = {
  t: PropTypes.func.isRequired, //  i18next
  appContainer: PropTypes.instanceOf(AppContainer).isRequired,
  pageContainer: PropTypes.instanceOf(PageContainer).isRequired,

  isOpen: PropTypes.bool.isRequired,
  onClose: PropTypes.func.isRequired,
};

export default withTranslation()(PageDuplicateModallWrapper);<|MERGE_RESOLUTION|>--- conflicted
+++ resolved
@@ -49,12 +49,9 @@
    * @param {string} value
    */
   function ppacInputChangeHandler(value) {
-<<<<<<< HEAD
     getSubordinatedDuplicateList(value);
-=======
     setErrorCode(null);
     setErrorMessage(null);
->>>>>>> 758a708a
     setPageNameInput(value);
   }
 
@@ -63,12 +60,9 @@
    * @param {string} value
    */
   function inputChangeHandler(value) {
-<<<<<<< HEAD
     getSubordinatedDuplicateList(value);
-=======
     setErrorCode(null);
     setErrorMessage(null);
->>>>>>> 758a708a
     setPageNameInput(value);
   }
 
