import React, { useState } from 'react';
import PropTypes from 'prop-types';

import {
  Modal, ModalHeader, ModalBody, ModalFooter,
} from 'reactstrap';

import { withTranslation } from 'react-i18next';

import { withUnstatedContainers } from './UnstatedUtils';

import AppContainer from '../services/AppContainer';
import PageContainer from '../services/PageContainer';
import PagePathAutoComplete from './PagePathAutoComplete';
import ApiErrorMessage from './PageManagement/ApiErrorMessage';

const PageDuplicateModal = (props) => {
  const { t, appContainer, pageContainer } = props;

  const config = appContainer.getConfig();
  const isReachable = config.isSearchServiceReachable;
  const { pageId, path } = pageContainer.state;
  const { crowi } = appContainer.config;

  const [pageNameInput, setPageNameInput] = useState(path);
  const [errorCode, setErrorCode] = useState(null);
  const [errorMessage, setErrorMessage] = useState(null);

  const [isDuplicateRecursively, setIsDuplicateRecursively] = useState(true);

  const duplicatedNewPaths = ['/hoge', '/hoge/hoge', '/test/test/test'];

  /**
   * change pageNameInput for PagePathAutoComplete
   * @param {string} value
   */
  function ppacInputChangeHandler(value) {
    setPageNameInput(value);
  }

  /**
   * change pageNameInput
   * @param {string} value
   */
  function inputChangeHandler(value) {
    setPageNameInput(value);
  }

  function changeIsDuplicateRecursivelyHandler() {
    setIsDuplicateRecursively(!isDuplicateRecursively);
  }

  async function duplicate() {
    try {
      setErrorCode(null);
      setErrorMessage(null);
      const res = await appContainer.apiv3Post('/pages/duplicate', { pageId, pageNameInput });
      const { page } = res;
      window.location.href = encodeURI(`${page.path}?duplicated=${path}`);
    }
    catch (err) {
      setErrorCode(err.code);
      setErrorMessage(err.message);
    }
  }

  function ppacSubmitHandler() {
    duplicate();
  }

  return (
    <Modal size="lg" isOpen={props.isOpen} toggle={props.onClose} className="grw-duplicate-page">
      <ModalHeader tag="h4" toggle={props.onClose} className="bg-primary text-light">
        {t('modal_duplicate.label.Duplicate page')}
      </ModalHeader>
      <ModalBody>
        <div className="form-group">
          <label>{t('modal_duplicate.label.Current page name')}</label>
          <br />
          <code>{path}</code>
        </div>
        <div className="form-group">
          <label htmlFor="duplicatePageName">{t('modal_duplicate.label.New page name')}</label>
          <br />
          <div className="input-group">
            <div className="input-group-prepend">
              <span className="input-group-text">{crowi.url}</span>
            </div>
            <div className="flex-fill">
              {isReachable ? (
                <PagePathAutoComplete crowi={appContainer} initializedPath={path} onSubmit={ppacSubmitHandler} onInputChange={ppacInputChangeHandler} />
              ) : (
                <input type="text" value={pageNameInput} className="form-control" onChange={e => inputChangeHandler(e.target.value)} required />
              )}
            </div>
          </div>
        </div>
        <div className="custom-control custom-checkbox custom-checkbox-warning">
          <input
            className="custom-control-input"
            name="recursively"
            id="cbDuplicateRecursively"
            type="checkbox"
            checked={isDuplicateRecursively}
            onChange={changeIsDuplicateRecursivelyHandler}
          />
          <label className="custom-control-label" htmlFor="cbDuplicateRecursively">
            {t('modal_duplicate.label.Duplicate with child')}
          </label>
<<<<<<< HEAD
          <div> {props.duplicateError} </div>
=======
          <div>
            <ul>
              {isDuplicateRecursively && duplicatedNewPaths.map(duplicatedNewPath => <li>{duplicatedNewPath}</li>)}
            </ul>
          </div>
>>>>>>> 45c4f17b
        </div>
      </ModalBody>
      <ModalFooter>
        <ApiErrorMessage errorCode={errorCode} errorMessage={errorMessage} targetPath={pageNameInput} />
        <button type="button" className="btn btn-primary" onClick={duplicate}>
          Duplicate page
        </button>
      </ModalFooter>
    </Modal>
  );
};


/**
 * Wrapper component for using unstated
 */
const PageDuplicateModallWrapper = withUnstatedContainers(PageDuplicateModal, [AppContainer, PageContainer]);


PageDuplicateModal.propTypes = {
  t: PropTypes.func.isRequired, //  i18next
  appContainer: PropTypes.instanceOf(AppContainer).isRequired,
  pageContainer: PropTypes.instanceOf(PageContainer).isRequired,

  isOpen: PropTypes.bool.isRequired,
  onClose: PropTypes.func.isRequired,
  pageDuplicateModalPaths: PropTypes.array,
  duplicateError: PropTypes.string,
};

export default withTranslation()(PageDuplicateModallWrapper);<|MERGE_RESOLUTION|>--- conflicted
+++ resolved
@@ -107,15 +107,12 @@
           <label className="custom-control-label" htmlFor="cbDuplicateRecursively">
             {t('modal_duplicate.label.Duplicate with child')}
           </label>
-<<<<<<< HEAD
-          <div> {props.duplicateError} </div>
-=======
           <div>
             <ul>
               {isDuplicateRecursively && duplicatedNewPaths.map(duplicatedNewPath => <li>{duplicatedNewPath}</li>)}
             </ul>
           </div>
->>>>>>> 45c4f17b
+          <div> {props.duplicateError} </div>
         </div>
       </ModalBody>
       <ModalFooter>
