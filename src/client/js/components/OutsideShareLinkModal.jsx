import React, { useState } from 'react';
import PropTypes from 'prop-types';

import {
  Modal, ModalHeader, ModalBody,
} from 'reactstrap';

import { withTranslation } from 'react-i18next';

import { withUnstatedContainers } from './UnstatedUtils';

import AppContainer from '../services/AppContainer';
import PageContainer from '../services/PageContainer';

import ShareLinkList from './ShareLinkList';
import ShareLinkForm from './ShareLinkForm';

const OutsideShareLinkModal = (props) => {
  const [isOpenShareLinkForm, setIsOpenShareLinkForm] = useState(false);

  function toggleShareLinkFormHandler() {
    setIsOpenShareLinkForm(!isOpenShareLinkForm);
  }

  return (
<<<<<<< HEAD
    <Modal size="xl" isOpen={props.isOpen} toggle={props.onClose} className="grw-create-page">
=======
    <Modal size="lg" isOpen={props.isOpen} toggle={props.onClose}>
>>>>>>> fac4c47f
      <ModalHeader tag="h4" toggle={props.onClose} className="bg-primary text-light">Title
      </ModalHeader>
      <ModalBody>
        <div className="container">
          <div className="form-inline mb-3">
            <h4>Shared Link List</h4>
            <button className="ml-auto btn btn-danger" type="button">Delete all links</button>
          </div>

          <div>
            <ShareLinkList />
            <button
              className="btn btn-outline-secondary d-block mx-auto px-5 mb-3"
              type="button"
              onClick={toggleShareLinkFormHandler}
            >
              {isOpenShareLinkForm ? 'Close' : 'New'}
            </button>
            {isOpenShareLinkForm && <ShareLinkForm />}
          </div>
        </div>
      </ModalBody>
    </Modal>
  );
};

/**
 * Wrapper component for using unstated
 */
const ModalControlWrapper = withUnstatedContainers(OutsideShareLinkModal, [AppContainer, PageContainer]);

OutsideShareLinkModal.propTypes = {
  t: PropTypes.func.isRequired, //  i18next
  appContainer: PropTypes.instanceOf(AppContainer).isRequired,
  pageContainer: PropTypes.instanceOf(PageContainer).isRequired,

  isOpen: PropTypes.bool.isRequired,
  onClose: PropTypes.func.isRequired,
};

export default withTranslation()(ModalControlWrapper);<|MERGE_RESOLUTION|>--- conflicted
+++ resolved
@@ -23,11 +23,7 @@
   }
 
   return (
-<<<<<<< HEAD
     <Modal size="xl" isOpen={props.isOpen} toggle={props.onClose} className="grw-create-page">
-=======
-    <Modal size="lg" isOpen={props.isOpen} toggle={props.onClose}>
->>>>>>> fac4c47f
       <ModalHeader tag="h4" toggle={props.onClose} className="bg-primary text-light">Title
       </ModalHeader>
       <ModalBody>
