import React from 'react';
import PropTypes from 'prop-types';

import {
  Modal,
  ModalHeader,
  ModalBody,
  ModalFooter,
} from 'reactstrap';

import { debounce } from 'throttle-debounce';

import path from 'path';
import validator from 'validator';
import Preview from './Preview';

import AppContainer from '../../services/AppContainer';
import PageContainer from '../../services/PageContainer';

import SearchTypeahead from '../SearchTypeahead';
import Linker from '../../models/Linker';

import { withUnstatedContainers } from '../UnstatedUtils';

class LinkEditModal extends React.PureComponent {

  constructor(props) {
    super(props);

    this.state = {
      show: false,
      isUseRelativePath: false,
      isUsePermanentLink: false,
      linkInputValue: '',
      labelInputValue: '',
      linkerType: Linker.types.markdownLink,
      markdown: '',
      permalink: '',
      linkText: '',
    };

    this.isApplyPukiwikiLikeLinkerPlugin = window.growiRenderer.preProcessors.some(process => process.constructor.name === 'PukiwikiLikeLinker');

    this.show = this.show.bind(this);
    this.hide = this.hide.bind(this);
    this.cancel = this.cancel.bind(this);
    this.handleChangeTypeahead = this.handleChangeTypeahead.bind(this);
    this.handleChangeLabelInput = this.handleChangeLabelInput.bind(this);
    this.handleChangeLinkInput = this.handleChangeLinkInput.bind(this);
    this.handleSelecteLinkerType = this.handleSelecteLinkerType.bind(this);
    this.toggleIsUseRelativePath = this.toggleIsUseRelativePath.bind(this);
    this.toggleIsUsePamanentLink = this.toggleIsUsePamanentLink.bind(this);
    this.save = this.save.bind(this);
    this.generateLink = this.generateLink.bind(this);
    this.renderPreview = this.renderPreview.bind(this);
    this.getRootPath = this.getRootPath.bind(this);

    this.generateAndSetPreviewDebounced = debounce(200, this.generateAndSetPreview.bind(this));
    this.generateAndSetLinkTextPreviewDebounced = debounce(200, this.generateAndSetLinkTextPreview.bind(this));
  }

  componentDidUpdate(prevProps, prevState) {
    const { linkInputValue: prevLinkInputValue } = prevState;
    const { linkInputValue } = this.state;
    if (linkInputValue !== prevLinkInputValue) {
      this.generateAndSetPreviewDebounced(linkInputValue);
    }
    this.generateAndSetLinkTextPreviewDebounced();
  }

  // defaultMarkdownLink is an instance of Linker
  show(defaultMarkdownLink = null) {
    // if defaultMarkdownLink is null, set default value in inputs.
    const { label = '', link = '' } = defaultMarkdownLink;
    let { type = Linker.types.markdownLink } = defaultMarkdownLink;

    // if type of defaultMarkdownLink is pukiwikiLink when pukiwikiLikeLinker plugin is disable, change type(not change label and link)
    if (type === Linker.types.pukiwikiLink && !this.isApplyPukiwikiLikeLinkerPlugin) {
      type = Linker.types.markdownLink;
    }

    this.parseLinkAndSetState(link, type);

    this.setState({
      show: true,
      labelInputValue: label,
      isUsePermanentLink: false,
      permalink: '',
      linkerType: type,
    });
  }

  // parse link, link is ...
  // case-1. url of this growi's page (ex. 'http://localhost:3000/hoge/fuga')
  // case-2. absolute path of this growi's page (ex. '/hoge/fuga')
  // case-3. relative path of this growi's page (ex. '../fuga', 'hoge')
  // case-4. external link (ex. 'https://growi.org')
  // case-5. the others (ex. '')
  parseLinkAndSetState(link, type) {
    // create url from link, add dummy origin if link is not valid url.
    // ex-1. link = 'https://growi.org/' -> url = 'https://growi.org/' (case-1,4)
    // ex-2. link = 'hoge' -> url = 'http://example.com/hoge' (case-2,3,5)
    const url = new URL(link, 'http://example.com');
    const isUrl = url.origin !== 'http://example.com';

    let isUseRelativePath = false;
    let reshapedLink = link;

    // if case-1, reshapedLink becomes page path
    reshapedLink = this.convertUrlToPathIfPageUrl(reshapedLink, url);

    // case-3
    if (!isUrl && !reshapedLink.startsWith('/') && reshapedLink !== '') {
      isUseRelativePath = true;
      const rootPath = this.getRootPath(type);
      reshapedLink = path.resolve(rootPath, reshapedLink);
    }

    this.setState({
      linkInputValue: reshapedLink,
      isUseRelativePath,
    });
  }

  // return path name of link if link is this growi page url, else return original link.
  convertUrlToPathIfPageUrl(link, url) {
    // when link is this growi's page url, url.origin === window.location.origin and return path name
    return url.origin === window.location.origin ? decodeURI(url.pathname) : link;
  }

  cancel() {
    this.hide();
  }

  hide() {
    this.setState({
      show: false,
    });
  }

  toggleIsUseRelativePath() {
    if (!this.state.linkInputValue.startsWith('/') || this.state.linkerType === Linker.types.growiLink) {
      return;
    }

    // User can't use both relativePath and permalink at the same time
    this.setState({ isUseRelativePath: !this.state.isUseRelativePath, isUsePermanentLink: false });
  }

  toggleIsUsePamanentLink() {
    if (this.state.permalink === '' || this.state.linkerType === Linker.types.growiLink) {
      return;
    }

    // User can't use both relativePath and permalink at the same time
    this.setState({ isUsePermanentLink: !this.state.isUsePermanentLink, isUseRelativePath: false });
  }

  renderPreview() {
    return (
      <div className="linkedit-preview">
        <Preview markdown={this.state.markdown} />
      </div>
    );
  }

  async generateAndSetPreview(path) {
<<<<<<< HEAD
=======
    let markdown = '';
    let permalink = '';

>>>>>>> 5e5e2aaa
    if (path.startsWith('/')) {
      const isPermanentLink = validator.isMongoId(path.slice(1));
      const pageId = isPermanentLink ? path.slice(1) : null;

<<<<<<< HEAD
      let markdown = '';
      let permalink = '';
=======
>>>>>>> 5e5e2aaa
      try {
        const { page } = await this.props.appContainer.apiGet('/pages.get', { path, page_id: pageId });
        markdown = page.revision.body;
        // create permanent link only if path isn't permanent link because checkbox for isUsePermanentLink is disabled when permalink is ''.
        permalink = !isPermanentLink ? `${window.location.origin}/${page.id}` : '';
      }
      catch (err) {
        markdown = `<div class="alert alert-warning" role="alert"><strong>${err.message}</strong></div>`;
      }
<<<<<<< HEAD
      this.setState({ markdown, permalink });
    }
=======
    }
    else {
      markdown = '<div class="alert alert-success" role="alert">Page preview here.</div>';
    }
    this.setState({ markdown, permalink });
>>>>>>> 5e5e2aaa
  }

  generateAndSetLinkTextPreview() {
    const linker = this.generateLink();
    const linkText = linker.generateMarkdownText();
    this.setState({ linkText });
  }

  handleChangeTypeahead(selected) {
    const page = selected[0];
    if (page != null) {
      this.setState({ linkInputValue: page.path });
    }
  }

  handleChangeLabelInput(label) {
    this.setState({ labelInputValue: label });
  }

  handleChangeLinkInput(link) {
    let isUseRelativePath = this.state.isUseRelativePath;
    if (!this.state.linkInputValue.startsWith('/') || this.state.linkerType === Linker.types.growiLink) {
      isUseRelativePath = false;
    }
    this.setState({ linkInputValue: link, isUseRelativePath, isUsePermanentLink: false });
  }

  handleSelecteLinkerType(linkerType) {
    let { isUseRelativePath, isUsePermanentLink } = this.state;
    if (linkerType === Linker.types.growiLink) {
      isUseRelativePath = false;
      isUsePermanentLink = false;
    }
    this.setState({ linkerType, isUseRelativePath, isUsePermanentLink });
  }

  save() {
    if (this.props.onSave != null) {
      this.props.onSave(this.state.linkText);
    }

    this.hide();
  }

  generateLink() {
    const {
      linkInputValue, labelInputValue, linkerType, isUseRelativePath, isUsePermanentLink, permalink,
    } = this.state;

    let reshapedLink = linkInputValue;
    if (isUseRelativePath) {
      const rootPath = this.getRootPath(linkerType);
      reshapedLink = rootPath === linkInputValue ? '.' : path.relative(rootPath, linkInputValue);
    }

    if (isUsePermanentLink && permalink != null) {
      reshapedLink = permalink;
    }

    return new Linker(linkerType, labelInputValue, reshapedLink);
  }

  getRootPath(type) {
    const { pageContainer } = this.props;
    const pagePath = pageContainer.state.path;
    // rootPaths of md link and pukiwiki link are different
    return type === Linker.types.markdownLink ? path.dirname(pagePath) : pagePath;
  }

  render() {
    return (
      <Modal isOpen={this.state.show} toggle={this.cancel} size="lg">
        <ModalHeader tag="h4" toggle={this.cancel} className="bg-primary text-light">
          Edit Links
        </ModalHeader>

        <ModalBody className="container">
          <div className="row">
            <div className="col-12 col-lg-6">
              <form className="form-group">
                <div className="form-gorup my-3">
                  <label htmlFor="linkInput">Link</label>
                  <div className="input-group">
                    <SearchTypeahead
                      onChange={this.handleChangeTypeahead}
                      onInputChange={this.handleChangeLinkInput}
                      inputName="link"
                      placeholder="Input page path or URL"
                      keywordOnInit={this.state.linkInputValue}
                    />
                  </div>
                </div>
              </form>

              <div className="d-block d-lg-none mb-3 overflow-auto">{this.renderPreview()}</div>

              <div className="card">
                <div className="card-body">
                  <form className="form-group">
                    <div className="form-group btn-group d-flex" role="group" aria-label="type">
                      <button
                        type="button"
                        name={Linker.types.markdownLink}
                        className={`btn btn-outline-secondary col ${this.state.linkerType === Linker.types.markdownLink && 'active'}`}
                        onClick={e => this.handleSelecteLinkerType(e.target.name)}
                      >
                        Markdown
                      </button>
                      <button
                        type="button"
                        name={Linker.types.growiLink}
                        className={`btn btn-outline-secondary col ${this.state.linkerType === Linker.types.growiLink && 'active'}`}
                        onClick={e => this.handleSelecteLinkerType(e.target.name)}
                      >
                        Growi Original
                      </button>
                      {this.isApplyPukiwikiLikeLinkerPlugin && (
                        <button
                          type="button"
                          name={Linker.types.pukiwikiLink}
                          className={`btn btn-outline-secondary col ${this.state.linkerType === Linker.types.pukiwikiLink && 'active'}`}
                          onClick={e => this.handleSelecteLinkerType(e.target.name)}
                        >
                          Pukiwiki
                        </button>
                      )}
                    </div>

                    <div className="form-group">
                      <label htmlFor="label">Label</label>
                      <input
                        type="text"
                        className="form-control"
                        id="label"
                        value={this.state.labelInputValue}
                        onChange={e => this.handleChangeLabelInput(e.target.value)}
                        disabled={this.state.linkerType === Linker.types.growiLink}
                      />
                    </div>
                    <div className="form-inline">
                      <div className="custom-control custom-checkbox custom-checkbox-info">
                        <input
                          className="custom-control-input"
                          id="relativePath"
                          type="checkbox"
                          checked={this.state.isUseRelativePath}
                          disabled={!this.state.linkInputValue.startsWith('/') || this.state.linkerType === Linker.types.growiLink}
                        />
                        <label className="custom-control-label" htmlFor="relativePath" onClick={this.toggleIsUseRelativePath}>
                          Use relative path
                        </label>
                      </div>
                    </div>
                    <div className="form-inline">
                      <div className="custom-control custom-checkbox custom-checkbox-info">
                        <input
                          className="custom-control-input"
                          id="permanentLink"
                          type="checkbox"
                          checked={this.state.isUsePermanentLink}
                          disabled={this.state.permalink === '' || this.state.linkerType === Linker.types.growiLink}
                        />
                        <label className="custom-control-label" htmlFor="permanentLink" onClick={this.toggleIsUsePamanentLink}>
                          Use permanent link
                        </label>
                      </div>
                    </div>
                  </form>
                </div>
              </div>
            </div>

            <div className="col d-none d-lg-block pr-0 mr-3 overflow-auto">{this.renderPreview()}</div>
          </div>
        </ModalBody>
        <ModalFooter>
          <button type="button" className="btn btn-sm btn-outline-secondary" onClick={this.hide}>
            Cancel
          </button>
          <button type="submit" className="btn btn-sm btn-primary" onClick={this.save}>
            Done
          </button>
        </ModalFooter>
      </Modal>
    );
  }

}

LinkEditModal.propTypes = {
  t: PropTypes.func.isRequired, // i18next
  appContainer: PropTypes.instanceOf(AppContainer).isRequired,
  pageContainer: PropTypes.instanceOf(PageContainer).isRequired,
  onSave: PropTypes.func,
};

/**
 * Wrapper component for using unstated
 */
const LinkEditModalWrapper = withUnstatedContainers(LinkEditModal, [AppContainer, PageContainer]);

export default LinkEditModalWrapper;<|MERGE_RESOLUTION|>--- conflicted
+++ resolved
@@ -165,21 +165,13 @@
   }
 
   async generateAndSetPreview(path) {
-<<<<<<< HEAD
-=======
-    let markdown = '';
-    let permalink = '';
-
->>>>>>> 5e5e2aaa
+
     if (path.startsWith('/')) {
       const isPermanentLink = validator.isMongoId(path.slice(1));
       const pageId = isPermanentLink ? path.slice(1) : null;
 
-<<<<<<< HEAD
       let markdown = '';
       let permalink = '';
-=======
->>>>>>> 5e5e2aaa
       try {
         const { page } = await this.props.appContainer.apiGet('/pages.get', { path, page_id: pageId });
         markdown = page.revision.body;
@@ -189,16 +181,10 @@
       catch (err) {
         markdown = `<div class="alert alert-warning" role="alert"><strong>${err.message}</strong></div>`;
       }
-<<<<<<< HEAD
-      this.setState({ markdown, permalink });
-    }
-=======
     }
     else {
       markdown = '<div class="alert alert-success" role="alert">Page preview here.</div>';
     }
-    this.setState({ markdown, permalink });
->>>>>>> 5e5e2aaa
   }
 
   generateAndSetLinkTextPreview() {
