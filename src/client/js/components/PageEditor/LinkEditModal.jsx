import React from 'react';

import { Modal, ModalHeader, ModalBody } from 'reactstrap';

import PublishLink from './PublishLink';

export default class LinkEditModal extends React.PureComponent {

  constructor(props) {
    super(props);

    this.state = {
      show: false,
      isUseRelativePath: false,
<<<<<<< HEAD
      link: '/hoge/fuga/1234', // [TODO] GW-2793 の変更を適用する
      label: '',
      linkerType: 'pukiwikiLink',
=======
      inputValue: '~.cloud.~',
      labelInputValue: 'ここがリンク',
>>>>>>> eb235e7d
    };

    this.cancel = this.cancel.bind(this);
    this.toggleIsUseRelativePath = this.toggleIsUseRelativePath.bind(this);
<<<<<<< HEAD
    this.handleChangeLabelInput = this.handleChangeLabelInput.bind(this);
    this.handleSelecteLinkerType = this.handleSelecteLinkerType.bind(this);
    this.generateLinker = this.generateLinker.bind(this);
=======
    this.showLog = this.showLog.bind(this);
>>>>>>> eb235e7d
  }

  show() {
    this.setState({ show: true });
  }

  cancel() {
    this.hide();
  }

  hide() {
    this.setState({
      show: false,
    });
  }

  handleChangeLabelInput(e) {
    const label = e.target.value;
    // const linkerType = e.target.id;
    // const linker = this.generateLinker(label, linkerType);
    // this.setState({ label, linker });
    this.setState({ label });
  }

  generateLinker() {
    let linker;
    const label = this.state.label;
    const type = this.state.linkerType;
    if (type === 'pukiwikiLink') {
      linker = `[[${label}]]`;
    }
    if (type === 'growiLink') {
      linker = `growi ${label}`;
    }
    if (type === 'MDLink') {
      linker = `md like ${label}`;
    }

    return linker;
  }


  handleSelecteLinkerType(e) {
    this.setState({ linkerType: e.currentTarget.name });
  }

  toggleIsUseRelativePath() {
    this.setState({ isUseRelativePath: !this.state.isUseRelativePath });
  }

  renderPreview() {
    // TODO GW-2658
  }

  insertLinkIntoEditor() {
    // TODO GW-2659
  }

  showLog() {
    console.log(this.state.inputValue);
  }

  handleInputChange(linkValue) {
    this.setState({ inputValue: linkValue });
  }

  labelInputChange(labelValue) {
    this.setState({ labelInputValue: labelValue });
  }


  render() {
    return (
      <Modal isOpen={this.state.show} toggle={this.cancel} size="lg">
        <ModalHeader tag="h4" toggle={this.cancel} className="bg-primary text-light">
          Edit Links
        </ModalHeader>

        <ModalBody className="container">
          <div className="row">
            <div className="col">
              <div className="form-gorup my-3">
                <label htmlFor="linkInput">Link</label>
                <div className="input-group">
                  <input
                    className="form-control"
                    id="linkInput"
                    type="text"
                    placeholder="/foo/bar/31536000"
                    aria-describedby="button-addon"
<<<<<<< HEAD
                    value={this.state.link}
                  />
                  <div className="input-group-append">
                    <button type="button" id="button-addon" className="btn btn-secondary">
=======
                    value={this.state.inputValue}
                    onChange={e => this.handleInputChange(e.target.value)}
                  />
                  <div className="input-group-append">
                    <button type="button" id="button-addon" className="btn btn-secondary" onClick={this.showLog}>
>>>>>>> eb235e7d
                      Preview
                    </button>
                  </div>
                </div>
              </div>

              <div className="d-block d-lg-none">
                {this.renderPreview}
                render preview
              </div>

              <div className="link-edit-tabs">
                <ul className="nav nav-tabs" role="tabist">
                  <li className="nav-item">
<<<<<<< HEAD
                    <a className="nav-link active" name="pukiwikiLink" onClick={this.handleSelecteLinkerType} href="#Pukiwiki" role="tab" data-toggle="tab">
=======
                    <a className="nav-link active" href="#Pukiwiki" role="tab" data-toggle="tab">
>>>>>>> eb235e7d
                      Pukiwiki
                    </a>
                  </li>
                  <li className="nav-item">
<<<<<<< HEAD
                    <a className="nav-link" name="growiLink" onClick={this.handleSelecteLinkerType} href="#Growi" role="tab" data-toggle="tab">
                      Growi Original
                    </a>
                  </li>
                  <li className="nav-item">
                    <a className="nav-link" name="MDLink" onClick={this.handleSelecteLinkerType} href="#MD" role="tab" data-toggle="tab">
                      Markdown
=======
                    <a className="nav-link" href="#Crowi" role="tab" data-toggle="tab">
                      Crowi
                    </a>
                  </li>
                  <li className="nav-item">
                    <a className="nav-link" href="#MD" role="tab" data-toggle="tab">
                      MD
>>>>>>> eb235e7d
                    </a>
                  </li>
                </ul>

                <div className="tab-content pt-3">
<<<<<<< HEAD
                  <form className="form-group">
                    <div className="form-group">
                      <label htmlFor="pukiwikiLink">Label</label>
                      <input
                        type="text"
                        className="form-control"
                        id="pukiwikiLink"
                        value={this.state.label}
                        onChange={this.handleChangeLabelInput}
                        disabled={this.state.linkerType === 'growiLink'}
                      />
                    </div>
                    <div className="form-group">
                      <PublishLink
                        link={this.state.link}
                        label={this.state.label}
                        type={this.state.linkerType}
                        isUseRelativePath={this.state.isUseRelativePath}
                      />
                    </div>
                    <div className="form-inline">
                      <div className="custom-control custom-checkbox custom-checkbox-info">
                        <input
                          className="custom-control-input"
                          id="relativePath"
                          type="checkbox"
                          checked={this.state.isUseRelativePath}
                          disabled={this.state.linkerType === 'growiLink'}
                        />
                        <label className="custom-control-label" htmlFor="relativePath" onClick={this.toggleIsUseRelativePath}>
                          Use relative path
                        </label>
                      </div>
                      <button type="button" className="btn btn-primary ml-auto">
                        Done
                      </button>
                    </div>
                  </form>
=======
                  <div id="Pukiwiki" className="tab-pane active" role="tabpanel">
                    <form className="form-group">
                      <div className="form-group">
                        <label htmlFor="pukiwikiLink">Label</label>
                        <input
                          type="text"
                          className="form-control"
                          id="pukiwikiLink"
                          value={this.state.labelInputValue}
                          onChange={e => this.labelInputChange(e.target.value)}
                        />
                      </div>
                      <span className="p-2">[[{this.state.labelInputValue} &gt; {this.state.inputValue}]]</span>
                      <div>
                      </div>
                      <div className="form-inline">
                        <div className="custom-control custom-checkbox custom-checkbox-info">
                          <input className="custom-control-input" id="relativePath" type="checkbox" checked={this.state.isUseRelativePath} />
                          <label className="custom-control-label" htmlFor="relativePath" onClick={this.toggleIsUseRelativePath}>
                            Use relative path
                          </label>
                        </div>
                        <button type="button" className="btn btn-primary ml-auto">
                          Done
                        </button>
                      </div>
                    </form>
                  </div>

                  <div id="Crowi" className="tab-pane" role="tabpanel">
                    <form className="form-group">
                      <div className="form-group">
                        <label htmlFor="crowiLink">Label</label>
                        <input type="text" className="form-control" id="crowiLink"></input>
                      </div>
                      <div>
                        <span>URI</span>
                      </div>
                      <div className="d-flex">
                        <button type="button" className="btn btn-primary ml-auto">
                          Done
                        </button>
                      </div>
                    </form>
                  </div>

                  <div id="MD" className="tab-pane" role="tabpanel">
                    <form className="form-group">
                      <div className="form-group">
                        <label htmlFor="MDLink">Label</label>
                        <input type="text" className="form-control" id="MDLink"></input>
                      </div>
                      <div>
                        <span>URI</span>
                      </div>
                      <div className="form-inline">
                        <div className="custom-control custom-checkbox custom-checkbox-info">
                          <input className="custom-control-input" id="relativePath" type="checkbox" checked={this.state.isUseRelativePath} />
                          <label className="custom-control-label" htmlFor="relativePath" onClick={this.toggleIsUseRelativePath}>
                            Use relative path
                          </label>
                        </div>
                        <button type="button" className="btn btn-primary ml-auto">
                          Done
                        </button>
                      </div>
                    </form>
                  </div>
>>>>>>> eb235e7d
                </div>
              </div>
            </div>

            <div className="col d-none d-lg-block">
              {this.renderPreview}
              render preview
            </div>
          </div>
        </ModalBody>
      </Modal>
    );
  }

}<|MERGE_RESOLUTION|>--- conflicted
+++ resolved
@@ -12,25 +12,19 @@
     this.state = {
       show: false,
       isUseRelativePath: false,
-<<<<<<< HEAD
+      inputValue: '~.cloud.~',
+      labelInputValue: 'ここがリンク',
       link: '/hoge/fuga/1234', // [TODO] GW-2793 の変更を適用する
       label: '',
       linkerType: 'pukiwikiLink',
-=======
-      inputValue: '~.cloud.~',
-      labelInputValue: 'ここがリンク',
->>>>>>> eb235e7d
     };
 
     this.cancel = this.cancel.bind(this);
     this.toggleIsUseRelativePath = this.toggleIsUseRelativePath.bind(this);
-<<<<<<< HEAD
     this.handleChangeLabelInput = this.handleChangeLabelInput.bind(this);
     this.handleSelecteLinkerType = this.handleSelecteLinkerType.bind(this);
     this.generateLinker = this.generateLinker.bind(this);
-=======
     this.showLog = this.showLog.bind(this);
->>>>>>> eb235e7d
   }
 
   show() {
@@ -121,18 +115,11 @@
                     type="text"
                     placeholder="/foo/bar/31536000"
                     aria-describedby="button-addon"
-<<<<<<< HEAD
-                    value={this.state.link}
-                  />
-                  <div className="input-group-append">
-                    <button type="button" id="button-addon" className="btn btn-secondary">
-=======
                     value={this.state.inputValue}
                     onChange={e => this.handleInputChange(e.target.value)}
                   />
                   <div className="input-group-append">
                     <button type="button" id="button-addon" className="btn btn-secondary" onClick={this.showLog}>
->>>>>>> eb235e7d
                       Preview
                     </button>
                   </div>
@@ -147,16 +134,11 @@
               <div className="link-edit-tabs">
                 <ul className="nav nav-tabs" role="tabist">
                   <li className="nav-item">
-<<<<<<< HEAD
-                    <a className="nav-link active" name="pukiwikiLink" onClick={this.handleSelecteLinkerType} href="#Pukiwiki" role="tab" data-toggle="tab">
-=======
                     <a className="nav-link active" href="#Pukiwiki" role="tab" data-toggle="tab">
->>>>>>> eb235e7d
                       Pukiwiki
                     </a>
                   </li>
                   <li className="nav-item">
-<<<<<<< HEAD
                     <a className="nav-link" name="growiLink" onClick={this.handleSelecteLinkerType} href="#Growi" role="tab" data-toggle="tab">
                       Growi Original
                     </a>
@@ -164,60 +146,11 @@
                   <li className="nav-item">
                     <a className="nav-link" name="MDLink" onClick={this.handleSelecteLinkerType} href="#MD" role="tab" data-toggle="tab">
                       Markdown
-=======
-                    <a className="nav-link" href="#Crowi" role="tab" data-toggle="tab">
-                      Crowi
-                    </a>
-                  </li>
-                  <li className="nav-item">
-                    <a className="nav-link" href="#MD" role="tab" data-toggle="tab">
-                      MD
->>>>>>> eb235e7d
                     </a>
                   </li>
                 </ul>
 
                 <div className="tab-content pt-3">
-<<<<<<< HEAD
-                  <form className="form-group">
-                    <div className="form-group">
-                      <label htmlFor="pukiwikiLink">Label</label>
-                      <input
-                        type="text"
-                        className="form-control"
-                        id="pukiwikiLink"
-                        value={this.state.label}
-                        onChange={this.handleChangeLabelInput}
-                        disabled={this.state.linkerType === 'growiLink'}
-                      />
-                    </div>
-                    <div className="form-group">
-                      <PublishLink
-                        link={this.state.link}
-                        label={this.state.label}
-                        type={this.state.linkerType}
-                        isUseRelativePath={this.state.isUseRelativePath}
-                      />
-                    </div>
-                    <div className="form-inline">
-                      <div className="custom-control custom-checkbox custom-checkbox-info">
-                        <input
-                          className="custom-control-input"
-                          id="relativePath"
-                          type="checkbox"
-                          checked={this.state.isUseRelativePath}
-                          disabled={this.state.linkerType === 'growiLink'}
-                        />
-                        <label className="custom-control-label" htmlFor="relativePath" onClick={this.toggleIsUseRelativePath}>
-                          Use relative path
-                        </label>
-                      </div>
-                      <button type="button" className="btn btn-primary ml-auto">
-                        Done
-                      </button>
-                    </div>
-                  </form>
-=======
                   <div id="Pukiwiki" className="tab-pane active" role="tabpanel">
                     <form className="form-group">
                       <div className="form-group">
@@ -229,6 +162,9 @@
                           value={this.state.labelInputValue}
                           onChange={e => this.labelInputChange(e.target.value)}
                         />
+                        <label className="custom-control-label" htmlFor="relativePath" onClick={this.toggleIsUseRelativePath}>
+                          Use relative path
+                        </label>
                       </div>
                       <span className="p-2">[[{this.state.labelInputValue} &gt; {this.state.inputValue}]]</span>
                       <div>
@@ -286,7 +222,6 @@
                       </div>
                     </form>
                   </div>
->>>>>>> eb235e7d
                 </div>
               </div>
             </div>
