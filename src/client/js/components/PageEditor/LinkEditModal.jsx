--- conflicted
+++ resolved
@@ -42,11 +42,7 @@
     this.show = this.show.bind(this);
     this.hide = this.hide.bind(this);
     this.cancel = this.cancel.bind(this);
-<<<<<<< HEAD
-    this.handleChangeLinkInput = this.handleChangeLinkInput.bind(this);
-=======
     this.handleChangeTypeahead = this.handleChangeTypeahead.bind(this);
->>>>>>> 3df8f206
     this.handleChangeLabelInput = this.handleChangeLabelInput.bind(this);
     this.handleChangeLinkInput = this.handleChangeLinkInput.bind(this);
     this.handleSelecteLinkerType = this.handleSelecteLinkerType.bind(this);
