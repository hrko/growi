--- conflicted
+++ resolved
@@ -1,12 +1,6 @@
 import React from 'react';
 // import PropTypes from 'prop-types';
 
-<<<<<<< HEAD
-// TODO: GW-333
-// import FormControl from 'react-bootstrap/es/FormControl';
-
-=======
->>>>>>> abebae85
 import InterceptorManager from '@commons/service/interceptor-manager';
 
 import AbstractEditor from './AbstractEditor';
