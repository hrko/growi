import React from 'react';
import PropTypes from 'prop-types';
import {
  Modal, ModalHeader, ModalBody, ModalFooter,
} from 'reactstrap';
import geu from './GridEditorUtil';
import BootstrapGrid from '../../models/BootstrapGrid';

export default class GridEditModal extends React.Component {

  constructor(props) {
    super(props);

    this.state = {
      colsRatios: [6, 6],
      responsiveSize: BootstrapGrid.ResponsiveSize.XS_SIZE,
      show: false,
      gridHtml: '',
    };

    this.init = this.init.bind(this);
    this.show = this.show.bind(this);
    this.hide = this.hide.bind(this);
    this.cancel = this.cancel.bind(this);
    this.pasteCodedGrid = this.pasteCodedGrid.bind(this);
    this.showGridPattern = this.showGridPattern.bind(this);
    this.checkResposiveSize = this.checkResposiveSize.bind(this);
  }

  async checkResposiveSize(rs) {
    await this.setState({ responsiveSize: rs });
  }

  async checkColsRatios(cr) {
    await this.setState({ colsRatios: cr });
  }

  showGridPattern() {
    const colsRatios = this.state.colsRatios;
    const createdCol = colsRatios.map((colsRatio) => {
      return `- ${colsRatio} `;
    });
    return createdCol.join('').slice(1);
  }

  init(gridHtml) {
    const initGridHtml = gridHtml;
    this.setState({ gridHtml: initGridHtml }, function() {
      // display gridHtml for re-editing
      console.log(this.state.gridHtml);
    });
  }

  show(gridHtml) {
    this.init(gridHtml);
    this.setState({ show: true });
  }

  hide() {
    this.setState({ show: false });
  }

  cancel() {
    this.hide();
  }

  pasteCodedGrid() {
    // dummy data
    const convertedHTML = geu.convertRatiosAndSizeToHTML([1, 5, 6], 'sm');
    const pastedGridData = `::: editable-row\n<div class="container">\n\t<div class="row">\n${convertedHTML}\n\t</div>\n</div>\n:::`;
    // display converted html on console
    console.log(convertedHTML);

    if (this.props.onSave != null) {
      this.props.onSave(pastedGridData);
    }
    this.cancel();
  }

  gridDivisionMenu() {
    const gridDivisions = geu.mappingAllGridDivisionPatterns;
    return (
      <div className="container">
        <div className="row">
          {gridDivisions.map((gridDivion, i) => {
            return (
              <div className="col-md-4 text-center">
                <h6 className="dropdown-header">{i + 2}分割</h6>
                {gridDivion.map((gridOneDivision) => {
                  return (
                    <button className="dropdown-item" type="button" onClick={() => { this.checkColsRatios(gridOneDivision) }}>
                      <div className="row">
                        {gridOneDivision.map((gtd) => {
                          const className = `bg-info col-${gtd} border`;
                          return <span className={className}>{gtd}</span>;
                        })}
                      </div>
                    </button>
                  );
                })}
              </div>
            );
          })}
        </div>
      </div>
    );
  }

  render() {
    return (
      <Modal isOpen={this.state.show} toggle={this.cancel} size="xl" className="grw-grid-edit-modal">
        <ModalHeader tag="h4" toggle={this.cancel} className="bg-primary text-light">
          Create Bootstrap 4 Grid
        </ModalHeader>
        <ModalBody>
          <div className="container">
            <div className="row">
              <div className="col-3">
                <div className="mr-3 d-inline">
                  <label htmlFor="gridPattern">Grid Pattern :</label>
                </div>
                <button
                  className="btn btn-outline-secondary dropdown-toggle text-right col-12 col-md-auto"
                  type="button"
                  id="dropdownMenuButton"
                  data-toggle="dropdown"
                  aria-haspopup="true"
                  aria-expanded="false"
                >
                  {this.showGridPattern()}
                </button>
                <div className="dropdown-menu grid-division-menu" aria-labelledby="dropdownMenuButton">
                  {this.gridDivisionMenu()}
                </div>
              </div>
              <div className="col-3 text-right pr-0">
                <label className="pr-3">Break point by display size :</label>
              </div>
              <div className="col-3 text-left pl-0">
                <div className="form-group inline-block">
                  <div>
                    {/* TODO unite radio button style with that of AppSetting.jsx by GW-3342 */}
                    <input
                      type="radio"
                      id={BootstrapGrid.ResponsiveSize.XS_SIZE}
                      name="responsiveSize"
                      value={BootstrapGrid.ResponsiveSize.XS_SIZE}
                      onChange={(e) => { this.checkResposiveSize(e.target.value) }}
                      checked={this.state.responsiveSize === BootstrapGrid.ResponsiveSize.XS_SIZE}
                    />
                    <label htmlFor={BootstrapGrid.ResponsiveSize.XS_SIZE}>
                      <i className="pl-2 pr-1 icon-screen-smartphone"></i> Mobile / No break point
                    </label>
                  </div>
                  <div>
                    <input
                      type="radio"
                      id={BootstrapGrid.ResponsiveSize.SM_SIZE}
                      name="responsiveSize"
                      value={BootstrapGrid.ResponsiveSize.SM_SIZE}
                      onChange={(e) => { this.checkResposiveSize(e.target.value) }}
                      checked={this.state.responsiveSize === BootstrapGrid.ResponsiveSize.SM_SIZE}
                    />
                    <label htmlFor={BootstrapGrid.ResponsiveSize.SM_SIZE}>
                      <i className="pl-2 pr-1 icon-screen-tablet"></i> Tablet
                    </label>
                  </div>
                  <div>
                    <input
                      type="radio"
                      id={BootstrapGrid.ResponsiveSize.MD_SIZE}
                      name="responsiveSize"
                      value={BootstrapGrid.ResponsiveSize.MD_SIZE}
                      onChange={(e) => { this.checkResposiveSize(e.target.value) }}
                      checked={this.state.responsiveSize === BootstrapGrid.ResponsiveSize.MD_SIZE}
                    />
                    <label htmlFor={BootstrapGrid.ResponsiveSize.MD_SIZE}>
                      <i className="pl-2 pr-1 icon-screen-desktop"></i> Desktop
                    </label>
                  </div>
                </div>
              </div>
            </div>
            <div className="row">
              <h1 className="pl-3 w-100">Preview</h1>
              <div className="col-6">
                <label className="d-block"><i className="pr-2 icon-screen-desktop"></i>Desktop</label>
                <div className="desktop-preview border d-block"></div>
              </div>
              <div className="col-3">
                <label className="d-block"><i className="pr-2 icon-screen-tablet"></i>Tablet</label>
                <div className="tablet-preview border d-block"></div>
              </div>
              <div className="col-3">
                <label className="d-block"><i className="pr-2 icon-screen-smartphone"></i>Mobile</label>
                <div className="mobile-preview border d-block"></div>
              </div>
            </div>
          </div>
        </ModalBody>
        <ModalFooter className="grw-modal-footer">
          <div className="ml-auto">
            <button type="button" className="mr-2 btn btn-secondary" onClick={this.cancel}>
              Cancel
            </button>
            <button type="button" className="btn btn-primary" onClick={this.pasteCodedGrid}>
              Done
            </button>
          </div>
        </ModalFooter>
      </Modal>
    );
  }

}

<<<<<<< HEAD
=======
function GridDivisionMenu() {
  const gridDivisions = geu.mappingAllGridDivisionPatterns;
  return (
    <div className="row">
      {gridDivisions.map((gridDivion, i) => {
        return (
          <div className="col-md-4 text-center">
            <h6 className="dropdown-header">{gridDivion.numberOfGridDivisions}分割</h6>
            {gridDivion.mapping.map((gridOneDivision) => {
              return (
                <a className="dropdown-item" href="#">
                  <div className="row">
                    {gridOneDivision.map((gtd) => {
                      const className = `bg-info col-${gtd} border`;
                      return <span className={className}>{gtd}</span>;
                    })}
                  </div>
                </a>
              );
            })}
          </div>
        );
      })}
    </div>
  );
}

>>>>>>> 8df1118d
GridEditModal.propTypes = {
  onSave: PropTypes.func,
};<|MERGE_RESOLUTION|>--- conflicted
+++ resolved
@@ -85,14 +85,14 @@
           {gridDivisions.map((gridDivion, i) => {
             return (
               <div className="col-md-4 text-center">
-                <h6 className="dropdown-header">{i + 2}分割</h6>
-                {gridDivion.map((gridOneDivision) => {
+                <h6 className="dropdown-header">{gridDivion.numberOfGridDivisions}分割</h6>
+                {gridDivion.mapping.map((gridOneDivision) => {
                   return (
                     <button className="dropdown-item" type="button" onClick={() => { this.checkColsRatios(gridOneDivision) }}>
                       <div className="row">
-                        {gridOneDivision.map((gtd) => {
-                          const className = `bg-info col-${gtd} border`;
-                          return <span className={className}>{gtd}</span>;
+                        {gridOneDivision.map((god) => {
+                          const className = `bg-info col-${god} border`;
+                          return <span className={className}>{god}</span>;
                         })}
                       </div>
                     </button>
@@ -214,36 +214,6 @@
 
 }
 
-<<<<<<< HEAD
-=======
-function GridDivisionMenu() {
-  const gridDivisions = geu.mappingAllGridDivisionPatterns;
-  return (
-    <div className="row">
-      {gridDivisions.map((gridDivion, i) => {
-        return (
-          <div className="col-md-4 text-center">
-            <h6 className="dropdown-header">{gridDivion.numberOfGridDivisions}分割</h6>
-            {gridDivion.mapping.map((gridOneDivision) => {
-              return (
-                <a className="dropdown-item" href="#">
-                  <div className="row">
-                    {gridOneDivision.map((gtd) => {
-                      const className = `bg-info col-${gtd} border`;
-                      return <span className={className}>{gtd}</span>;
-                    })}
-                  </div>
-                </a>
-              );
-            })}
-          </div>
-        );
-      })}
-    </div>
-  );
-}
-
->>>>>>> 8df1118d
 GridEditModal.propTypes = {
   onSave: PropTypes.func,
 };