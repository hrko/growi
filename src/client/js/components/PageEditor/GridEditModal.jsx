import React from 'react';
import PropTypes from 'prop-types';

import {
  Modal, ModalHeader, ModalBody, ModalFooter,
} from 'reactstrap';
import geu from './GridEditorUtil';

export default class GridEditModal extends React.PureComponent {

  constructor(props) {
    super(props);

    this.state = {
      show: false,
    };

    this.show = this.show.bind(this);
    this.hide = this.hide.bind(this);
    this.cancel = this.cancel.bind(this);
    this.pasteCodedGrid = this.pasteCodedGrid.bind(this);
  }

  show() {
    this.expandGridDiagram();
    this.setState({ show: true });
  }

  hide() {
    this.setState({ show: false });
  }

  cancel() {
    this.hide();
  }

  pasteCodedGrid() {
    // dummy data
    const pastedGridData = `::: editable-row\n<div class="container">\n  <div class="row">
    <div class="col-sm-6 col-md-5 col-lg-12">dummy</div>\n  </div>\n</div>\n:::`;

    if (this.props.onSave != null) {
      this.props.onSave(pastedGridData);
    }
    this.cancel();
  }

  expandGridDiagram(isCursorInGrid, gridHtml) {
    let gridFigureOnModal;
    if (isCursorInGrid) {
      gridFigureOnModal = gridHtml;
      return gridFigureOnModal;
    }
  }

  showBgCols() {
    const cols = [];
    for (let i = 0; i < 12; i++) {
      // [bg-light:TODO support dark mode by GW-3037]
      cols.push(<div className="bg-light grid-bg-col col-1"></div>);
    }
    return cols;
  }

<<<<<<< HEAD
  // Get the already pasted code from the editor and expand it on the modal
  getPastedGrid(edited) {
    // When the cursor on editor is in row
    if (edited) {
      // Embed the html data in cols.
    }
=======
  showEditableCols() {
    const cols = [];
    for (let i = 0; i < 12; i++) {
      // [bg-light:TODO support dark mode by GW-3037]
      cols.push(<div className="bg-dark grid-bg-col col-1"></div>);
    }
    return cols;
>>>>>>> e21c3eb3
  }

  render() {
    return (
      <Modal isOpen={this.state.show} toggle={this.cancel} size="xl">
        <ModalHeader tag="h4" toggle={this.cancel} className="bg-primary text-light">
          Edit Grid
        </ModalHeader>
        <ModalBody>
          <div className="container">
            <div className="row">
              <div className="col-3">
                <h5>Phone</h5>
                <div className="device-container"></div>
                <h5>Tablet</h5>
                <div className="device-container"></div>
                <h5>Desktop</h5>
                <div className="device-container"></div>
                <h5>Large Desktop</h5>
                <div className="device-container"></div>
              </div>
              <div className="col-9">
                <div className="row h-100">
                  {this.showBgCols()}
                </div>
                <div className="row w-100 h-100 position-absolute grid-editable-row">
                  {/* [Just an example to check if bg-cols and editable-cols fit] */}
                  <div className="bg-dark grid-editable-col col-3"></div>
                  <div className="bg-dark grid-editable-col col-5"></div>
                  <div className="bg-dark grid-editable-col col-4"></div>
                </div>
              </div>
            </div>
          </div>
        </ModalBody>
        <ModalFooter className="grw-modal-footer">
          <div className="ml-auto">
            <button type="button" className="mr-2 btn btn-secondary" onClick={this.cancel}>Cancel</button>
            <button type="button" className="btn btn-primary" onClick={this.pasteCodedGrid}>Done</button>
          </div>
        </ModalFooter>
      </Modal>
    );
  }

}

GridEditModal.propTypes = {
  onSave: PropTypes.func,
};<|MERGE_RESOLUTION|>--- conflicted
+++ resolved
@@ -4,7 +4,6 @@
 import {
   Modal, ModalHeader, ModalBody, ModalFooter,
 } from 'reactstrap';
-import geu from './GridEditorUtil';
 
 export default class GridEditModal extends React.PureComponent {
 
@@ -62,14 +61,14 @@
     return cols;
   }
 
-<<<<<<< HEAD
   // Get the already pasted code from the editor and expand it on the modal
   getPastedGrid(edited) {
     // When the cursor on editor is in row
     if (edited) {
       // Embed the html data in cols.
     }
-=======
+  }
+
   showEditableCols() {
     const cols = [];
     for (let i = 0; i < 12; i++) {
@@ -77,7 +76,6 @@
       cols.push(<div className="bg-dark grid-bg-col col-1"></div>);
     }
     return cols;
->>>>>>> e21c3eb3
   }
 
   render() {
