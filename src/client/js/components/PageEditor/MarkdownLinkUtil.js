--- conflicted
+++ resolved
@@ -3,19 +3,18 @@
  */
 class MarkdownLinkUtil {
 
-<<<<<<< HEAD
+  constructor() {
+    // https://regex101.com/r/1UuWBJ/8
+    this.linePartOfLink = /(\[+(.*)+\]){1}(\(+(.*)+\)){1}/;
+    this.isInLink = this.isInLink.bind(this);
+  }
+
   getMarkdownLink(editor) {
     const isInLink = true;
     if (isInLink) {
       return; // with param
     }
     return editor.getDoc().getSelection();
-=======
-  constructor() {
-    // https://regex101.com/r/1UuWBJ/8
-    this.linePartOfLink = /(\[+(.*)+\]){1}(\(+(.*)+\)){1}/;
-    this.isInLink = this.isInLink.bind(this);
->>>>>>> 20f31a56
   }
 
   getSelectedTextInEditor(editor) {
