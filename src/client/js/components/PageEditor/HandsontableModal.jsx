--- conflicted
+++ resolved
@@ -22,12 +22,7 @@
       height: 300,
       rowHeaders: true,
       colHeaders: true,
-<<<<<<< HEAD
-      fixedRowsTop: [0, 1],
       contextMenu: ['row_above', 'row_below', 'col_left', 'col_right', '---------', 'remove_row', 'remove_col'],
-=======
-      contextMenu: ['row_above', 'row_below', 'col_left', 'col_right', '---------', 'remove_row', 'remove_col', '---------', 'alignment'],
->>>>>>> 84a46ae1
       stretchH: 'all',
       selectionMode: 'multiple',
     };
