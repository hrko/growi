--- conflicted
+++ resolved
@@ -1,16 +1,9 @@
 import React from 'react';
 import PropTypes from 'prop-types';
 
-<<<<<<< HEAD
-=======
 import Button from 'react-bootstrap/es/Button';
->>>>>>> 083f54eb
 import urljoin from 'url-join';
 import * as codemirror from 'codemirror';
-
-import {
-  Button, Modal, ModalHeader, ModalBody,
-} from 'reactstrap';
 
 import { UnControlled as ReactCodeMirror } from 'react-codemirror2';
 
@@ -555,22 +548,6 @@
     const cheatsheetModalButton = this.renderCheatsheetModalButton();
 
     return (
-<<<<<<< HEAD
-      <>
-        <Modal className="modal-gfm-cheatsheet" isOpen={this.state.isCheatsheetModalShown} toggle={() => { hideCheatsheetModal() }}>
-          <ModalHeader toggle={() => { hideCheatsheetModal() }}>
-            <i className="icon-fw icon-question" />Markdown Help
-          </ModalHeader>
-          <ModalBody className="pt-1">
-            { this.renderCheatsheetModalBody() }
-          </ModalBody>
-        </Modal>
-
-        <button type="button" className="btn-link gfm-cheatsheet-modal-link text-muted small mr-3" onClick={() => { showCheatsheetModal() }}>
-          <i className="icon-question" /> Markdown
-        </button>
-      </>
-=======
       <div className="overlay overlay-gfm-cheatsheet mt-1 p-3">
         { this.state.isSimpleCheatsheetShown
           ? (
@@ -588,7 +565,6 @@
           )
         }
       </div>
->>>>>>> 083f54eb
     );
   }
 
@@ -832,14 +808,7 @@
 
         { this.renderLoadingKeymapOverlay() }
 
-<<<<<<< HEAD
-        <div className="overlay overlay-gfm-cheatsheet d-none d-sm-block mt-1 p-3 pt-3">
-          { this.state.isSimpleCheatsheetShown && this.renderSimpleCheatsheet() }
-          { this.state.isCheatsheetModalButtonShown && this.renderCheatsheetModalButton() }
-        </div>
-=======
         { this.renderCheatsheetOverlay() }
->>>>>>> 083f54eb
 
         <HandsontableModal
           ref={(c) => { this.handsontableModal = c }}
