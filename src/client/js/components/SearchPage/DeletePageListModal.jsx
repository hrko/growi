import React from 'react';
import PropTypes from 'prop-types';

<<<<<<< HEAD
import {
  Button,
  Modal, ModalHeader, ModalBody, ModalFooter,
} from 'reactstrap';
=======
import { withTranslation } from 'react-i18next';

import Button from 'react-bootstrap/es/Button';
import Modal from 'react-bootstrap/es/Modal';
import Checkbox from 'react-bootstrap/es/Checkbox';
>>>>>>> bc2b4eb6

class DeletePageListModal extends React.Component {

  /*
   * the threshold for omitting body
   */
  static get OMIT_BODY_THRES() { return 400 }

  componentWillMount() {
  }

  render() {
    const { t } = this.props;
    if (this.props.pages == null || this.props.pages.length === 0) {
      return <div></div>;
    }

    const listView = this.props.pages.map((page) => {
      return (
        <li key={page._id}>{page.path}</li>
      );
    });

    return (
<<<<<<< HEAD
      <Modal isOpen={this.props.isShown} toggle={this.props.cancel} className="page-list-delete-modal">
        <ModalHeader tag="h4" toggle={this.props.cancel} className="bg-danger text-light">
          Deleting pages:
        </ModalHeader>
        <ModalBody>
          <ul>
            {listView}
          </ul>
        </ModalBody>
        <ModalFooter>
          <div className="d-flex justify-content-between">
            <span className="text-danger">{this.props.errorMessage}</span>
            <span className="d-flex align-items-center">
              <div className="custom-control custom-checkbox custom-checkbox-danger mr-2">
                <input
                  type="checkbox"
                  className="custom-control-input"
                  id="customCheck-delete-completely"
                  checked={this.props.isDeleteCompletely}
                  onChange={this.props.toggleDeleteCompletely}
                />
                <label
                  className="custom-control-label text-danger"
                  htmlFor="customCheck-delete-completely"
                >
                  Delete completely
                </label>
              </div>
              <Button color={this.props.isDeleteCompletely ? 'danger' : 'light'} onClick={this.props.confirmedToDelete}>
                <i className="icon-trash"></i>Delete
              </Button>
=======
      <Modal show={this.props.isShown} onHide={this.props.cancel} className="page-list-delete-modal">
        <Modal.Header closeButton>
          <Modal.Title>{t('search_result.deletion_modal_header')}</Modal.Title>
        </Modal.Header>
        <Modal.Body>
          <ul>{listView}</ul>
        </Modal.Body>
        <Modal.Footer>
          <div className="d-flex justify-content-between">
            <span className="text-danger">{this.props.errorMessage}</span>
            <span className="d-flex align-items-center">
              <Checkbox className="text-danger" onClick={this.props.toggleDeleteCompletely} inline>
                {t('search_result.delete_completely')}
              </Checkbox>
              <span className="m-l-10">
                <Button onClick={this.props.confirmedToDelete}>
                  <i className="icon-trash"></i>
                  {t('search_result.delete')}
                </Button>
              </span>
>>>>>>> bc2b4eb6
            </span>
          </div>
        </ModalFooter>
      </Modal>
    );
  }

}

DeletePageListModal.defaultProps = {
  isDeleteCompletely: false, // for when undefined is passed
};

DeletePageListModal.propTypes = {
  t: PropTypes.func.isRequired, // i18next

  isShown: PropTypes.bool.isRequired,
  pages: PropTypes.array,
  errorMessage: PropTypes.string,
  cancel: PropTypes.func.isRequired, //                 for cancel evnet handling
  isDeleteCompletely: PropTypes.bool,
  confirmedToDelete: PropTypes.func.isRequired, //      for confirmed event handling
  toggleDeleteCompletely: PropTypes.func.isRequired, // for delete completely check event handling
};

export default withTranslation()(DeletePageListModal);<|MERGE_RESOLUTION|>--- conflicted
+++ resolved
@@ -1,18 +1,10 @@
 import React from 'react';
 import PropTypes from 'prop-types';
 
-<<<<<<< HEAD
 import {
   Button,
   Modal, ModalHeader, ModalBody, ModalFooter,
 } from 'reactstrap';
-=======
-import { withTranslation } from 'react-i18next';
-
-import Button from 'react-bootstrap/es/Button';
-import Modal from 'react-bootstrap/es/Modal';
-import Checkbox from 'react-bootstrap/es/Checkbox';
->>>>>>> bc2b4eb6
 
 class DeletePageListModal extends React.Component {
 
@@ -37,10 +29,9 @@
     });
 
     return (
-<<<<<<< HEAD
       <Modal isOpen={this.props.isShown} toggle={this.props.cancel} className="page-list-delete-modal">
         <ModalHeader tag="h4" toggle={this.props.cancel} className="bg-danger text-light">
-          Deleting pages:
+          {t('search_result.deletion_modal_header')}
         </ModalHeader>
         <ModalBody>
           <ul>
@@ -63,34 +54,13 @@
                   className="custom-control-label text-danger"
                   htmlFor="customCheck-delete-completely"
                 >
-                  Delete completely
+                  {t('search_result.delete_completely')}
                 </label>
               </div>
               <Button color={this.props.isDeleteCompletely ? 'danger' : 'light'} onClick={this.props.confirmedToDelete}>
-                <i className="icon-trash"></i>Delete
+                <i className="icon-trash"></i>
+                {t('search_result.delete')}
               </Button>
-=======
-      <Modal show={this.props.isShown} onHide={this.props.cancel} className="page-list-delete-modal">
-        <Modal.Header closeButton>
-          <Modal.Title>{t('search_result.deletion_modal_header')}</Modal.Title>
-        </Modal.Header>
-        <Modal.Body>
-          <ul>{listView}</ul>
-        </Modal.Body>
-        <Modal.Footer>
-          <div className="d-flex justify-content-between">
-            <span className="text-danger">{this.props.errorMessage}</span>
-            <span className="d-flex align-items-center">
-              <Checkbox className="text-danger" onClick={this.props.toggleDeleteCompletely} inline>
-                {t('search_result.delete_completely')}
-              </Checkbox>
-              <span className="m-l-10">
-                <Button onClick={this.props.confirmedToDelete}>
-                  <i className="icon-trash"></i>
-                  {t('search_result.delete')}
-                </Button>
-              </span>
->>>>>>> bc2b4eb6
             </span>
           </div>
         </ModalFooter>
