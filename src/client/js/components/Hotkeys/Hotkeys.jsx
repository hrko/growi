--- conflicted
+++ resolved
@@ -2,11 +2,8 @@
 import HotkeysDetector from '../HotkeysDetector/HotkeysDetector';
 import StaffCredit from '../StaffCredit/StaffCredit';
 import MirrorMode from '../MirrorMode/MirrorMode';
-<<<<<<< HEAD
 import ShowHotkeys from '../PageHotkeys/ShowHotkeys';
-=======
 import PageCreate from '../PageHotkeys/PageCreate';
->>>>>>> fceb1134
 import PageEdit from '../PageHotkeys/PageEdit';
 
 export default class Hotkeys extends React.Component {
@@ -19,11 +16,8 @@
     this.supportClasses = [
       StaffCredit,
       MirrorMode,
-<<<<<<< HEAD
       ShowHotkeys,
-=======
       PageCreate,
->>>>>>> fceb1134
       PageEdit,
     ];
     this.keymap = this.keymapSet();
