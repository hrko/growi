
import React, { Fragment } from 'react';
import PropTypes from 'prop-types';
import { withTranslation } from 'react-i18next';

import UserSettings from './UserSettings';
<<<<<<< HEAD
import PasswordSettings from './PasswordSettings';
=======
import ExternalAccountLinkedMe from './ExternalAccountLinkedMe';
>>>>>>> 500a9dda

class PersonalSettings extends React.Component {

  render() {
    const { t } = this.props;

    return (
      <Fragment>
        {/* TODO GW-226 adapt BS4 */}
        <div className="m-t-10">
          <div className="personal-settings">
            <ul className="nav nav-tabs" role="tablist">
              <li className="active">
                <a href="#user-settings" data-toggle="tab" role="tab"><i className="icon-user"></i> { t('User Information') }</a>
              </li>
              <li>
                <a href="#external-accounts" data-toggle="tab" role="tab"><i className="icon-share-alt"></i> { t('External Accounts') }</a>
              </li>
              <li>
                <a href="#password-settings" data-toggle="tab" role="tab"><i className="icon-lock"></i> { t('Password Settings') }</a>
              </li>
              <li>
                <a href="#apiToken" data-toggle="tab" role="tab"><i className="icon-paper-plane"></i> { t('API Settings') }</a>
              </li>
            </ul>
            <div className="tab-content p-t-10">
              <div id="user-settings" className="tab-pane active" role="tabpanel">
                <UserSettings />
              </div>
              <div id="external-accounts" className="tab-pane" role="tabpanel">
                <ExternalAccountLinkedMe />
              </div>
              <div id="password-settings" className="tab-pane" role="tabpanel">
                <PasswordSettings />
              </div>
              <div id="apiToken" className="tab-pane" role="tabpanel">
                {/* TODO GW-1031 create component */}
              </div>
            </div>
          </div>
        </div>
      </Fragment>
    );
  }

}

PersonalSettings.propTypes = {
  t: PropTypes.func.isRequired, // i18next
};

export default withTranslation()(PersonalSettings);<|MERGE_RESOLUTION|>--- conflicted
+++ resolved
@@ -4,11 +4,8 @@
 import { withTranslation } from 'react-i18next';
 
 import UserSettings from './UserSettings';
-<<<<<<< HEAD
 import PasswordSettings from './PasswordSettings';
-=======
 import ExternalAccountLinkedMe from './ExternalAccountLinkedMe';
->>>>>>> 500a9dda
 
 class PersonalSettings extends React.Component {
 
