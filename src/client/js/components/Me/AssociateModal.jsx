
import React from 'react';
import PropTypes from 'prop-types';
import { withTranslation } from 'react-i18next';

import {
  Modal,
  ModalHeader,
  ModalBody,
  ModalFooter,
} from 'reactstrap';
import { toastSuccess, toastError } from '../../util/apiNotification';
import { createSubscribedElement } from '../UnstatedUtils';

import AppContainer from '../../services/AppContainer';
import PersonalContainer from '../../services/PersonalContainer';

import LdapAuthTest from '../Admin/Security/LdapAuthTest';

class AssociateModal extends React.Component {

  constructor(props) {
    super(props);

    this.state = {
      username: '',
      password: '',
    };

    this.onChangeUsername = this.onChangeUsername.bind(this);
    this.onChangePassword = this.onChangePassword.bind(this);
    this.onClickAddBtn = this.onClickAddBtn.bind(this);
  }

  /**
   * Change username
   */
  onChangeUsername(username) {
    this.setState({ username });
  }

  /**
   * Change password
   */
  onChangePassword(password) {
    this.setState({ password });
  }

  async onClickAddBtn() {
    const { t, personalContainer } = this.props;
    const { username, password } = this.state;

    try {
      await personalContainer.associateLdapAccount({ username, password });
      this.props.onClose();
      toastSuccess(t('security_setting.updated_general_security_setting'));
    }
    catch (err) {
      toastError(err);
    }
    try {
      await personalContainer.retrieveExternalAccounts();
    }
    catch (err) {
      toastError(err);
    }
  }

  render() {
    const { t } = this.props;

    return (
<<<<<<< HEAD
      <Modal isOpen={this.props.isOpen} toggle={this.props.onClose} size="lg">
        <ModalHeader className="bg-info text-light" toggle={this.props.onClose}>
          { t('Create External Account') }
        </ModalHeader>
        <ModalBody>
=======
      <Modal show={this.props.isOpen} onHide={this.props.onClose}>
        <Modal.Header className="bg-info" closeButton>
          <Modal.Title className="text-white">
            { t('admin:user_management.create_external_account') }
          </Modal.Title>
        </Modal.Header>
        <Modal.Body>
>>>>>>> bc2b4eb6
          <ul className="nav nav-tabs passport-settings mb-2" role="tablist">
            <li className="nav-item active">
              <a href="#passport-ldap" className="nav-link active" data-toggle="tab" role="tab">
                <i className="fa fa-sitemap"></i> LDAP
              </a>
            </li>
            <li className="nav-item">
              <a href="#github-tbd" className="nav-link" data-toggle="tab" role="tab">
                <i className="fa fa-github"></i> (TBD) GitHub
              </a>
            </li>
            <li className="nav-item">
              <a href="#google-tbd" className="nav-link" data-toggle="tab" role="tab">
                <i className="fa fa-google"></i> (TBD) Google OAuth
              </a>
            </li>
            <li className="nav-item">
              <a href="#facebook-tbd" className="nav-link" data-toggle="tab" role="tab">
                <i className="fa fa-facebook"></i> (TBD) Facebook
              </a>
            </li>
            <li className="nav-item">
              <a href="#twitter-tbd" className="nav-link" data-toggle="tab" role="tab">
                <i className="fa fa-twitter"></i> (TBD) Twitter
              </a>
            </li>
          </ul>
          <div className="tab-content">
            <div id="passport-ldap" className="tab-pane active">
              <LdapAuthTest
                username={this.state.username}
                password={this.state.password}
                onChangeUsername={this.onChangeUsername}
                onChangePassword={this.onChangePassword}
              />
            </div>
            <div id="github-tbd" className="tab-pane" role="tabpanel">TBD</div>
            <div id="google-tbd" className="tab-pane" role="tabpanel">TBD</div>
            <div id="facebook-tbd" className="tab-pane" role="tabpanel">TBD</div>
            <div id="twitter-tbd" className="tab-pane" role="tabpanel">TBD</div>
          </div>
        </ModalBody>
        <ModalFooter className="border-top-0">
          <button type="button" className="btn btn-info mt-3" onClick={this.onClickAddBtn}>
            <i className="fa fa-plus-circle" aria-hidden="true"></i>
            {t('add')}
          </button>
        </ModalFooter>
      </Modal>
    );
  }

}

const AssociateModalWrapper = (props) => {
  return createSubscribedElement(AssociateModal, props, [AppContainer, PersonalContainer]);
};

AssociateModal.propTypes = {
  t: PropTypes.func.isRequired, // i18next
  appContainer: PropTypes.instanceOf(AppContainer).isRequired,
  personalContainer: PropTypes.instanceOf(PersonalContainer).isRequired,

  isOpen: PropTypes.bool.isRequired,
  onClose: PropTypes.func.isRequired,
};


export default withTranslation()(AssociateModalWrapper);<|MERGE_RESOLUTION|>--- conflicted
+++ resolved
@@ -70,21 +70,11 @@
     const { t } = this.props;
 
     return (
-<<<<<<< HEAD
       <Modal isOpen={this.props.isOpen} toggle={this.props.onClose} size="lg">
         <ModalHeader className="bg-info text-light" toggle={this.props.onClose}>
-          { t('Create External Account') }
+          { t('admin:user_management.create_external_account') }
         </ModalHeader>
         <ModalBody>
-=======
-      <Modal show={this.props.isOpen} onHide={this.props.onClose}>
-        <Modal.Header className="bg-info" closeButton>
-          <Modal.Title className="text-white">
-            { t('admin:user_management.create_external_account') }
-          </Modal.Title>
-        </Modal.Header>
-        <Modal.Body>
->>>>>>> bc2b4eb6
           <ul className="nav nav-tabs passport-settings mb-2" role="tablist">
             <li className="nav-item active">
               <a href="#passport-ldap" className="nav-link active" data-toggle="tab" role="tab">
