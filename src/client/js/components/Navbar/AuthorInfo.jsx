import React from 'react';
import PropTypes from 'prop-types';
<<<<<<< HEAD

import { userPageRoot } from '~/utils/path-utils';
=======
import { userPageRoot } from '@commons/util/path-utils';
import { format } from 'date-fns';
>>>>>>> e1b24d4d

import UserPicture from '../User/UserPicture';

const formatType = 'yyyy/MM/dd HH:mm';
const AuthorInfo = (props) => {
  const {
    mode, user, date, locate,
  } = props;

  const infoLabelForSubNav = mode === 'create'
    ? 'Created by'
    : 'Updated by';
  const infoLabelForFooter = mode === 'create'
    ? 'Created at'
    : 'Last revision posted at';
  const userLabel = user != null
    ? <a href={userPageRoot(user)}>{user.name}</a>
    : <i>Unknown</i>;

  if (locate === 'footer') {
    return <p>{infoLabelForFooter} {format(new Date(date), formatType)} by <UserPicture user={user} size="sm" /> {userLabel}</p>;
  }

  return (
    <div className="d-flex align-items-center">
      <div className="mr-2">
        <UserPicture user={user} size="sm" />
      </div>
      <div>
        <div>{infoLabelForSubNav} {userLabel}</div>
        <div className="text-muted text-date">{format(new Date(date), formatType)}</div>
      </div>
    </div>
  );
};

AuthorInfo.propTypes = {
  date: PropTypes.string.isRequired,
  user: PropTypes.object,
  mode: PropTypes.oneOf(['create', 'update']),
  locate: PropTypes.oneOf(['subnav', 'footer']),
};

AuthorInfo.defaultProps = {
  mode: 'create',
  locate: 'subnav',
};


export default AuthorInfo;<|MERGE_RESOLUTION|>--- conflicted
+++ resolved
@@ -1,12 +1,8 @@
 import React from 'react';
 import PropTypes from 'prop-types';
-<<<<<<< HEAD
+import { format } from 'date-fns';
 
 import { userPageRoot } from '~/utils/path-utils';
-=======
-import { userPageRoot } from '@commons/util/path-utils';
-import { format } from 'date-fns';
->>>>>>> e1b24d4d
 
 import UserPicture from '../User/UserPicture';
 
