--- conflicted
+++ resolved
@@ -1,9 +1,5 @@
-<<<<<<< HEAD
 import dynamic from 'next/dynamic';
-import React from 'react';
-=======
 import React, { useMemo } from 'react';
->>>>>>> 7dd89e7f
 import PropTypes from 'prop-types';
 
 import { withTranslation } from 'react-i18next';
@@ -69,32 +65,6 @@
   );
 };
 
-<<<<<<< HEAD
-// eslint-disable-next-line react/prop-types
-const UserPagePathNav = ({ pageId, pagePath }) => {
-
-  // dynamic import to skip rendering at SSR
-  const RevisionPathControls = dynamic(() => import('../Page/RevisionPathControls'), { ssr: false });
-
-  const linkedPagePath = new LinkedPagePath(pagePath);
-  const latterLink = <PagePathHierarchicalLink linkedPagePath={linkedPagePath} />;
-
-  return (
-    <div className="grw-page-path-nav">
-      <span className="d-flex align-items-center flex-wrap">
-        <h4 className="grw-user-page-path">{latterLink}</h4>
-        <div className="mx-2">
-          <RevisionPathControls
-            pageId={pageId}
-            pagePath={pagePath}
-          />
-        </div>
-      </span>
-    </div>
-  );
-};
-=======
->>>>>>> 7dd89e7f
 
 /* eslint-enable react/prop-types */
 
@@ -102,51 +72,29 @@
  * TODO: activate with GW-4210
  */
 /* eslint-disable react/prop-types */
-<<<<<<< HEAD
-// const PageReactionButtons = ({ appContainer, pageContainer }) => {
-
-//   const {
-//     pageId, isLiked, pageUser,
-//   } = pageContainer.state;
-
-//   return (
-//     <>
-//       {pageUser == null && (
-//       <span>
-//         <LikeButton pageId={pageId} isLiked={isLiked} />
-//       </span>
-//       )}
-//       <span>
-//         <BookmarkButton pageId={pageId} crowi={appContainer} />
-//       </span>
-//     </>
-//   );
-// };
-=======
 const PageReactionButtons = ({ appContainer, pageContainer }) => {
 
-  const {
-    pageUser, shareLinkId,
-  } = pageContainer.state;
-
-  const isSharedPage = useMemo(() => {
-    return shareLinkId != null;
-  }, [shareLinkId]);
+  // const {
+  //   pageUser, shareLinkId,
+  // } = pageContainer.state;
+
+  // const isSharedPage = useMemo(() => {
+  //   return shareLinkId != null;
+  // }, [shareLinkId]);
 
   return (
     <>
-      {pageUser == null && !isSharedPage && (
+      {/* {pageUser == null && !isSharedPage && (
       <span className="mr-2">
         <LikeButton />
       </span>
       )}
       <span>
         <BookmarkButton crowi={appContainer} />
-      </span>
+      </span> */}
     </>
   );
 };
->>>>>>> 7dd89e7f
 /* eslint-enable react/prop-types */
 
 const GrowiSubNavigation = (props) => {
@@ -165,7 +113,6 @@
   } = props;
   const { isDrawerMode, editorMode } = navigationContainer.state;
   const {
-<<<<<<< HEAD
     _id: pageId, path, creator, createdAt, updatedAt, revision,
   } = page;
 
@@ -173,19 +120,12 @@
   const isPageInTrash = isTrashPage(path);
   const isPageUsersHome = isUserPage(path);
   const isCreatable = isCreatablePage(path);
-=======
-    pageId, path, createdAt, creator, updatedAt, revisionAuthor,
-    isForbidden: isPageForbidden, pageUser, isNotCreatable, shareLinkId,
-  } = pageContainer.state;
-
-  const { currentUser } = appContainer;
-  const isPageNotFound = pageId == null;
+
   // Tags cannot be edited while the new page and editorMode is view
   const isTagLabelHidden = (editorMode !== 'edit' && isPageNotFound);
-  const isUserPage = pageUser != null;
-  const isPageInTrash = isTrashPage(path);
-  const isSharedPage = shareLinkId != null;
->>>>>>> 7dd89e7f
+  // TODO: activate with GW-4402
+  // const isSharedPage = shareLinkId != null;
+  const isSharedPage = false;
 
   function onThreeStrandedButtonClicked(viewType) {
     navigationContainer.setEditorMode(viewType);
@@ -203,33 +143,12 @@
         ) }
 
         <div className="grw-path-nav-container">
-<<<<<<< HEAD
-          { !isCompactMode && !isPageNotFound && !isForbidden && !isPageUsersHome && (
-            <div className="mb-2">
-              {/* <TagLabels /> */}
-            </div>
-          ) }
-
-          { isPageUsersHome
-            ? (
-              <>
-                <UserPagePathNav pageId={pageId} pagePath={path} />
-                <UserInfo pageUser={pageOwner} />
-              </>
-            )
-            : (
-              <PagePathNav pageId={pageId} pagePath={path} isPageForbidden={isForbidden} />
-            )
-          }
-
-=======
-          { !isCompactMode && !isTagLabelHidden && !isPageForbidden && !isUserPage && !isSharedPage && (
+          { !isCompactMode && !isTagLabelHidden && !isForbidden && !isPageUsersHome && !isSharedPage && (
             <div className="mb-2">
               <TagLabels editorMode={editorMode} />
             </div>
           ) }
-          <PagePathNav pageId={pageId} pagePath={path} isPageForbidden={isPageForbidden} />
->>>>>>> 7dd89e7f
+          <PagePathNav pageId={pageId} pagePath={path} isPageForbidden={isForbidden} />
         </div>
       </div>
 
@@ -238,22 +157,11 @@
 
         <div className="d-flex flex-column align-items-end">
           <div className="d-flex">
-<<<<<<< HEAD
-            {/* TODO: activate with GW-4210 */}
-            {/* { !isPageInTrash && !isPageNotFound && !isPageForbidden && (
-              <PageReactionButtons appContainer={appContainer} pageContainer={pageContainer} />
-            ) } */}
-            { !isPageNotFound && !isForbidden && <PageManagement /> }
+            { !isPageInTrash && !isPageNotFound && !isForbidden && <PageReactionButtons /> }
+            { !isPageNotFound && !isForbidden && <PageManagement isCompactMode={isCompactMode} /> }
           </div>
           <div className="mt-2">
-            { isCreatable && !isPageInTrash && (
-=======
-            { !isPageInTrash && !isPageNotFound && !isPageForbidden && <PageReactionButtons appContainer={appContainer} pageContainer={pageContainer} /> }
-            { !isPageNotFound && !isPageForbidden && <PageManagement isCompactMode={isCompactMode} /> }
-          </div>
-          <div className="mt-2">
-            {!isNotCreatable && !isPageInTrash && !isPageForbidden && (
->>>>>>> 7dd89e7f
+            {isCreatable && !isPageInTrash && !isForbidden && (
               <ThreeStrandedButton
                 onThreeStrandedButtonClicked={onThreeStrandedButtonClicked}
                 isBtnDisabled={currentUser == null}
@@ -264,22 +172,13 @@
         </div>
 
         {/* Page Authors */}
-<<<<<<< HEAD
         { (!isCompactMode && !isPageUsersHome && !isPageNotFound && !isForbidden) && (
-          <ul className="authors text-nowrap border-left d-none d-lg-block d-edit-none">
-=======
-        { (!isCompactMode && !isUserPage && !isPageNotFound && !isPageForbidden) && (
           <ul className="authors text-nowrap border-left d-none d-lg-block d-edit-none py-2 pl-4 mb-0 ml-3">
->>>>>>> 7dd89e7f
             <li className="pb-1">
               <AuthorInfo user={creator} date={createdAt} locate="subnav" />
             </li>
             <li className="mt-1 pt-1 border-top">
-<<<<<<< HEAD
-              <AuthorInfo user={revision?.author} date={updatedAt} mode="update" />
-=======
-              <AuthorInfo user={revisionAuthor} date={updatedAt} mode="update" locate="subnav" />
->>>>>>> 7dd89e7f
+              <AuthorInfo user={revision?.author} date={updatedAt} mode="update" locate="subnav" />
             </li>
           </ul>
         ) }
