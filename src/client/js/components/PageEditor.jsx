--- conflicted
+++ resolved
@@ -101,33 +101,25 @@
    * @param {string} value
    */
   onMarkdownChanged(value) {
-<<<<<<< HEAD
-    // const { pageContainer, editorContainer } = this.props;
-    this.setMarkdownStateWithDebounce(value);
-    // only when the first time to edit
+    // TODO GW-5862 display alert
+    // const { pageContainer } = this.props;
+    // this.setMarkdownStateWithDebounce(value);
+    // // only when the first time to edit
     // if (!pageContainer.state.revisionId) {
     //   this.saveDraftWithDebounce();
     // }
-    // editorContainer.enableUnsavedWarning();
-=======
-    const { pageContainer } = this.props;
-    this.setMarkdownStateWithDebounce(value);
-    // only when the first time to edit
-    if (!pageContainer.state.revisionId) {
-      this.saveDraftWithDebounce();
-    }
   }
 
   // Displays an alert if there is a difference with pageContainer's markdown
   componentDidUpdate(prevProps, prevState) {
-    const { pageContainer, editorContainer } = this.props;
-
-    if (this.state.markdown !== prevState.markdown) {
-      if (pageContainer.state.markdown !== this.state.markdown) {
-        editorContainer.enableUnsavedWarning();
-      }
-    }
->>>>>>> bd167a9f
+    // TODO GW-5862 display alert
+    // const { pageContainer, editorContainer } = this.props;
+
+    // if (this.state.markdown !== prevState.markdown) {
+    //   if (pageContainer.state.markdown !== this.state.markdown) {
+    //     editorContainer.enableUnsavedWarning();
+    //   }
+    // }
   }
 
   /**
