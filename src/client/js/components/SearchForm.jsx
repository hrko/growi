--- conflicted
+++ resolved
@@ -75,11 +75,7 @@
     }
 
     if (!isShownHelp) {
-<<<<<<< HEAD
-      return null;
-=======
       return <></>;
->>>>>>> f253dadf
     }
 
     return (
