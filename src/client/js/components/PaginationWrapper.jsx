--- conflicted
+++ resolved
@@ -195,12 +195,8 @@
 };
 PaginationWrapper.defaultProps = {
   align: 'left',
-<<<<<<< HEAD
   size: 'md',
-=======
   pagingLimit: PropTypes.number,
-
->>>>>>> 267cc0fe
 };
 
 export default withTranslation()(PaginationWrappered);