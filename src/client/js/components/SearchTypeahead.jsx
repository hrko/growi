--- conflicted
+++ resolved
@@ -219,10 +219,7 @@
           renderMenuItemChildren={this.renderMenuItemChildren}
           caseSensitive={false}
           defaultSelected={defaultSelected}
-<<<<<<< HEAD
-=======
           autoFocus={this.props.autoFocus}
->>>>>>> f253dadf
           onBlur={this.props.onBlur}
           onFocus={this.props.onFocus}
         />
