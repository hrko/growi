--- conflicted
+++ resolved
@@ -17,17 +17,9 @@
     super(props);
 
     const { appContainer } = this.props;
-<<<<<<< HEAD
-    this.showPages = this.showPages.bind(this);
-    this.handlePage = this.handlePage.bind(this);
-    this.state = {
-      activePage: 1,
-      totalPages: 0,
-=======
     this.state = {
       activePage: 1,
       totalPageItems: 0,
->>>>>>> 7477f9ee
       limit: appContainer.getConfig().recentCreatedLimit,
 
       // TODO: remove after when timeline is implemented with React and inject data with props
@@ -37,36 +29,6 @@
     this.handlePage = this.handlePage.bind(this);
   }
 
-<<<<<<< HEAD
-  async handlePage(selectedPage) {
-    await this.showPages(selectedPage);
-  }
-
-  async showPages(selectedPage) {
-    const { appContainer, pageContainer } = this.props;
-    const { path } = pageContainer.state;
-    const limit = this.state.limit;
-    const offset = (selectedPage - 1) * limit;
-    const res = await appContainer.apiv3Get('/pages/list', { path, limit, offset });
-    const activePage = selectedPage;
-    const totalPages = res.data.totalCount;
-    const pages = res.data.pages;
-    this.setState({
-      activePage,
-      totalPages,
-      pages,
-    });
-  }
-
-  componentWillMount() {
-    const { appContainer } = this.props;
-
-    // initialize GrowiRenderer
-    this.growiRenderer = appContainer.getRenderer('timeline');
-    this.showPages(1);
-  }
-
-=======
 
   async handlePage(selectedPage) {
     const { appContainer, pageContainer } = this.props;
@@ -98,7 +60,6 @@
     });
   }
 
->>>>>>> 7477f9ee
   render() {
     const { pages } = this.state;
     if (pages == null) {
@@ -127,14 +88,9 @@
         <PaginationWrapper
           activePage={this.state.activePage}
           changePage={this.handlePage}
-<<<<<<< HEAD
-          totalItemsCount={this.state.totalPages}
-          pagingLimit={this.state.limit}
-=======
           totalItemsCount={this.state.totalPageItems}
           pagingLimit={this.state.limit}
           align="center"
->>>>>>> 7477f9ee
         />
       </div>
     );
@@ -155,12 +111,4 @@
   pages: PropTypes.arrayOf(PropTypes.object),
 };
 
-<<<<<<< HEAD
-/**
- * Wrapper component for using unstated
- */
-const PageTimelineWrapper = withUnstatedContainers(PageTimeline, [AppContainer, PageContainer]);
-
-=======
->>>>>>> 7477f9ee
 export default withTranslation()(PageTimelineWrapper);