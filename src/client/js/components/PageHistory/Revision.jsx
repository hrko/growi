import React from 'react';
import PropTypes from 'prop-types';

import UserDate from '../User/UserDate';
import Username from '../User/Username';
import UserPicture from '../User/UserPicture';

export default class Revision extends React.Component {

<<<<<<< HEAD
  constructor(props) {
    super(props);

    this._onDiffOpenClicked = this._onDiffOpenClicked.bind(this);
  }

  _onDiffOpenClicked(e) {
    e.preventDefault();
    this.props.onDiffOpenClicked(this.props.revision);
=======
  componentDidMount() {
>>>>>>> ca739a8b
  }

  renderSimplifiedNodiff(revision) {
    const { t } = this.props;

    const author = revision.author;

    let pic = '';
    if (typeof author === 'object') {
      pic = <UserPicture user={author} size="sm" />;
    }

    return (
      <div className="revision-history-main revision-history-main-nodiff my-1 d-flex align-items-center">
        <div className="picture-container">
          {pic}
        </div>
        <div className="ml-3">
          <span className="text-muted small">
            <UserDate dateTime={revision.createdAt} /> ({ t('No diff') })
          </span>
        </div>
      </div>
    );
  }

  renderFull(revision) {
    const { t } = this.props;

    const author = revision.author;

    let pic = '';
    if (typeof author === 'object') {
      pic = <UserPicture user={author} size="lg" />;
    }

    return (
      <div className="revision-history-main d-flex">
        <div className="picture-container">
          {pic}
        </div>
        <div className="ml-2">
          <div className="revision-history-author mb-1">
            <strong><Username user={author}></Username></strong>
            {this.props.isLatestRevision && <span className="badge badge-info ml-2">Latest</span>}
          </div>
          <div className="mb-1">
            <UserDate dateTime={revision.createdAt} />
            <br className="d-xl-none d-block" />
            <a className="ml-xl-3" href={`?revision=${revision._id}`}>
              <i className="icon-login"></i> { t('Go to this version') }
            </a>
          </div>
        </div>
      </div>
    );
  }

  render() {
    const revision = this.props.revision;

    if (!this.props.hasDiff) {
      return this.renderSimplifiedNodiff(revision);
    }

    return this.renderFull(revision);

  }

}

Revision.propTypes = {
  t: PropTypes.func.isRequired, // i18next
  revision: PropTypes.object,
  isLatestRevision: PropTypes.bool.isRequired,
  revisionDiffOpened: PropTypes.bool.isRequired,
  hasDiff: PropTypes.bool.isRequired,
};<|MERGE_RESOLUTION|>--- conflicted
+++ resolved
@@ -7,19 +7,7 @@
 
 export default class Revision extends React.Component {
 
-<<<<<<< HEAD
-  constructor(props) {
-    super(props);
-
-    this._onDiffOpenClicked = this._onDiffOpenClicked.bind(this);
-  }
-
-  _onDiffOpenClicked(e) {
-    e.preventDefault();
-    this.props.onDiffOpenClicked(this.props.revision);
-=======
   componentDidMount() {
->>>>>>> ca739a8b
   }
 
   renderSimplifiedNodiff(revision) {
