.nologin {
  $gray-800-for-login: darken(white, 30%);

  // background color
  background: linear-gradient(45deg, darken($inverse, 30%) 0%, hsla(340, 100%, 55%, 0) 70%),
    linear-gradient(135deg, $growi-green 10%, hsla(225, 95%, 50%, 0) 70%), linear-gradient(225deg, $growi-blue 10%, hsla(140, 90%, 50%, 0) 80%),
    linear-gradient(315deg, darken($inverse, 25%) 100%, hsla(35, 95%, 55%, 0) 70%);

  #page-wrapper {
    background: none;
  }

  // layout
  #wrapper {
    height: 100vh;

    #page-wrapper {
      display: flex;
      align-items: center;
      height: 100vh;
      margin-top: 0px;

      .main {
        width: 100vw;

        > .row {
          margin-right: 20px;
          margin-left: 20px;
        }

        .login-header {
          display: flex;
          flex-direction: column;
          align-items: center;
          padding-top: 30px;
          padding-bottom: 10px;
        }

        .login-form-errors {
          width: 100%;

          .alert {
            padding: 5px;
            margin-top: 10px;
            margin-bottom: 0;

            ul {
              padding-left: 1.5em;
            }
          }
        }
      }

      // .main
    }

    // #page-wrapper
  }

  // #wrapper

  // styles
  .login-header {
    background-color: rgba(white, 0.5);

    .logo {
      background-color: rgba(black, 0);
      fill: rgba(black, 0.5);
    }

    h1 {
      font-size: 22px;
      line-height: 1em;
      color: rgba(black, 0.5);
    }
  }

  .login-dialog {
    background-color: rgba(white, 0.5);
  }

  .input-group {
    margin-bottom: 10px;

    .input-group-text {
      color: $gray-800-for-login;
      text-align: center;
      background-color: rgba(black, 0.4);
      border: none;
      border-radius: 0;
    }

    .form-control {
      color: white;
      background-color: rgba(lighten(black, 10%), 0.4);

      &::placeholder {
        color: $gray-800-for-login;
      }
    }
  }

  .input-group:not(.has-error) {
    .form-control {
      border: transparent;
    }
  }

  .collapse-external-auth {
    overflow: hidden;
  }

  $btn-fill-colors: (
    'login': (
      rgba($danger, 0.4),
      rgba(#7e4153, 0.5),
    ),
    'register': (
      rgba($success, 0.4),
      rgba(#3f7263, 0.5),
    ),
    'google': (
      rgba(#24292e, 0.4),
      #555,
    ),
    'github': (
      rgba(lighten(black, 20%), 0.4),
      #555,
    ),
    'facebook': (
      rgba(#29487d, 0.4),
      #555,
    ),
    'twitter': (
      rgba(#1da1f2, 0.4),
      #555,
    ),
    'oidc': (
      rgba(#24292e, 0.4),
      #555,
    ),
    'saml': (
      rgba(#55a79a, 0.4),
      #555,
    ),
    'basic': (
      rgba(#24292e, 0.4),
      #555,
    ),
  );

  @each $label, $colors in $btn-fill-colors {
    .btn-fill##{$label} {
      .btn-label {
        background-color: nth($colors, 1);
      }
      .eff {
        background-color: nth($colors, 2);
      }
    }
  }

<<<<<<< HEAD
  // external-auth
  .btn-collapse-external-auth {
    color: white;
    background-color: rgba(lighten(black, 20%), 0.4);
    border: none;
  }

=======
>>>>>>> 425e2b64
  // footer link text
  .link-growi-org {
    font-size: smaller;
    font-weight: bold;
    color: rgba(black, 0.4);

    &,
    .growi,
    .org {
      transition: color 0.8s;
    }

    &:hover,
    &.focus {
      color: black;

      .growi {
        color: darken($growi-green, 20%);
      }

      .org {
        color: darken($growi-blue, 15%);
      }
    }
  }

  .link-switch {
    color: $gray-200;

    &:hover {
      color: white;
    }
  }
}

.login-page {
  // layout
  .main .row .login-header,
  .login-dialog {
    width: 320px;
  }

  .link-growi-org {
    position: absolute;
    bottom: 9px;
    z-index: 2;
  }

  // flip animation
  .login-dialog.flipper {
    transition: min-height 0.2s;

    &.to-flip {
      // has-error
      &.has-error {
        min-height: #{295px + 32px};
      }
    }

    .front,
    .back {
      transition: 0.4s;
      backface-visibility: hidden;
      transform-style: preserve-3d;
      // fix https://github.com/weseek/growi/issues/330
      -webkit-backface-visibility: hidden;
      -webkit-transform-style: preserve-3d;
    }

    .front {
      z-index: 2;
    }

    .back {
      position: absolute;
      top: 0;
      right: 15px;
      left: 15px;
    }

    .back,
    &.to-flip .front {
      transform: rotateY(180deg);

      // fix https://github.com/weseek/growi/issues/330
      // 'backface-visibility: hidden' and 'z-index: -1' breaks layout in iOS
      ::after {
        z-index: 0;
        opacity: 0.3;
      }
    }

    &.to-flip .back {
      transform: rotateY(0deg);
    }
  }
}

.invited,
.nologin.error {
  .main .row {
    @media (min-width: 510px) {
      .col-sm-offset-4 {
        margin-left: calc(50% - 240px);
      }

      .col-sm-4 {
        width: 480px;
      }
    }
  }
}

.login-header,
.login-dialog {
  max-width: 480px;
}

.nologin.error {
  .alert h2 {
    line-height: 1em;
  }
}<|MERGE_RESOLUTION|>--- conflicted
+++ resolved
@@ -160,16 +160,6 @@
     }
   }
 
-<<<<<<< HEAD
-  // external-auth
-  .btn-collapse-external-auth {
-    color: white;
-    background-color: rgba(lighten(black, 20%), 0.4);
-    border: none;
-  }
-
-=======
->>>>>>> 425e2b64
   // footer link text
   .link-growi-org {
     font-size: smaller;
