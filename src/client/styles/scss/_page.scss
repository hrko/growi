// import diff2html styles
@import '~diff2html/dist/diff2html.css';

<<<<<<< HEAD
/*
  * header
  */
header {
  // the container of h1
  div.title-container {
    padding-right: 5px;
    padding-left: 5px;
    margin-right: auto;
  }
=======
.main-container {
  // padding controll of .header-wrap and .content-main are moved to _layout and _form

  /*
   * header
   */
  header {

    // the container of h1
    div.title-container {
      padding-right: 5px;
      padding-left: 5px;
      margin-right: auto;
    }
>>>>>>> 61297d3b

  .btn-copy,
  .btn-copy-link,
  .btn-edit {
    color: $text-muted;
    border: none;
    opacity: 0.3;

    &:not(:hover) {
      background-color: transparent;
    }
  }

  .btn-edit-tags {
    color: $text-muted;
    opacity: 0.5;

    &.no-tags {
      opacity: 0.7;
    }
  }

<<<<<<< HEAD
  // change button opacity
  &:hover {
    .btn.btn-copy,
    .btn-copy-link,
    .btn.btn-edit,
    .btn.btn-edit-tags {
      opacity: unset;
=======
    // change button opacity
    &:hover {

      .btn.btn-copy,
      .btn-copy-link,
      .btn.btn-edit,
      .btn.btn-edit-tags {
        opacity: unset;
      }
>>>>>>> 61297d3b
    }
  }

  .btn-like,
  .btn-bookmark {
    font-size: 1.2em;
    line-height: 0.8em;
    border: none;

    &:not(:hover):not(.active) {
      background-color: transparent;
    }
  }

  .btn-like {
    &.active {
      @extend .btn-info;
    }
  }

  .btn-bookmark {
    &.active {
      @extend .btn-warning;
    }
  }

  .url-line {
    font-size: 1rem;
    color: #999;
  }

  h1.title {
    margin-top: 0;
    margin-bottom: 0;

    .d-flex {
      flex-wrap: wrap; // for long page path
    }

    // crowi layout only
    a.last-path {
      color: #ccc;

      &:hover {
        color: inherit;
      }
    }
  }

  .tag-viewer.new-page {
    display: none;
  }
}

// alert component settings
.alert-trash,
.alert-moved,
.alert-unlinked,
.alert-grant {
  padding: 10px 15px;
}

// show PageStatusAlert in default
#page-status-alert .myadmin-alert {
  display: block;
}

.main .content-main .revision-history {
  .revision-history-list {
    .revision-history-outer {

      // add border-top except of first element
      &:not(:first-of-type) {
        border-top: 1px solid $border;
      }

      .revision-history-main {
        .picture-lg {
          width: 32px;
          height: 32px;
        }

        .revision-history-meta {
          a:hover {
            cursor: pointer;
          }
        }

        .caret {
          transition: 0.4s;
          transform: rotate(-90deg);

          &.caret-opened {
            transform: rotate(0deg);
          }
        }
      }

      .revision-history-main-nodiff {
        .picture-container {
          min-width: 32px;
          text-align: center; // centering .picture
        }
      }

      .revision-history-diff {
        padding-left: 40px;
        color: #333;
      }
    }

    li {
      position: relative;
      list-style: none;
    }
  }

  // compacted list
  .revision-history-list-compact {
    .revision-history-outer-contiguous-nodiff {
      border-top: unset !important; // force unset border
    }
  }

  // adjust
  // this is for diff2html. hide page name from diff view
  .d2h-file-header {
    display: none;
  }

  .d2h-diff-tbody {
    background-color: white;
  }
}

/**
 * for table with handsontable modal button
 */
.editable-with-handsontable {
  position: relative;

  .handsontable-modal-trigger {
    position: absolute;
    top: 11px;
    right: 10px;
    padding: 0;
    font-size: 16px;
    line-height: 1;
    vertical-align: bottom;
    background-color: transparent;
    border: none;
    opacity: 0;
  }

  .page-mobile & .handsontable-modal-trigger {
    opacity: 0.3;
  }

  &:hover .handsontable-modal-trigger {
    opacity: 1;
  }
}

/*
 * for Presentation
 */
.fullscreen-layer {
  position: fixed;
  top: 0;
  left: 0;
  z-index: 9999;
  width: 100%;
  height: 0;
  background: rgba(0, 0, 0, 0.5);
  opacity: 0;
  transition: opacity 0.3s ease-out;

  & > * {
    box-shadow: 0 0 20px rgba(0, 0, 0, 0.8);
  }
}

.overlay-on {
  #wrapper {
    filter: blur(5px);
  }

  .fullscreen-layer {
    height: 100%;
    opacity: 1;
  }
}

#presentation-container {
  position: absolute;
  top: 5%;
  left: 5%;
  width: 90%;
  height: 90%;
  background: #000;

  iframe {
    width: 100%;
    height: 100%;
    border: 0;
  }
}<|MERGE_RESOLUTION|>--- conflicted
+++ resolved
@@ -1,18 +1,6 @@
 // import diff2html styles
 @import '~diff2html/dist/diff2html.css';
 
-<<<<<<< HEAD
-/*
-  * header
-  */
-header {
-  // the container of h1
-  div.title-container {
-    padding-right: 5px;
-    padding-left: 5px;
-    margin-right: auto;
-  }
-=======
 .main-container {
   // padding controll of .header-wrap and .content-main are moved to _layout and _form
 
@@ -27,38 +15,28 @@
       padding-left: 5px;
       margin-right: auto;
     }
->>>>>>> 61297d3b
-
-  .btn-copy,
-  .btn-copy-link,
-  .btn-edit {
-    color: $text-muted;
-    border: none;
-    opacity: 0.3;
-
-    &:not(:hover) {
-      background-color: transparent;
-    }
-  }
-
-  .btn-edit-tags {
-    color: $text-muted;
-    opacity: 0.5;
-
-    &.no-tags {
-      opacity: 0.7;
-    }
-  }
-
-<<<<<<< HEAD
-  // change button opacity
-  &:hover {
-    .btn.btn-copy,
+
+    .btn-copy,
     .btn-copy-link,
-    .btn.btn-edit,
-    .btn.btn-edit-tags {
-      opacity: unset;
-=======
+    .btn-edit {
+      color: $text-muted;
+      border: none;
+      opacity: 0.3;
+
+      &:not(:hover) {
+        background-color: transparent;
+      }
+    }
+
+    .btn-edit-tags {
+      color: $text-muted;
+      opacity: 0.5;
+
+      &.no-tags {
+        opacity: 0.7;
+      }
+    }
+
     // change button opacity
     &:hover {
 
@@ -68,7 +46,6 @@
       .btn.btn-edit-tags {
         opacity: unset;
       }
->>>>>>> 61297d3b
     }
   }
 
