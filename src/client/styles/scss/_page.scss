--- conflicted
+++ resolved
@@ -4,73 +4,10 @@
 .main-container {
   // padding controll of .header-wrap and .content-main are moved to _layout and _form
 
-<<<<<<< HEAD
   .url-line {
     font-size: 1rem;
     color: #999;
   }
-=======
-  /*
-   * header
-   */
-  header {
-
-    // the container of h1
-    div.title-container {
-      padding-right: 5px;
-      padding-left: 5px;
-      margin-right: auto;
-    }
-
-    .btn-copy,
-    .btn-copy-link,
-    .btn-edit {
-      @extend .text-muted;
-      border: none;
-      opacity: 0.3;
-
-      &:not(:hover) {
-        background-color: transparent;
-      }
-    }
-
-    .btn-edit-tags {
-      @extend .text-muted;
-      opacity: 0.5;
-
-      &.no-tags {
-        opacity: 0.7;
-      }
-    }
-
-    // change button opacity
-    &:hover {
-
-      .btn.btn-copy,
-      .btn-copy-link,
-      .btn.btn-edit,
-      .btn.btn-edit-tags {
-        opacity: unset;
-      }
-    }
-
-    .btn-like,
-    .btn-bookmark {
-      font-size: 1.2em;
-      line-height: 0.8em;
-      border: none;
-
-      &:not(:hover):not(.active) {
-        background-color: transparent;
-      }
-    }
-
-    .btn-like {
-      &.active {
-        @extend .btn-info;
-      }
-    }
->>>>>>> 1b20a871
 
   h1.title {
     margin-top: 0;
