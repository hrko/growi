/* color variables */

/* green */
$grw-base-green: rgb(7, 146, 72);
$grw-mos-green: rgb(5, 70, 35);
$grw-light-green: rgb(204, 238, 220);
$grw-white-green: #f8fffb;
$grw-sea-green: seagreen;

.bg-grw-green {
  background: $grw-base-green;
}

.bg-grw-mos-green {
  background: $grw-mos-green;
}

.bg-grw-light-green {
  background: $grw-light-green;
}

/* blue */
$grw-alice-blue: aliceblue;

/* gray */
<<<<<<< HEAD
$grw-line-gray: #dee2e6;
=======
$grw-line-light-gray: #ddd;

/* white */
$grw-floral-white: floralwhite;

// fix tab width to 95 pixels
// see also '_on-edit.scss'
$nav-main-left-tab-width: 95px;
$nav-main-tab-height: 44px;
$nav-main-tab-font-size: 16px;
>>>>>>> 04fbffe6
<|MERGE_RESOLUTION|>--- conflicted
+++ resolved
@@ -23,9 +23,7 @@
 $grw-alice-blue: aliceblue;
 
 /* gray */
-<<<<<<< HEAD
 $grw-line-gray: #dee2e6;
-=======
 $grw-line-light-gray: #ddd;
 
 /* white */
@@ -35,5 +33,4 @@
 // see also '_on-edit.scss'
 $nav-main-left-tab-width: 95px;
 $nav-main-tab-height: 44px;
-$nav-main-tab-font-size: 16px;
->>>>>>> 04fbffe6
+$nav-main-tab-font-size: 16px;