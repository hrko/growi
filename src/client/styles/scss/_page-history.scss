.revision-history-table {
  tbody {
    max-height: 250px;
  }
}

.revision-history-main {
  img.picture-lg {
    width: 32px;
    height: 32px;
  }
}

<<<<<<< HEAD
  .comparison-header {
    height: 34px;
    background-color: #ffffff;
    border: 1px solid $gray-300;
    .comparison-source-wrapper {
      height: 26px;
      margin-right: 1px;
      border-right: 1px solid $gray-300;
      .comparison-source {
        color: $gray-500;
      }
    }
    .comparison-target-wrapper {
      height: 26px;
      .comparison-target {
        color: $gray-500;
      }
    }
  }

  .revision-compare {
    .revision-compare-outer {
      min-height: 100px;
      max-height: 250px;
      overflow: auto;
    }
    .d2h-file-header {
      display: none;
    }
=======
.revision-history-main-nodiff {
  .picture-container {
    min-width: 32px;
    text-align: center; // centering .picture
  }
}

.revision-history-diff {
  padding-left: 40px;
  color: $gray-900;
  table-layout: fixed;
}

.revision-compare {
  .revision-compare-outer {
    min-height: 100px;
    max-height: 250px;
    overflow: auto;
>>>>>>> e9a981ec
  }
}<|MERGE_RESOLUTION|>--- conflicted
+++ resolved
@@ -11,37 +11,6 @@
   }
 }
 
-<<<<<<< HEAD
-  .comparison-header {
-    height: 34px;
-    background-color: #ffffff;
-    border: 1px solid $gray-300;
-    .comparison-source-wrapper {
-      height: 26px;
-      margin-right: 1px;
-      border-right: 1px solid $gray-300;
-      .comparison-source {
-        color: $gray-500;
-      }
-    }
-    .comparison-target-wrapper {
-      height: 26px;
-      .comparison-target {
-        color: $gray-500;
-      }
-    }
-  }
-
-  .revision-compare {
-    .revision-compare-outer {
-      min-height: 100px;
-      max-height: 250px;
-      overflow: auto;
-    }
-    .d2h-file-header {
-      display: none;
-    }
-=======
 .revision-history-main-nodiff {
   .picture-container {
     min-width: 32px;
@@ -55,11 +24,33 @@
   table-layout: fixed;
 }
 
+.comparison-header {
+  height: 34px;
+  background-color: #ffffff;
+  border: 1px solid $gray-300;
+  .comparison-source-wrapper {
+    height: 26px;
+    margin-right: 1px;
+    border-right: 1px solid $gray-300;
+    .comparison-source {
+      color: $gray-500;
+    }
+  }
+  .comparison-target-wrapper {
+    height: 26px;
+    .comparison-target {
+      color: $gray-500;
+    }
+  }
+}
+
 .revision-compare {
   .revision-compare-outer {
     min-height: 100px;
     max-height: 250px;
     overflow: auto;
->>>>>>> e9a981ec
+  }
+  .d2h-file-header {
+    display: none;
   }
 }