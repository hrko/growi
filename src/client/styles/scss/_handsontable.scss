--- conflicted
+++ resolved
@@ -8,38 +8,6 @@
   }
 }
 
-<<<<<<< HEAD
-.handsontable-modal {
-  &.modal-lg {
-    width: 90%;
-  }
-
-  .modal-navbar {
-    background-color: $navbar-default-bg;
-    border-bottom: $border 1px solid;
-  }
-
-  .data-import-form {
-    background-color: #f8f8f8;
-
-    .btn + .btn {
-      margin-left: 5px;
-    }
-  }
-
-  .data-import-button {
-    position: relative;
-    padding-right: 35px;
-    padding-left: 10px;
-
-    i:before {
-      position: absolute;
-      top: 6px;
-      right: 8px;
-      font-size: 20px;
-    }
-  }
-=======
 // expanded window layout
 .handsontable-modal.handsontable-modal-expanded {
   // full-screen modal
@@ -67,5 +35,30 @@
 // see https://github.com/handsontable/handsontable/issues/2937#issuecomment-287390111
 .modal.in .modal-dialog.handsontable-modal {
   transform: none;
->>>>>>> df13f941
+
+  .modal-navbar {
+    background-color: $navbar-default-bg;
+    border-bottom: $border 1px solid;
+  }
+
+  .data-import-form {
+    background-color: #f8f8f8;
+
+    .btn + .btn {
+      margin-left: 5px;
+    }
+  }
+
+  .data-import-button {
+    position: relative;
+    padding-right: 35px;
+    padding-left: 10px;
+
+    i:before {
+      position: absolute;
+      top: 6px;
+      right: 8px;
+      font-size: 20px;
+    }
+  }
 }