@import 'editor-overlay';

body:not(.on-edit) {
  // hide .page-editor-footer
  .page-editor-footer {
    display: none !important;
    border: none;
  }
}

body.on-edit {
  overflow-y: hidden !important;

  // calculate margin
  $editor-header-plus-footer: 42px // .nav-tabs height
    + 1px //                          .page-editor-footer border-top
    + 40px !default; //               .page-editor-footer min-height

  @include expand-editor($editor-header-plus-footer);

  // for growi layout
  .main {
    .col.grw-page-content-container {
      padding: 0;
    }
  }

  // show
  .d-edit-sm-block {
    @include media-breakpoint-up(sm) {
      display: block !important;
    }
  }

  // hide unnecessary elements
  header,
  footer,
  .d-edit-none {
    display: none !important;
  }

  // hide unnecessary elements for growi layout
  .revision-toc-container {
    display: none !important;
  }

  // show only either Edit button or HackMD button
  &.hackmd .nav-tab-edit {
    display: none;
  }

  &.hackmd .grw-nav-item-edit {
    display: none;
  }

  &.hackmd {
    #page-editor-options-selector {
      display: none !important;
    }
  }

  &:not(.hackmd) .nav-tab-hackmd {
    display: none;
  }

  // hide hackmd related alert
  &.hackmd #page-status-alert {
    .alert-hackmd-someone-editing,
    .alert-hackmd-draft-exists {
      display: none;
    }
  }

  /*****************
   * Expand Editor
   *****************/
  .container-fluid {
    padding-bottom: 0;
  }

  .row.grw-subnav {
    $left-margin: $grw-nav-main-left-tab-width * 2 + 25px; // width of .grw-nav-main-left-tab x 2 + some margin
    $right-margin: 128px + 94px + 46px; //                    width of all of grw-nav-main-right-tab

    position: absolute;
    left: $left-margin;
    z-index: 7; // forward than .CodeMirror-vscrollbar
    width: calc(100% - #{$left-margin} - #{$right-margin});
    padding-top: 3px;
    pointer-events: none; // disable pointer-events because it becomes an obstacle

    background: none;

    > .grw-subnav-container {
      width: 100%; //   for crowi layout
      padding: 0; //    for crowi layout
      pointer-events: initial; // enable pointer-events
    }
  }

  .grw-page-path-nav-for-edit {
    .grw-page-path-link {
      font-size: 20px;
      line-height: 1em;
    }
    .separator {
      margin-right: 0.1em;
      margin-left: 0.1em;
    }
  }

  .tag-labels {
    line-height: 1em;
  }

  .page-editor-footer {
    width: 100%;
    min-height: 40px;
    padding: 3px;
    margin: 0;
    border-top: solid 1px transparent;

    .grw-grant-selector {
      .dropdown-toggle {
        min-width: 100px;

        // caret
        &::after {
          margin-left: 1em;
        }
      }
    }

    .btn-submit {
      width: 100px;
    }
  }

  /*********************
   * Navigation styles
   */
  .nav:hover {
    .btn-copy,
    .btn-edit,
    .btn-edit-tags {
      // change button opacity
      opacity: unset;
    }
  }

  &.builtin-editor {
    /*****************
    * Editor styles
    *****************/
    .page-editor-editor-container {
      border-right: 1px solid transparent;

      // override CodeMirror styles
      .CodeMirror {
        .cm-matchhighlight {
          background-color: cyan;
        }

        .CodeMirror-selection-highlight-scrollbar {
          background-color: darkcyan;
        }
      }

      // add icon on cursor
      .markdown-table-activated .CodeMirror-cursor {
        &:after {
          position: relative;
          top: -1.1em;
          left: 0.3em;
          display: block;
          width: 1em;
          height: 1em;
          content: ' ';

          background-image: url(/images/icons/editor/table.svg);
          background-repeat: no-repeat;
          background-size: 1em;
        }
      }

      .textarea-editor {
        font-family: monospace;
        border: none;
      }
    }

    .page-editor-preview-container {
    }

    .page-editor-preview-body {
      padding-top: 18px;
      padding-right: 15px;
      padding-left: 15px;
      overflow-y: scroll;
    }

    #page-editor-options-selector {
      .grw-editor-configuration-dropdown {
        .icon-container {
          display: inline-block;
          width: 20px;
        }

        .dropdown-menu > li > a {
          display: flex;
          align-items: center;
          justify-content: space-between;
        }
      }
    }

    #page-grant-selector {
      .btn-group {
        min-width: 150px;
      }
    }

    #page-grant-selector {
      .btn-group {
        min-width: 150px;
      }
    }
  }

  // .builtin-editor .tab-pane#edit

  &.hackmd {
    #page-editor-options-selector {
      display: none;
    }

    .hackmd-preinit,
    #iframe-hackmd-container > iframe {
      border: none;
    }

    .hackmd-error {
      top: 0;
      background-color: rgba($gray-800, 0.8);
    }

    .hackmd-status-label {
      font-size: 3em;
    }

    .hackmd-resume-button-container,
    .hackmd-discard-button-container {
      .btn-text {
        display: inline-block;
        min-width: 230px;
      }
    }

    .btn-view-outdated-draft {
      text-decoration: underline;
      vertical-align: unset;
    }
  }
}

// overwrite .CodeMirror pre
.CodeMirror pre.CodeMirror-line {
  font-family: $font-family-monospace;
}

// overwrite .CodeMirror-hints
.CodeMirror-hints {
  max-height: 30em !important;

  .CodeMirror-hint.crowi-emoji-autocomplete {
    font-family: $font-family-monospace-not-strictly;
    line-height: 1.6em;

    .img-container {
      display: inline-block;
      width: 30px;
    }
  }

  // active line
  .CodeMirror-hint-active.crowi-emoji-autocomplete {
    .img-container {
      padding-top: 0.3em;
      padding-bottom: 0.3em;
      font-size: 15px; // adjust to .wiki
    }
  }
}

// overwrite .CodeMirror-placeholder
.CodeMirror pre.CodeMirror-placeholder {
  color: $text-muted;
}

#tag-edit-button-tooltip {
  .tooltip-inner {
    color: #000;
    background-color: #fff;
    border: 1px solid #ccc;
  }

  .tooltip-arrow {
    border-bottom: 5px solid #ccc;
  }
}

/*
 Grid Edit Modal
*/
<<<<<<< HEAD
.border-desktop {
  height: 200px;
}

.border-tablet {
  height: 200px;
}

.border-mobile {
  height: 200px;
=======

.grw-grid-edit-modal{
  .grid-division-menu {
    width: 600px;
  }
>>>>>>> 08f01526
}<|MERGE_RESOLUTION|>--- conflicted
+++ resolved
@@ -312,7 +312,6 @@
 /*
  Grid Edit Modal
 */
-<<<<<<< HEAD
 .border-desktop {
   height: 200px;
 }
@@ -323,11 +322,10 @@
 
 .border-mobile {
   height: 200px;
-=======
-
-.grw-grid-edit-modal{
+}
+
+.grw-grid-edit-modal {
   .grid-division-menu {
     width: 600px;
   }
->>>>>>> 08f01526
 }