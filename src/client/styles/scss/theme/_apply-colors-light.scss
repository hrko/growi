--- conflicted
+++ resolved
@@ -293,7 +293,6 @@
     color: $color-tags;
     background-color: $bgcolor-tags;
   }
-<<<<<<< HEAD
 }
 
 /*
@@ -331,6 +330,4 @@
       fill: $color-global;
     }
   }
-=======
->>>>>>> 718897be
 }