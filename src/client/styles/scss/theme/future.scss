@import '../variables';
@import '../override-bootstrap-variables';

$primary: rgba(11, 79, 104, 0.616);
$themecolor: #16282d;
$accentcolor: #66eddf;

html[light],
html[dark] {
  // Background colors
  $bgcolor-global: $themecolor;
  $bgcolor-inline-code: #1f1f22; //optional
  $bgcolor-card: darken($themecolor, 5%);

  // Font colors
  $color-global: #979797;
  $color-reversal: #00fff5;
  $color-header: #00fff5;
  $color-link: #00fff5;
  $color-link-hover: lighten($color-link, 20%);
  $color-link-wiki: darken($themecolor, 5%);
  $color-link-wiki-hover: darken($color-link-wiki, 5%);
  $color-link-nabvar: $color-reversal;
<<<<<<< HEAD
  $color-inline-code: #c7254e;
  $color-search: #00c2c4;
=======
  $color-inline-code: #c7254e; // optional
  $color-search: #050a0b;
>>>>>>> ec5a215e

  // List Group colors
  $color-list: $color-global;
  $bgcolor-list: transparent;
  $color-list-active: $color-reversal;
  $bgcolor-list-active: $primary;
  $color-list-hover: $color-reversal;

  // Navbar
  $bgcolor-navbar: #01181a;
  $border-color-navbar-gradient-left: #545fff;
  $border-color-navbar-gradient-right: #00a6e5;
  $border-image-navbar: linear-gradient(90deg, #6cfff9 0%, #0034c1 45%, #6cfff9 100%);

  // Logo colors
  $bgcolor-logo: darken($themecolor, 10%);
  $fillcolor-logo-mark: #dedede;

  // Sidebar
  $bgcolor-sidebar: #052e2f;
  $color-sidebar-context: $color-reversal;
  $bgcolor-sidebar-context: $bgcolor-navbar;

  // Icon colors
  $color-editor-icons: $color-global;

  // Border colors
<<<<<<< HEAD
  $border-color-theme: #578cad;
=======
  $border-color-theme: #407483;
  $bordercolor-inline-code: #4d4d4d; // optional
>>>>>>> ec5a215e

  // Dropdown colors
  $bgcolor-dropdown-link-active: $primary;
  $color-dropdown-link-active: $color-reversal;
  $color-dropdown-link-hover: $color-global;

  // admin theme box
  $color-theme-color-box: lighten($primary, 20%);

  // alert
  $color-alert: $color-reversal;

  // badge
  $color-badge: $color-reversal;

  @import 'apply-colors';
  @import 'apply-colors-dark';

  // headers
  @for $i from 1 through 6 {
    h#{$i} {
      color: $color-header;
    }
  }

  // Navs {
  .nav-tabs {
    border-bottom: $border-color-theme 1px solid;

    .nav-link {
      &:hover {
        border-color: darken($border-color-theme, 10%);
        border-bottom: none;
      }

      &.active {
        color: $color-link;
        background-color: transparent;
        border-color: $border-color-theme;
      }
    }
  }

  // Search Top
  .search-top {
    .input-group-prepend .dropdown-toggle {
      color: #0e2329;
      background-color: $color-search;
      border-color: $color-search;

      &:hover {
        background-color: #050a0b;
        color: $color-search;
      }
    }
    input {
      background-color: #eceded;
    }
    i {
      color: #949494;
    }
  }

  .wiki {
    p {
      color: #95abba;
    }

    pre {
    }
    a {
      color: #95abba;
    }

    li {
      a {
        color: #00fff5;
        border-bottom: solid 1px #00fff5;
      }
    }
  }
  .grw-page-path-nav i {
    color: #00fff5;
  }
}<|MERGE_RESOLUTION|>--- conflicted
+++ resolved
@@ -13,7 +13,7 @@
   $bgcolor-card: darken($themecolor, 5%);
 
   // Font colors
-  $color-global: #979797;
+  $color-global: #95ABBA;
   $color-reversal: #00fff5;
   $color-header: #00fff5;
   $color-link: #00fff5;
@@ -21,13 +21,8 @@
   $color-link-wiki: darken($themecolor, 5%);
   $color-link-wiki-hover: darken($color-link-wiki, 5%);
   $color-link-nabvar: $color-reversal;
-<<<<<<< HEAD
-  $color-inline-code: #c7254e;
-  $color-search: #00c2c4;
-=======
   $color-inline-code: #c7254e; // optional
   $color-search: #050a0b;
->>>>>>> ec5a215e
 
   // List Group colors
   $color-list: $color-global;
@@ -55,12 +50,8 @@
   $color-editor-icons: $color-global;
 
   // Border colors
-<<<<<<< HEAD
-  $border-color-theme: #578cad;
-=======
   $border-color-theme: #407483;
   $bordercolor-inline-code: #4d4d4d; // optional
->>>>>>> ec5a215e
 
   // Dropdown colors
   $bgcolor-dropdown-link-active: $primary;
@@ -116,24 +107,19 @@
         color: $color-search;
       }
     }
+
     input {
       background-color: #eceded;
     }
+
     i {
       color: #949494;
     }
   }
 
   .wiki {
-    p {
-      color: #95abba;
-    }
 
-    pre {
-    }
-    a {
-      color: #95abba;
-    }
+    pre {}
 
     li {
       a {
@@ -142,6 +128,7 @@
       }
     }
   }
+
   .grw-page-path-nav i {
     color: #00fff5;
   }
