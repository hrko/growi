body.kibela {
  .icon-link,
  .CodeMirror-hint-active,
  .grw-nav-main-left-tab,
  .tav-pane,
  .active {
    color: $subthemecolor;
  }

  .bg-white {
    background: #fefffe !important;
  }

  .bg-primary {
    background-color: $primary !important;
  }

  /* kibela block */
  .kibela-block {
    border-top: solid 0.4em $thickborder;
  }

  /* page wrapper */
  #page-wrapper {
    background-color: $bgcolor-global;
  }

<<<<<<< HEAD
  /* Logo */
  .logo {
    background: transparent;

    .logo-mark {
      background-color: white;
    }
=======
  /* header*/
  .background-t {
    background-color: transparent;
>>>>>>> 9f8cebc2
  }

  .search-input-group,
  .search-typeahead {
    .btn {
      background-color: transparent;
    }
  }

  .btn-open-dropzone {
    background: $themelight;
  }

  /* page list */
  .page-list {
    background: white;
  }

  .page-attachments-row {
    background-color: #e5ecf1;
  }

  /* round */
  .round-corner-top {
    border-top: solid 0.4em $thickborder;
  }

  /* admin navigation */
  .admin-navigation {
    .list-group-item {
      background-color: transparent;

      &:hover {
        background: #eee;
      }
    }

    .list-group-item.active {
      color: white;
      background: $bgcolor-navbar-active;
    }
  }

  /* search page */
  .search-result-list,
  .page-list-li {
    background: $themelight;
  }

  /* Tabs */
  .nav.nav-tabs {
    > .nav-item {
      color: $color-link;
      background: transparent;

      &:hover,
      &:focus {
        > .nav-link {
          color: $color-link-hover;
        }
      }

      > .nav-link {
        color: $color-link;
      }

      > .nav-link.active {
        background: transparent !important;
        border-bottom: solid 2.7px $thickborder;
      }
    }
  }

  /* wiki */
  .wiki {
    h1 {
      border-bottom: solid 2px $thickborder !important;
    }

    h2 {
      border-color: solid 1px $thickborder;
    }

    // change color of highlighted header in wiki (default: orange)
    .code-line.revision-head.highlighted {
      color: $themelight;
      background-color: lighten($bgcolor-theme, 20%);

      .icon-note,
      .icon-link {
        color: $themelight;
      }
    }
  }

  /* Modal */
  .modal-content {
    background-color: $themelight;

    .modal-header.bg-primary {
      color: white;

      .close {
        color: white;
      }
    }
  }

  /* Inline Code */
  :not(.hljs) > code:not(.hljs) {
    color: $color-inline-code;
    background-color: $bgcolor-inline-code;
  }

  /* Card */
  .card {
    border: 1px solid $border-color-theme;

    .card-header {
      background-color: $lightthemecolor;
      border-bottom: 1px solid $border-color-theme;
    }

    .card-body {
      background-color: $themelight;
    }

    .card-footer {
      background: white;
      border-top: 1px solid $border-color-theme;
    }
  }

  /* button */
  .btn-primary {
    background: $primary;
    border: 1px solid $primary;
  }

  /* edit */
  .CodeMirror {
    border: solid 1.2px #d8d8d8;
    border-top: solid 0.3em $thickborder !important;
  }

  &.on-edit {
    .page-editor-preview-container {
      background: white !important;
    }
  }

  /* navbar */
  .grw-navbar {
    .nav-item > .nav-link:hover {
      color: $color-link-nabvar-hover;
    }
  }

  /* h */
  h1,
  h2,
  h3,
  h4,
  h5,
  h6 {
    color: $color-header;
  }
}<|MERGE_RESOLUTION|>--- conflicted
+++ resolved
@@ -23,21 +23,6 @@
   /* page wrapper */
   #page-wrapper {
     background-color: $bgcolor-global;
-  }
-
-<<<<<<< HEAD
-  /* Logo */
-  .logo {
-    background: transparent;
-
-    .logo-mark {
-      background-color: white;
-    }
-=======
-  /* header*/
-  .background-t {
-    background-color: transparent;
->>>>>>> 9f8cebc2
   }
 
   .search-input-group,
