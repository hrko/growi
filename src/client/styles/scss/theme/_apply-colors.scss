//
//== Apply to Bootstrap
//
@import '~bootstrap/scss/bootstrap-reboot';

@each $color, $value in $theme-colors {
  @include bg-variant('.bg-#{$color}', $value);
}
@each $color, $value in $theme-colors {
  .btn-#{$color} {
    @include button-variant($value, $value);
  }
}
@each $color, $value in $theme-colors {
  .btn-outline-#{$color} {
    @include button-outline-variant($value);
  }
}
@each $theme-color, $color in $theme-colors {
  .alert.alert-#{$theme-color} {
    color: white;
    background: $color;
    border: none;

    a:not(.btn) {
      color: white;

      &:hover,
      &:focus {
        color: lighten($color, 30%);
      }
    }
  }
}

// Border light
.border-light {
  border-color: $light !important;
}
// Link buttons
.btn-link {
  color: $link-color;

  @include hover {
    color: $link-hover-color;
  }
}

// Dropdown
.dropdown-item {
  &.active,
  &:active {
    @include gradient-bg($dropdown-link-active-bg);
  }
}

// Form
.form-control {
  @include form-control-focus();
}

// Tabs
.nav.nav-tabs {
  > li > a {
    color: $color-link;
    &:hover,
    &:focus {
      color: $color-link-hover;
    }
  }
}

//
//== Apply to GROWI Elements
//

body {
  background: $bgcolor-global;
}

.logo {
  // set transition for fill
  svg * {
    transition: fill 0.8s ease-out;
  }

  background-color: darken($bgcolor-navbar, 10%);

  .logo-mark {
    svg {
      fill: $fillcolor-logo-mark;

      &:hover {
        .group1 {
          fill: $growi-green;
        }
        .group2 {
          fill: $growi-blue;
        }
      }
    }
  }
}

.grw-navbar {
  background: $bgcolor-navbar;
}

.grw-title-bar {
  background: darken($bgcolor-global, 2%);
}

/*
 * code color of inline-code
 */
:not(.hljs) > code:not(.hljs) {
  color: $color-inline-code;
  background-color: $bgcolor-inline-code;
}

/*
 * Legend
 */
legend {
  color: $color-header;
}

/*
 * Modal
 */
.modal {
  .modal-header {
    border-bottom-color: $border;
    &.bg-primary,
    &.bg-info,
    &.bg-success,
    &.bg-warning,
    &.bg-danger {
      color: white;
      .close {
        color: white;
      }
    }
    .close {
      opacity: 0.5;
      &:hover {
        opacity: 0.9;
      }
    }
  }
  .modal-content {
    background-color: $bgcolor-global;
  }
  .modal-footer {
    border-top-color: $border;
  }
}

/*
<<<<<<< HEAD
 * progress bar
 */
.progress {
  height: 4px;
  margin-bottom: 18px;
  overflow: hidden;
  background-color: #f0f0f0;
  border-radius: 0;
  -webkit-box-shadow: none !important;
  box-shadow: none !important;
}

/*
 * cards
 */
.card {
  border: 1px solid #f0f0f0;
}

.card-header {
  background-color: #f0f0f0;
  border: 1px solid #f0f0f0;
}

.card.card-well {
  min-height: 20px;
  background-color: #f2f2f2;
  background-color: #f5f5f5;
  border-color: #f0f0f0;
  border-radius: 3px;
=======
 * cards
 */
.card-header {
  border: 0;
}

.card.well {
  background-color: #f2f2f2;
  background-color: #f5f5f5;
  border-color: #f0f0f0;
>>>>>>> 1058b8de
  box-shadow: inset 0 1px 1px rgba(0, 0, 0, 0.05);
}

/*
 * Form Slider
 */
.admin-page {
  span.slider {
    background-color: #ccc;
    &:before {
      background-color: white;
    }
  }
  input:checked + .slider {
    background-color: #007bff;
  }
  input:focus + .slider {
    box-shadow: 0 0 1px #007bff;
  }
}

/*
 * Crowi sidebar
 */
.crowi-sidebar {
  background-color: darken($bgcolor-global, 4%);
  border-left: solid 1px $border;
  .system-version {
    background-color: darken($bgcolor-global, 4%);
  }
}

/*
 * GROWI wiki
 */
.wiki {
  a {
    color: $color-link-wiki;
    &:hover {
      color: $color-link-wiki-hover;
    }
  }

  // table with handsontable modal button
  .editable-with-handsontable {
    button {
      color: $color-link-wiki;
    }
    button:hover {
      color: $color-link-wiki-hover;
    }
  }
}

/*
 * GROWI header
 */
header.affix {
  background: rgba(darken($bgcolor-global, 2%), 0.9);
}

/*
 * GROWI on-edit
 */
body.on-edit {
  .main {
    background-color: darken($bgcolor-global, 2%);

    .page-editor-editor-container {
      border-right-color: $navbar-border;
      .navbar-editor {
        background-color: $bgcolor-global; // same color with active tab
        border-bottom-color: $border;
      }
    }
    .page-editor-preview-container {
      background-color: $bgcolor-global;
    }

    .page-editor-footer {
      border-top-color: $border;
    }
  }
}

/*
 * GROWI comment form
 */
.growi .main {
  .page-comments-row {
    border-top-color: $border;
  }
  .page-comment .page-comment-main,
  .page-comment-form .comment-form-main {
    background-color: darken($bgcolor-global, 4%);
    &:before {
      border-right-color: darken($bgcolor-global, 4%);
    }
    .nav.nav-tabs {
      > li.active > a {
        background: transparent;
        border-bottom: solid 1px darken($bgcolor-global, 4%);
        border-bottom-color: darken($bgcolor-global, 4%);
      }
    }
  }
}

/*
 * GROWI search result
 */
.search-result {
  .search-result-list {
    .page-list {
      .page-list-ul {
        > li > a {
          background-color: transparent;
        }
        li:hover {
          background-color: darken($bgcolor-global, 4%);
        }
        li.active {
          background-color: darken($bgcolor-global, 8%);
          border-color: theme-color('primary');
        }
      }
    }
  }
}

/*
 * GROWI page attachments
 */
.page-attachments-row {
  background-color: darken($bgcolor-global, 2%);
  border-top-color: $border;
}

/*
 * GROWI admin page #themeOptions
 */
.admin-page {
  #themeOptions {
    .theme-option-container.active {
      .theme-option-name {
        color: $color-global;
      }
    }
  }
}<|MERGE_RESOLUTION|>--- conflicted
+++ resolved
@@ -157,38 +157,6 @@
 }
 
 /*
-<<<<<<< HEAD
- * progress bar
- */
-.progress {
-  height: 4px;
-  margin-bottom: 18px;
-  overflow: hidden;
-  background-color: #f0f0f0;
-  border-radius: 0;
-  -webkit-box-shadow: none !important;
-  box-shadow: none !important;
-}
-
-/*
- * cards
- */
-.card {
-  border: 1px solid #f0f0f0;
-}
-
-.card-header {
-  background-color: #f0f0f0;
-  border: 1px solid #f0f0f0;
-}
-
-.card.card-well {
-  min-height: 20px;
-  background-color: #f2f2f2;
-  background-color: #f5f5f5;
-  border-color: #f0f0f0;
-  border-radius: 3px;
-=======
  * cards
  */
 .card-header {
@@ -199,7 +167,6 @@
   background-color: #f2f2f2;
   background-color: #f5f5f5;
   border-color: #f0f0f0;
->>>>>>> 1058b8de
   box-shadow: inset 0 1px 1px rgba(0, 0, 0, 0.05);
 }
 
