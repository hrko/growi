@import 'layout_variable';

// FIXME: replace with mt-2 or mt-3
.grw-mt-10px {
  margin-top: 10px !important;
}

// FIXME: replace with pt-2 or pt-3
.grw-pt-10px {
  padding-top: 10px !important;
}

.grw-logo {
  svg {
    width: $grw-logo-width;
    height: $grw-navbar-height;
    padding: ($grw-logo-width - $grw-logomark-width) / 2;
  }
  /*
  .logo-text {
    svg {
      width: 156px;
      height: $grw-navbar-height;
    }
  }
  */
}

.confidential {
  font-weight: bold;
}

.grw-sidebar {
  .ak-navigation-resize-button {
    top: 110px;
  }
}

/*
  * header
  */
.grw-subnav {
  overflow: unset;
}

.grw-modal-head {
  font-size: 1em;
  border-bottom: 1px solid $grw-line-gray;
}

header {
  padding-top: 0.5rem;
  padding-bottom: 0.5rem;

  line-height: 1em;
  // the container of h1
  div.title-container {
    padding-right: 5px;
    padding-left: 5px;
    margin-right: auto;
  }

  h1 {
    @include variable-font-size(28px);
    line-height: 1.1em;
  }
}

<<<<<<< HEAD
.main {
  margin-top: 1rem;
}
=======
  .revision-toc {
    // to get on the Attachment row
    z-index: 1;
    max-width: 250px;
    overflow: hidden;
    font-size: 0.9em;
>>>>>>> 3a1db560

.layout-control {
  position: fixed;
  right: 25%;
  bottom: 25px;
  z-index: 1;
  display: block;
  padding: 5px 8px;
  font-size: 0.8em;
  text-align: center;
  border: solid 1px #ccc;
  border-right: none;
  border-radius: 5px 0 0 5px;
  transition: 0.3s ease;

  &:hover {
    text-decoration: none;
    cursor: pointer;
  }
}

.revision-toc {
  overflow: hidden;
  font-size: 0.9em;

  .revision-toc-content {
    padding: 10px;

    > ul {
      padding-left: 0;
      ul {
        padding-left: 1em;
      }
    }

    // first level of li
    > ul > li {
      padding: 5px;
      margin: 4px 4px 4px 17px;
    }
  }
}

// printable style
@media print {
  padding: 30px;

  a:after {
    display: none !important;
  }
  .main {
    header {
      border-bottom: solid 1px #666;
      h1 {
        font-size: 2em;
        color: #000;
      }
    }

    .revision-toc {
      float: none;
      max-width: 100%;
      margin-bottom: 20px;
      font-size: 0.9em;
      border: solid 1px #aaa;
      border-radius: 5px;

      .revision-toc-head {
        display: inline-block;
        float: none;
      }

      .revision-toc-content.collapse {
        display: block;
        height: auto;
      }
    }

    .meta {
      margin-top: 32px;
      color: #666;
      border-top: solid 1px #ccc;
    }
  }
}

.system-version {
  position: fixed;
  right: 0.5em;
  bottom: 0;
  opacity: 0.6;

  > span {
    margin-left: 0.5em;
  }
}<|MERGE_RESOLUTION|>--- conflicted
+++ resolved
@@ -66,18 +66,9 @@
   }
 }
 
-<<<<<<< HEAD
 .main {
   margin-top: 1rem;
 }
-=======
-  .revision-toc {
-    // to get on the Attachment row
-    z-index: 1;
-    max-width: 250px;
-    overflow: hidden;
-    font-size: 0.9em;
->>>>>>> 3a1db560
 
 .layout-control {
   position: fixed;
@@ -99,9 +90,11 @@
   }
 }
 
-.revision-toc {
-  overflow: hidden;
-  font-size: 0.9em;
+  .revision-toc {
+    // to get on the Attachment row
+    z-index: 1;
+    overflow: hidden;
+    font-size: 0.9em;
 
   .revision-toc-content {
     padding: 10px;
