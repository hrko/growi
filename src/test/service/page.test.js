--- conflicted
+++ resolved
@@ -280,19 +280,11 @@
 
   describe('duplicate page', () => {
     let xssSpy;
-<<<<<<< HEAD
     let duplicateDescendantsWithStreamSpy;
-    const serializePageSecurely = require('../../server/models/serializers/page-serializer');
-=======
 
     jest.mock('../../server/models/serializers/page-serializer');
     const { serializePageSecurely } = require('../../server/models/serializers/page-serializer');
-    serializePageSecurely.mockImplementation(() => {
-      return {
-        tags: [],
-      };
-    });
->>>>>>> f1761704
+    serializePageSecurely.mockImplementation(page => page);
 
     beforeEach(async(done) => {
       xssSpy = jest.spyOn(crowi.xss, 'process').mockImplementation(path => path);
@@ -303,7 +295,6 @@
     test('duplicate page (isRecursively: false)', async() => {
       crowi.models.Page.findRelatedTagsById = jest.fn().mockImplementation(() => { return parentTag });
       const originTagsMock = jest.spyOn(Page, 'findRelatedTagsById').mockImplementation(() => { return parentTag });
-      const serializeSpy = jest.spyOn(serializePageSecurely, 'serializePageSecurely').mockImplementation();
 
       const resultPage = await crowi.pageService.duplicate(parentForDuplicate, '/newParent', testUser1, false);
       const resultAnotherPage = await crowi.pageService.duplicate(parentForDuplicate, '/newAnotherParent', testUser2, false);
@@ -311,18 +302,15 @@
       jest.spyOn(PageTagRelation, 'listTagNamesByPage').mockImplementation(() => { return [parentTag].map((tag) => { return tag.name }) });
 
       expect(xssSpy).toHaveBeenCalled();
-<<<<<<< HEAD
       expect(duplicateDescendantsWithStreamSpy).not.toHaveBeenCalled();
-=======
       expect(serializePageSecurely).toHaveBeenCalled();
->>>>>>> f1761704
       expect(resultPage.path).toBe('/newParent');
       expect(resultPage.lastUpdateUser._id).toEqual(testUser1._id);
       expect(resultAnotherPage.lastUpdateUser._id).toEqual(testUser2._id);
       expect(resultPage.revision).not.toEqual(parentForDuplicate.revision);
       expect(resultPage.grant).toEqual(parentForDuplicate.grant);
       expect(resultPage.tags).toEqual([originTagsMock().name]);
-      expect(serializeSpy).toHaveBeenCalled();
+
     });
 
     test('duplicateDescendants()', () => {
