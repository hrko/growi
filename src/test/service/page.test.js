--- conflicted
+++ resolved
@@ -32,7 +32,6 @@
   let User;
   let Tag;
   let PageTagRelation;
-  let Revision;
 
   beforeAll(async(done) => {
     crowi = await getInstance();
@@ -87,10 +86,7 @@
         grant: Page.GRANT_PUBLIC,
         creator: testUser1,
         lastUpdateUser: testUser1,
-<<<<<<< HEAD
         // revision: '600d395667536503354cbe91',
-=======
->>>>>>> 09f9aebd
       },
       {
         path: '/parentForDuplicate/child',
@@ -279,10 +275,8 @@
     test('duplicate()', async() => {
       // isRecursively false
       const duplicatedPage = await crowi.pageService.duplicate(parentForDuplicate, '/newParent', testUser1, false);
-      const pageRevisionOfDuplicatedPage = await　Revision.findOne({ path: 'parent' });
+      const pageRevisionOfDuplicatedPage = await Revision.findOne({ path: 'parent' });
       // expect(parentForDuplicate.path).toBe('/parentForDuplicate');
-
-
       // expect(duplicatedPage.path).toBe('/newParent');
 
       expect(3).toBe(3);
