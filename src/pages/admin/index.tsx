import {
  NextPage, GetServerSideProps, GetServerSidePropsContext,
} from 'next';

import { useTranslation } from '~/i18n';
import { CrowiRequest } from '~/interfaces/crowi-request';
import { CommonProps, getServerSideCommonProps } from '~/utils/nextjs-page-utils';
import AdminHome from '~/client/js/components/Admin/AdminHome/AdminHome';
import PluginUtils from '~/server/plugins/plugin-utils';
import ConfigLoader from '~/server/service/config-loader';

import {
  useCurrentUser,
  useSearchServiceConfigured, useSearchServiceReachable,
} from '../../stores/context';

import AdminLayout from '~/components/AdminLayout';


const pluginUtils = new PluginUtils();

type Props = CommonProps & {
  currentUser: any,

  isSearchServiceConfigured: boolean,
  isSearchServiceReachable: boolean,

  growiVersion: string,
  nodeVersion: string,
  npmVersion: string,
  yarnVersion: string,
  installedPlugins: any,
  envVars: any,
};

const AdminHomePage: NextPage<Props> = (props: Props) => {
  const { t } = useTranslation();
  const title = t('Wiki Management Home Page');

  useCurrentUser(props.currentUser != null ? JSON.parse(props.currentUser) : null);

  useSearchServiceConfigured(props.isSearchServiceConfigured);
  useSearchServiceReachable(props.isSearchServiceReachable);

  return (
<<<<<<< HEAD
    <AdminLayout title={title} selectedNavOpt="home">
      <AdminHome
        growiVersion={props.growiVersion}
        nodeVersion={props.nodeVersion}
        npmVersion={props.npmVersion}
        yarnVersion={props.yarnVersion}
        installedPlugins={props.installedPlugins}
        envVars={props.envVars}
      />
    </AdminLayout>
=======
    <>
      <BasicLayout title="GROWI" growiVersion={props.growiVersion}>
        <header className="py-0">
          <h1 className="title">{title}</h1>
        </header>
        <div id="main" className="main">
          <div className="container-fluid">
            <div className="row">
              <div className="col-lg-3">
                <AdminNavigation />
              </div>
              <div className="col-lg-9">
                <AdminHome
                  growiVersion={props.growiVersion}
                  nodeVersion={props.nodeVersion}
                  npmVersion={props.npmVersion}
                  yarnVersion={props.yarnVersion}
                  installedPlugins={props.installedPlugins}
                  envVars={props.envVars}
                />
              </div>
            </div>
          </div>
        </div>
      </BasicLayout>
    </>
>>>>>>> 87b303b1
  );
};

export const getServerSideProps: GetServerSideProps = async(context: GetServerSidePropsContext) => {
  const req: CrowiRequest = context.req as CrowiRequest;
  const { crowi } = req;
  const {
    searchService,
  } = crowi;

  const { user } = req;

  const result = await getServerSideCommonProps(context);
  const props: Props = result.props as Props;
  if (user != null) {
    props.currentUser = JSON.stringify(user.toObject());
  }

  props.isSearchServiceConfigured = searchService.isConfigured;
  props.isSearchServiceReachable = searchService.isReachable;

  props.growiVersion = crowi.version;
  props.nodeVersion = crowi.runtimeVersions.versions.node ? crowi.runtimeVersions.versions.node.version.version : '-';
  props.npmVersion = crowi.runtimeVersions.versions.npm ? crowi.runtimeVersions.versions.npm.version.version : '-';
  props.yarnVersion = crowi.runtimeVersions.versions.yarn ? crowi.runtimeVersions.versions.yarn.version.version : '-';
  props.installedPlugins = pluginUtils.listPlugins();
  props.envVars = await ConfigLoader.getEnvVarsForDisplay(true);

  return {
    props,
  };
};

export default AdminHomePage;<|MERGE_RESOLUTION|>--- conflicted
+++ resolved
@@ -43,8 +43,7 @@
   useSearchServiceReachable(props.isSearchServiceReachable);
 
   return (
-<<<<<<< HEAD
-    <AdminLayout title={title} selectedNavOpt="home">
+    <AdminLayout title={title} selectedNavOpt="home" growiVersion={props.growiVersion}>
       <AdminHome
         growiVersion={props.growiVersion}
         nodeVersion={props.nodeVersion}
@@ -54,34 +53,6 @@
         envVars={props.envVars}
       />
     </AdminLayout>
-=======
-    <>
-      <BasicLayout title="GROWI" growiVersion={props.growiVersion}>
-        <header className="py-0">
-          <h1 className="title">{title}</h1>
-        </header>
-        <div id="main" className="main">
-          <div className="container-fluid">
-            <div className="row">
-              <div className="col-lg-3">
-                <AdminNavigation />
-              </div>
-              <div className="col-lg-9">
-                <AdminHome
-                  growiVersion={props.growiVersion}
-                  nodeVersion={props.nodeVersion}
-                  npmVersion={props.npmVersion}
-                  yarnVersion={props.yarnVersion}
-                  installedPlugins={props.installedPlugins}
-                  envVars={props.envVars}
-                />
-              </div>
-            </div>
-          </div>
-        </div>
-      </BasicLayout>
-    </>
->>>>>>> 87b303b1
   );
 };
 
