--- conflicted
+++ resolved
@@ -33,11 +33,8 @@
 }
 
 export type Revision = {
-<<<<<<< HEAD
   _id: string,
   author: User,
-=======
-  _id: string;
   hasDiffToPrev: boolean;
 }
 
@@ -46,5 +43,4 @@
   page: number,
   totalDocs: number,
   limit: number,
->>>>>>> 513041d6
 }