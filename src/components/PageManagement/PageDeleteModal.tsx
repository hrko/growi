--- conflicted
+++ resolved
@@ -49,20 +49,11 @@
     setErrs([]);
 
     try {
-<<<<<<< HEAD
       const response = await apiv3Put('/pages/remove', {
         isRecursively: isDeleteRecursively,
         isCompletely: isDeleteCompletely,
         pageId: currentPage._id,
         revisionId: currentPage.revision._id,
-=======
-      // TODO GW-5132 use apiV3 after implement
-      const response = await apiPost('/pages.remove', {
-        recursively: isDeleteRecursively ? true : null,
-        completely: isDeleteCompletely ? true : null,
-        page_id: currentPage._id,
-        revision_id: currentPage.revision._id,
->>>>>>> 75d4d5f2
         // TODO GW-5134 use SocketIoContainer after implement
         // socketClientId: SocketIoContainer.getSocketClientId(),
       });
