--- conflicted
+++ resolved
@@ -37,13 +37,10 @@
       'styles/theme-mono-blue':       './src/client/styles/scss/theme/mono-blue.scss',
       'styles/theme-future':          './src/client/styles/scss/theme/future.scss',
       'styles/theme-blue-night':      './src/client/styles/scss/theme/blue-night.scss',
-<<<<<<< HEAD
       'styles/theme-kibela':          './src/client/styles/scss/theme/kibela.scss',
-=======
       'styles/theme-halloween':       './src/client/styles/scss/theme/halloween.scss',
       'styles/theme-wood':          './src/client/styles/scss/theme/wood.scss',
       'styles/theme-island':      './src/client/styles/scss/theme/island.scss',
->>>>>>> fa1020b8
       // styles for external services
       'styles/style-hackmd':          './src/client/styles/hackmd/style.scss',
     }, options.entry || {}),  // Merge with env dependent settings
