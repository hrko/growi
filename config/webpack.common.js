/**
 * @author: Yuki Takei <yuki@weseek.co.jp>
 */
const webpack = require('webpack');

/*
 * Webpack Plugins
 */
const WebpackAssetsManifest = require('webpack-assets-manifest');
const LodashModuleReplacementPlugin = require('lodash-webpack-plugin');
const HardSourceWebpackPlugin = require('hard-source-webpack-plugin');
const helpers = require('../src/lib/util/helpers');

/*
 * Webpack configuration
 *
 * See: http://webpack.github.io/docs/configuration.html#cli
 */
module.exports = (options) => {
  return {
    mode: options.mode,
    entry: Object.assign({
      'js/app':                       './src/client/js/app',
      'js/admin':                     './src/client/js/admin',
      'js/installer':                 './src/client/js/installer',
      'js/legacy':                    './src/client/js/legacy/crowi',
      'js/legacy-presentation':       './src/client/js/legacy/crowi-presentation',
      'js/plugin':                    './src/client/js/plugin',
      'js/ie11-polyfill':             './src/client/js/ie11-polyfill',
      'js/hackmd-agent':              './src/client/js/hackmd-agent',
      'js/hackmd-styles':             './src/client/js/hackmd-styles',
      // styles
      'styles/style-app':             './src/client/styles/scss/style-app.scss',
      'styles/style-presentation':    './src/client/styles/scss/style-presentation.scss',
      // themes
      'styles/theme-default':         './src/client/styles/scss/theme/default.scss',
      'styles/theme-nature':          './src/client/styles/scss/theme/nature.scss',
      'styles/theme-mono-blue':       './src/client/styles/scss/theme/mono-blue.scss',
      'styles/theme-future':          './src/client/styles/scss/theme/future.scss',
      'styles/theme-kibela':          './src/client/styles/scss/theme/kibela.scss',
      'styles/theme-halloween':       './src/client/styles/scss/theme/halloween.scss',
      'styles/theme-christmas':          './src/client/styles/scss/theme/christmas.scss',
      'styles/theme-wood':          './src/client/styles/scss/theme/wood.scss',
<<<<<<< HEAD
      // 'styles/theme-christmas':          './src/client/styles/scss/theme/christmas.scss',
      'styles/theme-island':      './src/client/styles/scss/theme/island.scss',
=======
      // 'styles/theme-island':      './src/client/styles/scss/theme/island.scss',
>>>>>>> 38bbba4c
      'styles/theme-antarctic':      './src/client/styles/scss/theme/antarctic.scss',
      'styles/theme-spring':         './src/client/styles/scss/theme/spring.scss',
      // styles for external services
      'styles/style-hackmd':          './src/client/styles/hackmd/style.scss',
    }, options.entry || {}), // Merge with env dependent settings
    output: Object.assign({
      path: helpers.root('public'),
      publicPath: '/',
      filename: '[name].bundle.js',
    }, options.output || {}), // Merge with env dependent settings
    externals: {
      // require("jquery") is external and available
      //  on the global var jQuery
      jquery: 'jQuery',
      emojione: 'emojione',
      hljs: 'hljs',
    },
    resolve: {
      extensions: ['.js', '.jsx', '.json'],
      modules: ((options.resolve && options.resolve.modules) || []).concat([helpers.root('node_modules')]),
      alias: {
        '@root': helpers.root('/'),
        '@commons': helpers.root('src/lib'),
        '@client': helpers.root('src/client'),
        '@tmp': helpers.root('tmp'),
        '@alias/logger': helpers.root('src/lib/service/logger'),
        '@alias/locales': helpers.root('resource/locales'),
        // replace bunyan
        bunyan: 'browser-bunyan',
      },
    },
    module: {
      rules: options.module.rules.concat([
        {
          test: /.jsx?$/,
          exclude: {
            test:    helpers.root('node_modules'),
            exclude: [ // include as a result
              { test: helpers.root('node_modules', 'growi-plugin-') },
              helpers.root('node_modules/growi-commons'),
              helpers.root('node_modules/codemirror/src'),
            ],
          },
          use: [{
            loader: 'babel-loader?cacheDirectory',
          }],
        },
        {
          test: /locales/,
          loader: '@alienfast/i18next-loader',
          options: {
            basenameAsNamespace: true,
          },
        },
        { // see https://github.com/abpetkov/switchery/issues/120
          test: /switchery\.js$/,
          loader: 'imports-loader?module=>false,exports=>false,define=>false,this=>window',
        },
        /*
         * File loader for supporting images, for example, in CSS files.
         */
        {
          test: /\.(jpg|png|gif)$/,
          use: 'file-loader',
        },
        /* File loader for supporting fonts, for example, in CSS files.
        */
        {
          test: /\.(eot|woff2?|svg|ttf)([?]?.*)$/,
          use: 'null-loader',
        },
      ]),
    },
    plugins: options.plugins.concat([

      new WebpackAssetsManifest({ publicPath: true }),

      new webpack.DefinePlugin({
        'process.env.NODE_ENV': JSON.stringify(process.env.NODE_ENV),
      }),

      // ignore
      new webpack.IgnorePlugin(/^\.\/lib\/deflate\.js/, /markdown-it-plantuml/),
      new webpack.IgnorePlugin(/^\.\/locale$/, /moment$/),

      new HardSourceWebpackPlugin(),
      new HardSourceWebpackPlugin.ExcludeModulePlugin([
        {
          // see https://github.com/mzgoddard/hard-source-webpack-plugin/blob/master/README.md#excludemoduleplugin
          test: /mini-css-extract-plugin[\\/]dist[\\/]loader/,
        },
      ]),

      new LodashModuleReplacementPlugin({
        flattening: true,
      }),

      new webpack.ProvidePlugin({ // refs externals
        jQuery: 'jquery',
        $: 'jquery',
      }),

    ]),

    devtool: options.devtool,
    target: 'web', // Make web variables accessible to webpack, e.g. window
    optimization: {
      namedModules: true,
      splitChunks: {
        cacheGroups: {
          style_commons: {
            test: /\.(sc|sa|c)ss$/,
            chunks: (chunk) => {
              // ignore patterns
              return chunk.name != null && !chunk.name.match(/style-|theme-|legacy-presentation/);
            },
            name: 'styles/style-commons',
            minSize: 1,
            priority: 30,
            enforce: true,
          },
          commons: {
            test: /(src|resource)[\\/].*\.(js|jsx|json)$/,
            chunks: 'initial',
            name: 'js/commons',
            minChunks: 2,
            minSize: 1,
            priority: 20,
          },
          vendors: {
            test: /node_modules[\\/].*\.(js|jsx|json)$/,
            chunks: (chunk) => {
              // ignore patterns
              return chunk.name != null && !chunk.name.match(/legacy-presentation|ie11-polyfill|hackmd-/);
            },
            name: 'js/vendors',
            minSize: 1,
            priority: 10,
            enforce: true,
          },
        },
      },
      minimizer: options.optimization.minimizer || [],
    },
    performance: options.performance || {},
    stats: options.stats || {},
  };
};<|MERGE_RESOLUTION|>--- conflicted
+++ resolved
@@ -41,12 +41,7 @@
       'styles/theme-halloween':       './src/client/styles/scss/theme/halloween.scss',
       'styles/theme-christmas':          './src/client/styles/scss/theme/christmas.scss',
       'styles/theme-wood':          './src/client/styles/scss/theme/wood.scss',
-<<<<<<< HEAD
-      // 'styles/theme-christmas':          './src/client/styles/scss/theme/christmas.scss',
       'styles/theme-island':      './src/client/styles/scss/theme/island.scss',
-=======
-      // 'styles/theme-island':      './src/client/styles/scss/theme/island.scss',
->>>>>>> 38bbba4c
       'styles/theme-antarctic':      './src/client/styles/scss/theme/antarctic.scss',
       'styles/theme-spring':         './src/client/styles/scss/theme/spring.scss',
       // styles for external services
