module.exports = {
  NODE_ENV: 'development',
  FILE_UPLOAD: 'local',
  // MATHJAX: 1,
  ELASTICSEARCH_URI: 'http://localhost:9200/growi',
  HACKMD_URI: 'http://localhost:3010',
  PLUGIN_NAMES_TOBE_LOADED: [
    // 'growi-plugin-lsx',
    // 'growi-plugin-pukiwiki-like-linker',
  ],
<<<<<<< HEAD
  USER_UPPER_LIMIT: 0,
  IS_PRIVATE_WIKI_ENABLED: true,
=======
  // DEV_HTTPS: true,
>>>>>>> 6cb7c3fd
};<|MERGE_RESOLUTION|>--- conflicted
+++ resolved
@@ -8,10 +8,7 @@
     // 'growi-plugin-lsx',
     // 'growi-plugin-pukiwiki-like-linker',
   ],
-<<<<<<< HEAD
   USER_UPPER_LIMIT: 0,
   IS_PRIVATE_WIKI_ENABLED: true,
-=======
   // DEV_HTTPS: true,
->>>>>>> 6cb7c3fd
 };