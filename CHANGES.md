--- conflicted
+++ resolved
@@ -1,15 +1,13 @@
 # CHANGES
 
-<<<<<<< HEAD
 ## v4.0.0-RC
 
 * Support: Upgrade libs
     * bootstrap
-=======
-## v3.7.6-RC
-
-* 
->>>>>>> d392d8dd
+
+## v3.7.6
+
+*
 
 ## v3.7.5
 
