--- conflicted
+++ resolved
@@ -5,14 +5,11 @@
 * Support: Update libs
     * bunyan
     * browser-bunyan
-<<<<<<< HEAD
 * Fix: Can create pages on the share route
     * Introduced by v4.2.8
-
-=======
 * Fix: Group page is excluded by recurrence operation
     * Introduced by v4.2.8
->>>>>>> 36c6ea78
+
 ## v4.2.13
 
 * Feature: Detect indent size automatically
