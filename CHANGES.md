--- conflicted
+++ resolved
@@ -1,19 +1,15 @@
 # CHANGES
 
-<<<<<<< HEAD
 ## v4.0.0-RC
 
 * Support: Upgrade libs
     * bootstrap
 
-## v3.7.0-RC
-=======
 ## v3.7.1-RC
 
 * Improvement: Add an option that make it possible to choose what to send notifications
 
 ## v3.7.0
->>>>>>> d0573f22
 
 * Feature: [Draw.io](https://www.draw.io/) Integration
 * Feature: SAML Attribute-based Login Control
