--- conflicted
+++ resolved
@@ -4,11 +4,8 @@
 
 * Improvement: Drop unnecessary MongoDB collection indexes
 * Improvement: Organize MongoDB collection indexes uniqueness
-<<<<<<< HEAD
+* Fix: Search result or Timeline shows loading icon eternally when retrieving not accessible page
 * Support: Use SearchBox Elasticsearch Addon on Heroku
-=======
-* Fix: Search result or Timeline shows loading icon eternally when retrieving not accessible page
->>>>>>> 8c2c5961
 
 ## 3.5.18
 
