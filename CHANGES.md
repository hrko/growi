# CHANGES

## v4.2.16-RC

* 

## v4.2.15

* Improvement: toastr location for editing
* Improvement: Handsontable with static backdrop to prevent from closing when backdrop is clicked
* Fix: Accept invalid page path like `..%2f`
* Fix: Pages updated date is corrupted after recursive operation
    * Introduced by v4.2.8
* Support: Upgrade libs
    * reactstrap

<<<<<<< HEAD
* Support: Update libs
    * eslint-config-weseek
=======

>>>>>>> 40566335

## v4.2.14

* Feature: Add an option to restrict publishing email property for new users
* Improvement: Invite modal in admin page without email server settings
* Improvement: Global notification settings in admin page without email server settings
* Fix: Can create pages on the share route
    * Introduced by v4.2.8
* Fix: Pages restrected by group are excluded for recurrence operation
    * Introduced by v4.2.8
* Fix: Rename and duplicate to descendants path does not work correctly
    * Introduced by v4.2.8
* Support: Update libs
    * bunyan
    * browser-bunyan

## v4.2.13

* Feature: Detect indent size automatically
* Fix: Some API responses includes email unintentionally
* Fix: An error always displayed in admin pages

## v4.2.12

* Feature: Custom Sidebar
* Fix: Set language correctly for draw.io (diagrams.net)

## v4.2.11

* Fix: Rename decendants is not working
    * Introduced by v4.2.8


## v4.2.10

* Feature: Staff Credits for apps on GROWI.cloud 
* Improvement: Hackmd button behavior when disabled
* Improvement: Layout of comparing revisions
* Fix: Empty trash is not working

## v4.2.9

* Feature: Comparing revisions
* Improvement: Memory consumption when re-indexing for full text searching
* Improvement: Site URL settings valildation
* Fix: Show comfirmation when transiting page without save
* Fix: Save slack channels history when user trigger notification is invoked
* Fix: The label of alerts for move/rename/delete are borken

## v4.2.8

* Improvement: Performance for pages to rename/duplicate/delete/revert pages
* Fix: Preview scrollbar doesn't sync to editor
    * Introduced by v4.2.6
* Fix: Failed to save temporaryUrlCached with using gcs
    * Introduced by v4.2.3
* Fix: Fixed not being able to update ses settings
    * Introduced by v4.2.0
* Fix: Fixed the display of updtedAt and createdAt being reversed
* Fix: Pass app title value through the XSS filter

## v4.2.7

* Fix: Installer doesn't work on Chrome

## v4.2.6

* Feature: Add a button to jump to Comments section
* Feature: Paste Bootstrap4 Grid HTML with GUI
* Feature: Disable auto formating table option
* Improvement: Layout of Edit Link Modal
* Improvement: Focus to the first input when modal is opened
* Improvement: Preview layout in edit mode
* Improvement: Install process under redundant environment
* Improvement: Add contributors
* Fix: Upgrading to v4.x failed when the user uses Kibela Layout
    * Introduced by v4.2.0
* Fix: diagrams.net (draw.io) errors
* Fix: Navbar is not rendered on old iOS
* Support: Expose metrics with Promster
* Support: Upgrade libs
    * axios

## v4.2.5

* Improvement: Invoke garbage collection when reindex all pages by elasticsearch
* Fix: MathJax rendering does not work

## v4.2.4

* Fix: Fixed an error when creating a new page with `Ctrl-S`
    * Introduced by v4.2.2
* Fix: Fixed a strange diff in PageHistory due to Pagination
* Fix: Fixed that the user group page could not be found when using api from the outside

## v4.2.3

* Feature: Insert/edit links with GUI
* Feature: Auto reconnecting to search service
* Improvement: New style of params for Healthcheck API
* Fix: Referencing attachments when `FILE_UPLOAD_DISABLED` is true
* Fix: The message of timeline for restricted pages
* Fix: Parameter validation for Import/Export Archive API
* Fix: Prevent regexp for Search Tags API
* Fix: Add `Content-Security-Policy` when referencing attachments
* Fix: Sanitize at presentation time
* Fix: Remove page path string from message for page lists and timeline when there is no contents

## v4.2.2

* Fix: Consecutive save operations with built-in editor fail
    * Introduced by v4.2.1

## v4.2.1

* Fix: Consecutive save operations with HackMD fail
    * Introduced by v4.2.0
* Fix: Switching theme to kibela fail
    * Introduced by v4.2.0

## v4.2.0

### BREAKING CHANGES

* GROWI v4.2.x no longer support Kibela layout
    * Kibela theme is newly added and the configuration will migrate to it automatically

### Updates

* Feature: File Upload Settings on admin pages
* Improvement: Basic layout of page
* Support: Support MongoDB 4.0, 4.2 and 4.4
* Support: Upgrade libs
    * migrate-mongo
    * mongoose

## v4.1.13

* Fix: MathJax rendering does not work

## v4.1.12

* Fix: Adjust line-height for pre under li
* Fix: Emptying trash process is broken

## v4.1.11

* Improvement: Generating draft DOM id strategy
* Fix: GROWI version downgrade causes a validation error for user.lang

## v4.1.10

* Fix: Make listing users API secure
* Fix: Error message when the server denies guest user connecting with socket.io

## v4.1.9

* Feature: Environment variables to set max connection size to deliver push messages to all clients

## v4.1.8

* Improvement: Rebuilding progress bar colors for Full Text Search Management
* Improvement: Support operations on page data with a null value for author

## v4.1.7

* Improvement: Fire global notification when a new page is created by uploading file
* Fix: Change default `DRAWIO_URI` to embed.diagrams.net
* Fix: An unhandled rejection occures when a user who does not send referer accesses

## v4.1.6

* Improvement: Hide Fab at admin pages
* Fix: Presentation does not work
* Fix: Update GrantSelector status when uploading a file to a new page
* Fix: CopyDropdown origin refs draw.io host wrongly

## v4.1.5

* Feature: Independent S3 configuration and SES configuration for AWS
* Fix: Author name does not displayed in page history
* Fix: Hide unnecessary component when pringing

## v4.1.4 (Missing number)

## v4.1.3

* Feature: Create/edit linker with GUI
* Improvement: Paging page histories
* Improvement: Avoid using `cursor.snapshot()` in preparation for MongoDB version upgrade
* Improvement: Allow to save "From e-mail address" only in App Settings
* Improvement: Allow to empty "From e-mail address" in App Settings
* Improvement: Export/Import archive data serially so as not to waste memory
* Fix: To be able to delete attachment metadata even when the actual data does not exist
* Fix: Limit the attrubutes of user data for `/_api/v3/users`
* Fix: Prevent XSS with SVG
* Upgrade libs
    * optimize-css-assets-webpack-plugin
    * terser-webpack-plugin

## v4.1.2

* Fix: Uploaded images do not displayed
    * Introduced by v4.1.1

## v4.1.1

* Feature: External share link
* Improvement: Optimize some features that operate revision data
    * Page history
    * Renaming pages
    * Deleting pages
* Fix: Cmd+c/v/... does not work on Mac
    * Introduced by v4.1.0
* Fix: "Append params" switch of CopyDropdown does not work when multiple CopyDropdown instance exists
* Fix: "Append params" switch of CopyDropdown escapes spaces
* Fix: Blockdiag does not be rendered
* Fix: Access token parser

## v4.1.0

### BREAKING CHANGES

* GROWI v4.1.x no longer support Node.js v10.x
* GROWI v4.1.x no longer support growi-plugin-attachment-refs@v1

Upgrading Guide: <https://docs.growi.org/en/admin-guide/upgrading/41x.html>

### Updates

* Feature: Server settings synchronization for multiple GROWI Apps
* Feature: Page status alert synchronization for multiple GROWI Apps
* Feature: Smooth scroll for anchor links
* Feature: Mirror Mode with [Konami Code](https://en.wikipedia.org/wiki/Konami_Code)
* Improvement: Determine whether the "In Use" badge is displayed or not by attachment ID
* Improvement: draw.io under NO_CDN environment
* Fix: Deleting/renaming with recursive option affects pages that are inaccessible to active users
* Fix: DrawioModal cuts without beginning/ending line
* Fix: New settings of SMTP and AWS SES are not reflected when server is running
* Fix: Sidebar layout broken when using Kibela layout
* Support: Support Node.js v14
* Support: Update libs
    * mathjax

## v4.0.11

* Fix: Fab on search result page does not displayed
* Fix: Adjust margin/padding for search result page
* Fix: PageAlert broken
    * Introduced by v4.0.9

## v4.0.10

* Improvement: Adjust ToC height
* Fix: Fail to rename/delete a page set as "Anyone with the link"

## v4.0.9

* Feature: Detailed configurations for OpenID Connect
    * Authorization Endpoint
    * Token Endpoint
    * Revocation Endpoint
    * Introspection Endpoint
    * UserInfo Endpoint
    * Registration Endpoint
    * JSON Web Key Set URI
* Improvement: Navigations
    * New floating subnavigation
    * New open drawer button
    * New fixed bottom navbar on mobile
    * New fixed bottom navbar for editor on mobile
    * FAB (Floating action button)
* Improvement: Sticky admin navigation
* Fix: Reseting password doesn't work
* Fix: Styles for printing
* Fix: Unable to create page with original path after emptying trash
* I18n: Support zh-CN

## v4.0.8 (Missing number)

## v4.0.7

* Feature: Set request timeout for Elasticsearch with env var `ELASTICSEARCH_REQUEST_TIMEOUT`
* Improvement: Apply styles faster on booting client
* Fix: Styles are not applyed on installer
* Fix: Remove last-resort `next()`
* Fix: Enable/disable Notification settings couldn't change when either of the params is undefined
* Fix: Text overflow

## v4.0.6

* Fix: Avatar images in Recent Changes are not shown
* Fix: Full screen modal of Handsontable and Draw.io don't work
* Fix: Shortcut for creating page respond with modifier key wrongly
    * Introduced by v4.0.5

## v4.0.5

* Improvement: Return pre-defined session id when healthcheck
* Improvement: Refactor caching for profile image
* Improvement: Layout for global search help on mobile
* Improvement: Layout for confidential notation
* Fix: Shortcut for creating page doesn't work
* Support: Dev in container
* Support: Upgrade libs
    * ldapjs
    * node-sass


## v4.0.4

* Feature: Drawer/Dock mode selector
* Improvement: Admin pages navigation
* Improvement: Ensure not to avoid session management even when accessing to healthcheck
* Support: Refactor unstated utils
* Support: Upgrade libs
    * connect-mongo
    * connect-redis
    * mongoose
    * mongoose-gridfs
    * mongoose-paginate-v2

## v4.0.3

* Feature: Copy page path dropdown with Append params switch
* Improvement: Truncate overflowed user browsing history
* Improvement: Tabs appearance on mobile
* Improvement: Search help appearance on mobile
* Improvement: Accessibility of login page
* Fix: Editor was broken by long lines
* Fix: Editor doesn't work on mobile
* Fix: Word break in Recent Updated contents
* Fix: navbar is broken on Safari

## v4.0.2

* Fix: Internal Server Error occurred when the guest user access to the pages that has likes
* Fix: Some buttons are broken on Safari

## v4.0.1

* Improvement: Accessibility for Handsontable under dark mode
* Improvement: Refactor '/pages.exist' API
* Fix: Storing the state of sidebar
* Fix: Comments order should be asc
* Fix: Show/Hide replies button doesn't work
* Fix: Tooltip doesn't work
* Fix: Change the display of the scroll bar when modal is shown
* Fix: Submit with enter key on Create/Rename modals
* Fix: Show/Hide Unlink redirection button conditions
* Fix: Link color in alerts
* Support: Upgrade libs
    * @atlaskit/drawer
    * @atlaskit/navigation-next

## v4.0.0

### BREAKING CHANGES

* Crowi Classic Behavior is removed
* Crowi Classic Layout is removed
* 'default-dark' theme is now merged as a dark mode variant of 'default' theme
* 'blue-night' theme is now merged as a dark mode variant of 'mono-blue' theme

Upgrading Guide: <https://docs.growi.org/en/admin-guide/upgrading/40x.html>

### Updates

* Feature: Sidebar
* Feature: Recent changes on Sidebar
* Feature: Switch Light/Dark Mode
* Improvement: Migrate to Bootstrap 4
* Improvement: Copy Page URL menu item to copy path dropdown
* Improvement: Show contributors by Bootstrap Modal
* Support: Upgrade libs
    * bootstrap

## v3.8.1

### BREAKING CHANGES

- Now Elasticsearch requires the privilege `cluster:monitor/health` instead of `cluster:monitor/nodes/info`

Upgrading Guide: <https://docs.growi.org/en/admin-guide/upgrading/38x.html>

### Updates

* Improvement: Change the health check method for Elasticsearch
* Fix: Unset overflow-y style for Edit Tags Modal
* Fix: Duplicate page source is overwrited
    * Introduced by 3.7.6

## v3.8.0  (Missing number)

## v3.7.7

* Feature: Empty trash pages
* Improvement: Behavior of Reconnect to Elasticsearch button
* Fix: Duplicate page source is overwrited
    * Introduced by 3.7.6

## v3.7.6  (Missing number)

## v3.7.5

* Fix: Draw.io diagrams rendered twice
* Fix: Behavior of password reset modal is strange
* Fix: Import GROWI Archive doesn't restore some data correctly
* Fix: Attachments list on root page and users top pages
* Fix: Trash page is no longer editable
* Fix: Rendering Timeline on /trash

## v3.7.4

* Fix: Broken by displaying user image

## v3.7.3

* Feature: Profile Image Cropping
* Improvement: Reactify users pages
* Improvement: Detect language and adjust the order of first and last names when creating accounts in OAuth
* Fix: Installation is broken when selecting Japanese
    * Introduced by 3.7.0
* Fix: Mathjax Rendering is unstable (workaround)
    * Introduced by 3.7.0
* Fix: Notification Setting couldn't update without slack token
    * Introduced by 3.6.6
* Support: Add GROWI Contributers

## v3.7.2

* Feature: User Management Filtering/Sort
* Feature: Show env vars on Admin pages
* Fix: Attachment row z-index
* I18n: HackMD integration alert

## v3.7.1

* Improvement: Add an option that make it possible to choose what to send notifications
* Improvement: Add the env var `DRAWIO_URI`
* Improvement: Accessibility for 'spring' theme
* Improvement: Editor scroll sync behaves strangely when using draw.io blocks
* Fix: Coudn't upload file on Comment Editor
    * Introduced by 3.5.8
* I18n: HackMD integration

## v3.7.0

### BREAKING CHANGES

None.

Upgrading Guide: <https://docs.growi.org/en/admin-guide/upgrading/37x.html>

### Updates

* Feature: [Draw.io](https://www.draw.io/) Integration
* Feature: SAML Attribute-based Login Control
* Improvement: Reactify admin pages (Security)
* Improvement: Behavior of pre-editing screen of HackMD when user needs to resume

## v3.6.10

* Fix: Redirect logic for users except for actives
    * Introduced by 3.6.9

## v3.6.9

* Improvement: Redirection when login/logout
* Improvement: Add home icon before '/'
* Fix: Client crashed when the first login
    * Introduced by 3.6.8

## v3.6.8

* Improvement: Show page history side-by-side
* Improvement: Optimize markdown rendering
* Improvement: Reactify admin pages (Navigation)
* Fix: Reply comments collapsed are broken
    * Introduced by 3.6.7
* Support: Update libs
    * cross-env
    * mkdirp
    * diff2html
    * jest
    * stylelint

## v3.6.7

* Feature: Anchor link for comments
* Improvement: Show error toastr when saving page is failed because of empty document
* Fix: Admin Customise couldn't restore stored config value
    * Introduced by 3.6.2
* Fix: Admin Customise missed preview functions
    * Introduced by 3.6.2
* Fix: AWS doesn't work
    * Introduced by 3.6.4
* Fix: Ensure not to get unrelated indices information in Elasticsearch Management
    * Introduced by 3.6.6
* Support: Optimize bundles
* Support: Optimize build-prod job with caching node_modules/.cache

## v3.6.6

* Feature: Reconnect to Elasticsearch from Full Text Search Management
* Feature: Normalize indices of Elasticsearch from Full Text Search Management
* Improvement: Add 'spring' theme
* Improvement: Reactify admin pages (Notification)
* Impromvement: Add `checkMiddlewaresStrictly` option to Healthcheck API
* Improvement: Accessibility for History component under dark themes
* Fix: Warning on client console when developing /admin/app
* Support: Upgrade libs
    * react-bootstrap-typeahead

## v3.6.5 (Missing number)

## v3.6.4

* Feature: Alert for stale page
* Improvement: Reactify admin pages (Home)
* Improvement: Reactify admin pages (App)
* Improvement: Accessibility for editor icons of dark themes
* Improvement: Accessibility for importing table data pane
* Improvement: Resolve username and email when logging in with Google OAuth

## v3.6.3

* Improvement: Searching users in UserGroup Management
* Fix: Repair google authentication by migrating to jaredhanson/passport-google-oauth2
* Fix: Markdown Settings are broken by the button to import recommended settings
* Support: Upgrade libs
    * check-node-version
    * file-loader
    * mini-css-extract-plugin

## v3.6.2

* Improvement: Reactify admin pages (Customize)
* Improvement: Ensure not to consider `[text|site](https://example.com]` as a row in the table
* Improvement: Enter key behavior in markdown table
* Fix: Pre-installed plugins in official docker image are not detected
    * Introduced by 3.6.0
* Fix: Emoji Autocomplete window does not float correctly
    * Introduced by 3.5.0

## v3.6.1

### BREAKING CHANGES

* GROWI v3.6.x no longer support Node.js v8.x
* The name of database that is storing migrations meta data has been changed
    * This affects **only when `MONGO_URI` has parameters**
    * v3.5.x or above has a bug ([#1361](https://github.com/weseek/growi/issues/1361))

Upgrading Guide: <https://docs.growi.org/en/admin-guide/upgrading/36x.html>

### Updates

* Improvement: Drop unnecessary MongoDB collection indexes
* Improvement: Accessibility of Antarctic theme
* Improvement: Reactify admin pages (Markdown Settings)
* Fix: Appending tag is failed by wrong index of PageTagRelation
    * Introduced by 3.5.20
* Fix: Pages without heading slash is invalid but creatable
* Fix: Connect to Elasticsearch with `httpAuth` param
* Support: Support Node.js v12
* Support: Optimize build in dev with hard-source-webpack-plugin
* Support: Upgrade libs
    * growi-commons

## v3.6.0 (Missing number)

## v3.5.25

* Improvement: Disable ESC key to close Handsontable Modal
* Fix: Exported data of empty collection is broken
* Fix: Some components crash after when the page with attachment has exported/imported

## v3.5.24

* Fix: Plugins are not working on Heroku

## v3.5.23

* Fix: Global Notification failed to send e-mail
* Fix: Pagination is not working for trash list
* Fix: Healthcheck API with `?connectToMiddlewares` returns error
* Support: Upgrade libs
    * growi-commons

## v3.5.22

* Improvement: Add `FILE_UPLOAD_DISABLED` env var

## v3.5.21

* Improvement: Cache control when retrieving attachment data
* Fix: Inviting user doesn't work
    * Introduced by 3.5.20

## v3.5.20

* Improvement: Organize MongoDB collection indexes uniqueness
* Improvement: Reactify admin pages (External Account Management)
* Fix: Search result or Timeline shows loading icon eternally when retrieving not accessible page
* Support: Use SearchBox Elasticsearch Addon on Heroku
* Support: Upgrade libs
    * cross-env
    * eslint-plugin-jest
    * i18next
    * i18next-browser-languagedetector
    * migrate-mongo
    * react-i18next
    * validator

## v3.5.19 (Missing number)

## v3.5.18

* Improvement: Import GROWI Archive
    * Process asynchronously
    * Collection configurations
    * Selectable mode (insert/upsert/flush and insert)
    * Safely mode settings for configs and users collections
    * Show errors view
* Improvement: Optimize handling promise of stream when exporting archive
* Improvement: Optimize handling promise of stream when building indices
* Improvement: Add link to [docs.growi.org](https://docs.growi.org)
* Fix: Monospace font code is broken when printing on Mac

## v3.5.17

* Feature: Upload to GCS (Google Cloud Storage)
* Feature: Statistics API
* Improvement: Optimize exporting
* Improvement: Show progress bar when exporting
* Improvement: Validate collection combinations when importing
* Improvement: Reactify admin pages
* Fix: Use HTTP PlantUML URL in default
    * Introduced by 3.5.12
* Fix: Config default values
* Support: REPL with `console` npm scripts

## v3.5.16

* Fix: Full Text Search doesn't work after when building indices
    * Introduced by 3.5.12

## v3.5.15

* Feature: Import/Export Page data
* Fix: The link to Sandbox on Markdown Help Modal doesn't work
* Support: Upgrade libs
    * codemirror

## v3.5.14 (Missing number)

## v3.5.13

* Feature: Re-edit comments
* Support: [growi-plugin-attachment-refs](https://github.com/weseek/growi-plugin-attachment-refs)
* Support: Upgrade libs
    * entities
    * markdown-it

## v3.5.12

* Improvement: Use Elasticsearch Alias
* Improvement: Connect to HTTPS PlantUML URL in default
* Fix: Global Notification doesn't work after updating Webhook URL
* Fix: User Trigger Notification is not be sent when channel is not specified
* Support: Upgrade libs
    * terser-webpack-plugin

## v3.5.11

* Fix: HackMD Editor shows 404 error when HackMD redirect to fqdn URI
    * Introduced by 3.5.8
* Fix: Timeline doesn't work
    * Introduced by 3.5.1
* Fix: Last Login field does not shown in /admin/user
* Support: Upgrade libs
    * env-cmd
    * sass-loader
    * webpack
    * webpack-cli
    * webpack-merge

## v3.5.10

* Feature: Send Global Notification with Slack
* Improvement: Show loading spinner when fetching page history data
* Improvement: Hierarchical page link when the page is in /Trash
* Fix: Code Highlight Theme does not change
    * Introduced by 3.5.2
* Support: Upgrade libs
    * date-fns
    * eslint-config-weseek

## v3.5.9

* Fix: Editing table with Spreadsheet like GUI (Handsontable) is failed
* Fix: Plugins are not initialized when first launching
    * Introduced by 3.5.0
* Support: Upgrade libs
    * entities
    * growi-commons
    * openid-client
    * rimraf
    * style-loader

## v3.5.8

* Improvement: Controls when HackMD/CodiMD has unsaved draft
* Improvement: Show hints if HackMD/CodiMD integration is not working
* Improvement: GROWI server obtains HackMD/CodiMD page id from the 302 response header
* Improvement: Comment Thread Layout
* Improvement: Show commented date with date distance format

## v3.5.7 (Missing number)

## v3.5.6

* Fix: Saving new page is failed when empty string tag is set
* Fix: Link of Create template page button in New Page Modal is broken
* Fix: Global Notification dows not work when creating/moving/deleting/like/comment

## v3.5.5

* Feature: Support S3-compatible object storage (e.g. MinIO)
* Feature: Enable/Disable ID/Password Authentication
* Improvement: Login Mechanism with HTTP Basic Authentication header
* Improvement: Reactify Table Of Contents
* Fix: Profile images are broken in User Management
* Fix: Template page under root page doesn't work
* Support: Upgrade libs
    * csv-to-markdown-table
    * express-validator
    * markdown-it
    * mini-css-extract-plugin
    * react-hotkeys

## v3.5.4

* Fix: List private pages wrongly
* Fix: Global Notification Trigger Path does not parse glob correctly
* Fix: Consecutive page deletion requests cause unexpected complete page deletion

## v3.5.3

* Improvement: Calculate string width when save with Spreadsheet like GUI (Handsontable)
* Fix: Search Result Page doesn't work
* Fix: Create/Update page API returns data includes author's password hash
* Fix: Dropdown to copy page path/URL/MarkdownLink shows under CodeMirror vscrollbar
* Fix: Link to /trash in Dropdown menu

## v3.5.2

* Feature: Remain metadata option when Move/Rename page
* Improvement: Support code highlight for Swift and Kotlin
* Fix: Couldn't restrict page with user group permission
* Fix: Couldn't duplicate a page when it restricted by a user group permission
* Fix: Consider timezone on admin page
* Fix: Editor doesn't work on Microsoft Edge
* Support: Upgrade libs
    * growi-commons

## v3.5.1

### BREAKING CHANGES

* GROWI no longer supports
    * Protection system with Basic Authentication
    * Crowi Classic Authentication Mechanism
    * [Crowi Template syntax](https://medium.com/crowi-book/crowi-v1-5-0-5a62e7c6be90)
* GROWI no lonnger supports plugins with schema version 2
    * Upgrade [weseek/growi-plugin-lsx](https://github.com/weseek/growi-plugin-lsx) to v3.0.0 or above
    * Upgrade [weseek/growi-plugin-pukiwiki-like-linker
](https://github.com/weseek/growi-plugin-pukiwiki-like-linker
) to v3.0.0 or above
* The restriction mode of the root page (`/`) will be set 'Public'
* The restriction mode of the root page (`/`) can not be changed after v 3.5.1

Upgrading Guide: <https://docs.growi.org/en/admin-guide/upgrading/35x.html>

### Updates

* Feature: Comment Thread
* Feature: OpenID Connect authentication
* Feature: HTTP Basic authentication
* Feature: Staff Credits with [Konami Code](https://en.wikipedia.org/wiki/Konami_Code)
* Feature: Restricte Complete Deletion of Pages
* Improvement Draft list
* Fix: Deleting page completely
* Fix: Search with `prefix:` param with CJK pathname
* Fix: Could not edit UserGroup even if `PUBLIC_WIKI_ONLY` is not set
* I18n: User Management Details
* I18n: Group Management Details
* Support: Apply unstated
* Support: Use Babel 7
* Support: Support plugins with schema version 3
* Support: Abolish Old Config API
* Support: Apply Jest for Tests
* Support: Upgrade libs
    * async
    * axios
    * connect-mongo
    * css-loader
    * eslint
    * eslint-config-weseek
    * eslint-plugin-import
    * eslint-plugin-jest
    * eslint-plugin-react
    * file-loader
    * googleapis
    * i18next
    * migrate-mongo
    * mini-css-extract-plugin
    * mongoose
    * mongoose-gridfs
    * mongoose-unique-validator
    * null-loader

## v3.5.0 (Missing number)

## v3.4.7

* Improvement: Handle private pages on group deletion
* Fix: Searching with `tag:xxx` syntax doesn't work
* Fix: Check CSRF when updating user data
* Fix: `createdAt` field initialization
* I18n: Import data page
* I18n: Group Management page

## v3.4.6

* Feature: Tags
* Feature: Dropdown to copy page path/URL/MarkdownLink
* Feature: List of drafts
* Improvement: Replace icons of Editor Tool Bar
* Improvement: Show display name when mouse hover to user image
* Fix: URL in slack message is broken on Safari
* Fix: Registration does not work when basic auth is enabled
* Support: Publish API docs with swagger-jsdoc and ReDoc
* Support: Upgrade libs
    * cmd-env
    * elasticsearch
    * mongoose-gridfs
    * node-dev
    * null-loader
    * react-codemirror

## v3.4.5

* Improvement: Pass autolink through the XSS filter according to CommonMark Spec
* Fix: Update ElasticSearch index when deleting/duplicating pages
* Fix: Xss filter breaks PlantUML arrows
* Support: Support growi-plugin-lsx@2.2.0
* Support: Upgrade libs
    * growi-commons
    * xss

## v3.4.4

* Fix: Comment component doesn't work

## v3.4.3

* Improvement: Add 'antarctic' theme
* Support Apply eslint-config-airbnb based rules
* Support Apply prettier and stylelint
* Support: Upgrade libs
    * csrf
    * escape-string-regexp
    * eslint
    * express-session
    * googleapis
    * growi-commons
    * i18next
    * mini-css-extract-plugin
    * nodemailer
    * penpal
    * react-i18next
    * string-width

## v3.4.2

* Fix: Nofitication to Slack doesn't work
    * Introduced by 3.4.0

## v3.4.1

* Fix: "Cannot find module 'stream-to-promise'" occured when build client with `FILE_UPLOAD=local`

## v3.4.0

### BREAKING CHANGES

None.

Upgrading Guide: <https://docs.growi.org/en/admin-guide/upgrading/34x.html>

### Updates

* Improvement: Restrict to access attachments when the user is not allowed to see page
* Improvement: Show fans and visitors of page
* Improvement: Full text search tokenizing
* Improvement: Markdown comment on Crowi Classic Layout
* Fix: Profile image is not displayed when `FILE_UPLOAD=mongodb`
* Fix: Posting comment doesn't work under Crowi Classic Layout
    * Introduced by 3.1.5
* Fix: HackMD doesn't work when `siteUrl` ends with slash
* Fix: Ensure not to be able to move/duplicate page to the path which has trailing slash
* Support: Launch with Node.js v10
* Support: Launch with MongoDB 3.6
* Support: Launch with Elasticsearch 6.6
* Support: Upgrade libs
    * bootstrap-sass
    * browser-sync
    * react
    * react-dom


## v3.3.10

* Feature: PlantUML and Blockdiag on presentation
* Improvement: Render slides of presentation with GrowiRenderer
* Fix: Unportalizing doesn't work
* Support: Use mini-css-extract-plugin instead of extract extract-text-webpack-plugin
* Support: Use terser-webpack-plugin instead of uglifyjs-webpack-plugin
* Support: Upgrade libs
    * csv-to-markdown-table
    * file-loader
    * googleapis
    * i18next-browser-languagedetector
    * mocha
    * react-waypoint
    * webpack
    * webpack-assets-manifest
    * webpack-cli
    * webpack-merge

## v3.3.9

* Fix: Import from Qiita:Team doesn't work
    * Introduced by 3.3.0
* Fix: Typeahead shows autocomplete wrongly
    * Introduced by 3.3.8
* Support: Upgrade libs
    * react-bootstrap-typeahead

## v3.3.8

* Fix: Move/Duplicate don't work
    * Introduced by 3.3.7
* Fix: Server doesn't respond when root page is restricted
* Support: Upgrade libs
    * react
    * react-bootstrap-typeahead

## v3.3.7

* Feature: Editor toolbar
* Feature: `prefix:/path` searching syntax to filter with page path prefix
* Feature: Add an option to filter only children to searching box of navbar
* Improvement: Suggest page path when moving/duplicating/searching
* Fix: Anonymous users couldn't search
    * Introduced by 3.3.6
* I18n: Searching help
* Support: Prepare to suppoert Node.js v10
* Support: Upgrade libs
    * node-sass

## v3.3.6

* Improvement: Site URL settings must be set
* Improvement: Site URL settings can be set with environment variable
* Fix: "Anyone with the link" ACL doesn't work correctly
    * Introduced by 3.3.0
* Fix: Related pages list of /admin/user-group-detail/xxx doesn't show anything
    * Introduced by 3.3.0
* Fix: Diff of revision contents doesn't appeared when notifing with slack
* Fix: NPE occured on /admin/security when Crowi Classic Auth Mechanism is set
* Fix: Coudn't render Timing Diagram with PlantUML
* I18n: Cheatsheet for editor
* I18n: Some admin pages
* Support: Upgrade libs
    * diff
    * markdown-it-plantuml
    * mongoose
    * nodemailer
    * mongoose-gridfs
    * sinon
    * sinon-chai

## v3.3.5 (Missing number)

## v3.3.4

* Improvement: SAML configuration with environment variables
* Improvement: Upload file with pasting from clipboard
* Fix: `/_api/revisions.get` doesn't populate author data correctly
* Fix: Wrong OAuth callback url are shown at admin page
* Fix: Connecting to MongoDB failed when processing migration
* Support: Get ready to use new config management system

## v3.3.3

* Feature: Show line numbers to a code block
* Feature: Bulk update the scope of descendant pages when create/update page
* Improvement: The scope of ascendant page will be retrieved and set to controls in advance when creating a new page
* Fix: Pages that is restricted by groups couldn't be shown in search result page
* Fix: Pages order in search result page was wrong
* Fix: Guest user can't search
* Fix: Possibility that ExternalAccount deletion processing selects incorrect data
* Support: Upgrade libs
    * bootstrap-sass
    * i18next
    * migrate-mongo
    * string-width

## v3.3.2

* Fix: Specified Group ACL is not persisted correctly
    * Introduced by 3.3.0

## v3.3.1

* Feature: NO_CDN Mode
* Feature: Add option to show/hide restricted pages in list
* Feature: MongoDB GridFS quota
* Improvement: Refactor Access Control
* Improvement: Checkbox behavior of task list
* Improvement: Fixed search input on search result page
* Improvement: Add 'christmas' theme
* Improvement: Select default language of new users
* Fix: Hide restricted pages contents in timeline
* Support: Upgrade libs
    * googleapis
    * passport-saml

## v3.3.0 (Missing number)

## v3.2.10

* Fix: Pages in trash are available to create
* Fix: Couldn't create portal page under Crowi Classic Behavior
* Fix: Table tag in Timeline/SearchResult missed border and BS3 styles
* I18n: Installer


## v3.2.9

* Feature: Attachment Storing to MongoDB GridFS
* Fix: row/col moving of Spreadsheet like GUI (Handsontable) doesn't work
* Fix: Emoji AutoComplete dialog pops up at wrong position
* Support: Upgrade libs
    * codemirror
    * react-codemirror2

## v3.2.8

* Improvement: Add an option to use email for account link when using SAML federation
* Fix: Editor layout is sometimes broken
* Fix: Normalize table data for Spreadsheet like GUI (Handsontable) when import
* Support: Improve development environment
* Support: Upgrade libs
    * googleapis
    * react-dropzone

## v3.2.7

* Feature: Import CSV/TSV/HTML table on Spreadsheet like GUI (Handsontable)
* Fix: Pasting table data copied from Excel includes unnecessary line breaks
* Fix: Page break Preset 1 for Presentation mode is broken
* Fix: Login Form when LDAP login failed caused 500 Internal Server Error

## v3.2.6

* Feature: Add select alignment buttons of Spreadsheet like GUI (Handsontable)
* Improvement: Shrink the rows that have no diff of revision history page
* Fix: Login form rejects weak password
* Fix: An error occured by uploading attachment file when the page is not exists
    * Introduced by 2.3.5
* Support: Upgrade libs
    * i18next-express-middleware
    * i18next-node-fs-backend
    * i18next-sprintf-postprocessor

## v3.2.5

* Improvement: Expandable Spreadsheet like GUI (Handsontable)
* Improvement: Move/Resize rows/columns of Spreadsheet like GUI (Handsontable)
* Improvement: Prevent XSS of New Page modal
* Fix: Recent Created tab of user home shows wrong page list
    * Introduced by 3.2.4
* Support: Upgrade libs
    * @handsontable/react
    * handsontable
    * metismenu
    * sinon

## v3.2.4

* Feature: Edit table with Spreadsheet like GUI (Handsontable)
* Feature: Paging recent created in users home
* Improvement: Specify certificate for SAML Authentication
* Fix: SAML Authentication didn't work
    * Introduced by 3.2.2
* Fix: Failed to create new page with title which includes RegEx special characters
* Fix: Preventing XSS Settings are not applied in default
    * Introduced by 3.1.12
* Support: Mongoose migration mechanism
* Support: Upgrade libs
    * googleapis
    * mocha
    * mongoose
    * mongoose-paginate
    * mongoose-unique-validator
    * multer

## v3.2.3

* Feature: Kibela like layout
* Improvement: Custom newpage separator for presentation view
* Support: Shrink image size for themes which recently added

## v3.2.2

* Feature: SAML Authentication (SSO)
* Improvement: Add 'wood' theme
* Improvement: Add 'halloween' theme
* Improvement: Add 'island' theme
* Fix: Sending email function doesn't work
* Support Upgrade libs
    * style-loader

## v3.2.1

* Feature: Import data from esa.io
* Feature: Import data from Qiita:Team
* Feature: Add the endpoint for health check
* Improvement: Adjust styles when printing
* Fix: Renaming page doesn't work if the page was saved with shortcut
* Support: Refactor directory structure
* Support Upgrade libs
    * file-loader
    * googleapis
    * postcss-loader
    * sass-loader
    * style-loader

## v3.2.0

* Feature: HackMD integration so that user will be able to simultaneously edit with multiple people
* Feature: Login with Twitter Account (OAuth)
* Fix: The Initial scroll position is wrong when reloading the page

## v3.1.14

* Improvement: Show help for header search box
* Improvement: Add Markdown Cheatsheet to Editor component
* Fix: Couldn't delete page completely from search result page
* Fix: Tabs of trash page are broken

## v3.1.13

* Feature: Global Notification
* Feature: Send Global Notification with E-mail
* Improvement: Add attribute mappings for email to LDAP settings
* Support: Upgrade libs
    * autoprefixer
    * css-loader
    * method-override
    * optimize-css-assets-webpack-plugin
    * react
    * react-bootstrap-typeahead
    * react-dom


## v3.1.12

* Feature: Add XSS Settings
* Feature: Notify to Slack when comment
* Improvement: Prevent XSS in various situations
* Improvement: Show forbidden message when the user accesses to ungranted page
* Improvement: Add overlay styles for pasting file to comment form
* Fix: Omit unnecessary css link
    * Introduced by 3.1.10
* Fix: Invitation mail do not be sent
* Fix: Edit template button on New Page modal doesn't work

## v3.1.11

* Fix: OAuth doesn't work in production because callback URL field cannot be specified
    * Introduced by 3.1.9

## v3.1.10

* Fix: Enter key on react-bootstrap-typeahead doesn't submit
    * Introduced by 3.1.9
* Fix: CodeMirror of `/admin/customize` is broken
    * Introduced by 3.1.9

## v3.1.9

* Feature: Login with Google Account (OAuth)
* Feature: Login with GitHub Account (OAuth)
* Feature: Attach files in Comment
* Improvement: Write comment with CodeMirror Editor
* Improvement: Post comment with `Ctrl-Enter`
* Improvement: Place the commented page at the beginning of the list
* Improvement: Resolve errors on IE11 (Experimental)
* Support: Migrate to webpack 4
* Support: Upgrade libs
    * eslint
    * react-bootstrap-typeahead
    * react-codemirror2
    * webpack

## v3.1.8 (Missing number)

## v3.1.7

* Fix: Update hidden input 'pageForm[grant]' when save with `Ctrl-S`
* Fix: Show alert message when conflict
* Fix: `BLOCKDIAG_URI` environment variable doesn't work
* Fix: Paste in markdown list doesn't work correctly
* Support: Ensure to inject logger configuration from environment variables
* Support: Upgrade libs
    * sinon
    * sinon-chai

## v3.1.6

* Feature: Support [blockdiag](http://blockdiag.com)
* Feature: Add `BLOCKDIAG_URI` environment variable
* Fix: Select modal for group is not shown
* Support: Upgrade libs
    * googleapis
    * throttle-debounce

## v3.1.5

* Feature: Write comment with Markdown
* Improvement: Support some placeholders for template page
* Improvement: Omit unnecessary response header
* Improvement: Support LDAP attribute mappings for user's full name
* Improvement: Enable to scroll revision-toc
* Fix: Posting to Slack doesn't work
    * Introduced by 3.1.0
* Fix: page.rename api doesn't work
* Fix: HTML escaped characters in markdown are unescaped unexpectedly after page is saved
* Fix: sanitize `#raw-text-original` content with 'entities'
* Fix: Double newline character posted
    * Introduced by 3.1.4
* Fix: List and Comment components do not displayed
    * Introduced by 3.1.4
* Support: Upgrade libs
    * markdown-it-toc-and-anchor-with-slugid


## v3.1.4 (Missing number)


## v3.1.3 (Missing number)


## v3.1.2

* Feature: Template page
* Improvement: Add 'future' theme
* Improvement: Modify syntax for Crowi compatible template feature
    * *before*

        ~~~markdown
        ``` template:/page/name
        page contents
        ```
        ~~~

    * *after*

        ~~~plane
        ::: template:/page/name
        page contents
        :::
        ~~~

* Improvement: Escape iframe tag in block codes
* Support: Upgrade libs
    * assets-webpack-plugin
    * googleapis
    * react-clipboard.js
    * xss

## v3.1.1

* Improvement: Add 'blue-night' theme
* Improvement: List up pages which restricted for Group ACL
* Fix: PageGroupRelation didn't remove when page is removed completely


## v3.1.0

* Improvement: Group Access Control List - Select group modal
* Improvement: Better input on mobile
* Improvement: Detach code blocks correctly
* Improvement: Auto-format markdown table which includes multibyte text
* Improvement: Show icon when auto-format markdown table is activated
* Improvement: Enable to switch show/hide border for highlight.js
* Improvement: BindDN field allows also ActiveDirectory styles
* Improvement: Show LDAP logs when testing login
* Fix: Comment body doesn't break long terms
* Fix: lsx plugin lists up pages that hit by forward match wrongly
    * Introduced by 3.0.4
* Fix: Editor is broken on IE11
* Support: Multilingualize React components with i18next
* Support: Organize dependencies
* Support: Upgrade libs
    * elasticsearch
    * googleapis

## v3.0.13

* Improvement: Add Vim/Emacs/Sublime-Text icons for keybindings menu
* Improvement: Add 'mono-blue' theme
* Fix: Unportalize process failed silently
* Fix: Sidebar breaks editor layouts
* Support: Switch the logger from 'pino' to 'bunyan'
* Support: Set the alias for 'debug' to the debug function of 'bunyan'
* Support: Translate `/admin/security`
* Support: Optimize bundles
    * upgrade 'markdown-it-toc-and-anchor-with-slugid' and omit 'uslug'
* Support: Optimize .eslintrc.js

## v3.0.12

* Feature: Support Vim/Emacs/Sublime-Text keybindings
* Improvement: Add some CodeMirror themes (Eclipse, Dracula)
* Improvement: Dynamic loading for CodeMirror theme files from CDN
* Improvement: Prevent XSS when move/redirect/duplicate

## v3.0.11

* Fix: login.html is broken in iOS
* Fix: Removing attachment is crashed
* Fix: File-attaching error after new page creation
* Support: Optimize development build
* Support: Upgrade libs
    * env-cmd
    * googleapis
    * sinon

## v3.0.10

* Improvement: Add 'nature' theme
* Fix: Page list and Timeline layout for layout-growi
* Fix: Adjust theme colors
    * Introduced by 3.0.9

## v3.0.9

* Fix: Registering new LDAP User is failed
    * Introduced by 3.0.6
* Support: Organize scss for overriding bootstrap variables
* Support: Upgrade libs
    * codemirror
    * react-codemirror2
    * normalize-path
    * style-loader

## v3.0.8

* Improvement: h1#revision-path occupies most of the screen when the page path is long
* Improvement: Ensure not to save concealed email field to localStorage
* Fix: Cannot input "c" and "e" on iOS

## v3.0.7

* Improvement: Enable to download an attached file with original name
* Improvement: Use MongoDB for session store instead of Redis
* Improvement: Update dropzone overlay icons and styles
* Fix: Dropzone overlay elements doesn't show
    * Introduced by 3.0.0
* Fix: Broken page path of timeline
    * Introduced by 3.0.4

## v3.0.6

* Improvement: Automatically bind external accounts newly logged in to local accounts when username match
* Improvement: Simplify configuration for Slack Web API
* Support: Use 'slack-node' instead of '@slack/client'
* Support: Upgrade libs
    * googleapis
    * i18next
    * i18next-express-middleware
    * react-bootstrap-typeahead
    * sass-loader
    * uglifycss

## v3.0.5

* Improvement: Update lsx icons and styles
* Fix: lsx plugins doesn't show page names

## v3.0.4

* Improvement: The option that switch whether add h1 section when create new page
* Improvement: Encode page path that includes special character
* Fix: Page-saving error after new page creation

## v3.0.3

* Fix: Login page is broken in iOS
* Fix: Hide presentation tab if portal page
* Fix: A few checkboxes doesn't work
    * Invite user check with email in `/admin/user`
    * Recursively check in rename modal
    * Redirect check in rename modal
* Fix: Activating invited user form url is wrong
* Support: Use postcss-loader and autoprefixer

## v3.0.2

* Feature: Group Access Control List
* Feature: Add site theme selector
* Feature: Add a control to switch whether email shown or hidden by user
* Feature: Custom title tag content
* Fix: bosai version
* Support: Rename to GROWI
* Support: Add dark theme
* Support: Refreshing bootstrap theme and icons
* Support: Use Browsersync instead of easy-livereload
* Support: Upgrade libs
    * react-bootstrap
    * react-bootstrap-typeahead
    * react-clipboard.js

## v3.0.1 (Missing number)

## v3.0.0 (Missing number)

## v2.4.4

* Feature: Autoformat Markdown Table
* Feature: highlight.js Theme Selector
* Fix: The bug of updating numbering list by codemirror
* Fix: Template LangProcessor doesn't work
    * Introduced by 2.4.0
* Support: Apply ESLint
* Support: Upgrade libs
    * react, react-dom
    * codemirror, react-codemirror2

## v2.4.3

* Improvement: i18n in `/admin`
* Improvement: Add `SESSION_NAME` environment variable
* Fix: All Elements are cleared when the Check All button in DeletionMode
* Support: Upgrade libs
    * uglifycss
    * sinon-chai

## v2.4.2

* Improvement: Ensure to set absolute url from root when attaching files when `FILE_UPLOAD=local`
* Fix: Inline code blocks that includes doller sign are broken
* Fix: Comment count is not updated when a comment of the page is deleted
* Improvement: i18n in `/admin` (WIP)
* Support: Upgrade libs
    * googleapis
    * markdown-it-plantuml

## v2.4.1

* Feature: Custom Header HTML
* Improvement: Add highlight.js languages
    * dockerfile, go, gradle, json, less, scss, typescript, yaml
* Fix: Couldn't connect to PLANTUML_URI
    * Introduced by 2.4.0
* Fix: Couldn't render UML which includes CJK
    * Introduced by 2.4.0
* Support: Upgrade libs
    * axios
    * diff2html

## v2.4.0

* Feature: Support Footnotes
* Feature: Support Task lists
* Feature: Support Table with CSV
* Feature: Enable to render UML diagrams with public plantuml.com server
* Feature: Enable to switch whether rendering MathJax in realtime or not
* Improvement: Replace markdown parser with markdown-it
* Improvement: Generate anchor of headers with header strings
* Improvement: Enhanced Scroll Sync on Markdown Editor/Preview
* Improvement: Update `#revision-body` tab contents after saving with `Ctrl-S`
* Fix: 500 Internal Server Error occures when basic-auth configuration is set

## v2.3.9

* Fix: `Ctrl-/` doesn't work on Chrome
* Fix: Close Shortcuts help with `Ctrl-/`, ESC key
* Fix: Jump to last line wrongly when `.revision-head-edit-button` clicked
* Support: Upgrade libs
    * googleapis

## v2.3.8

* Feature: Suggest page path when creating pages
* Improvement: Prevent keyboard shortcuts when modal is opened
* Improvement: PageHistory UI
* Improvement: Ensure to scroll when edit button of section clicked
* Improvement: Enabled to toggle the style for active line
* Support: Upgrade libs
    * style-loader
    * react-codemirror2

## v2.3.7

* Fix: Open popups when `Ctrl+C` pressed
    * Introduced by 2.3.5

## v2.3.6

* Feature: Theme Selector for Editor
* Improvement: Remove unportalize button from crowi-plus layout
* Fix: CSS for admin pages
* Support: Shrink the size of libraries to include

## v2.3.5

* Feature: Enhanced Editor by CodeMirror
* Feature: Emoji AutoComplete
* Feature: Add keyboard shortcuts
* Improvement: Attaching file with Dropzone.js
* Improvement: Show shortcuts help with `Ctrl-/`
* Fix: DOMs that has `.alert-info` class don't be displayed
* Support: Switch and upgrade libs
    * 8fold-marked -> marked
    * react-bootstrap
    * googleapis
    * mongoose
    * mongoose-unique-validator
    * etc..

## v2.3.4 (Missing number)

## v2.3.3

* Fix: The XSS Library escapes inline code blocks
    * Degraded by 2.3.0
* Fix: NPE occurs on Elasticsearch when initial access
* Fix: Couldn't invite users(failed to create)

## v2.3.2

* Improvement: Add LDAP group search options

## v2.3.1

* Fix: Blockquote doesn't work
    * Degraded by 2.3.0
* Fix: Couldn't create user with first LDAP logging in

## v2.3.0

* Feature: LDAP Authentication
* Improvement: Prevent XSS
* Fix: node versions couldn't be shown
* Support: Upgrade libs
    * express-pino-logger

## v2.2.4

* Fix: googleapis v23.0.0 lost the function `oauth2Client.setCredentials`
    * Degraded by 2.2.2 updates
* Fix: HeaderSearchBox didn't append 'q=' param when searching
    * Degraded by 2.2.3 updates

## v2.2.3

* Fix: The server responds anything when using passport
    * Degraded by 2.2.2 updates
* Fix: Update `lastLoginAt` when login is success
* Support: Replace moment with date-fns
* Support: Upgrade react-bootstrap-typeahead
* Improvement: Replace emojify.js with emojione

## v2.2.2 (Missing number)

## v2.2.1

* Feature: Duplicate page
* Improve: Ensure that admin users can remove users waiting for approval
* Fix: Modal doesn't work with React v16
* Support: Upgrade React to 16
* Support: Upgrade outdated libs

## v2.2.0

* Support: Merge official Crowi v1.6.3

## v2.1.2

* Improvement: Ensure to prevent suspending own account
* Fix: Ensure to be able to use `.` for username when invited
* Fix: monospace font for `<code></code>`

## v2.1.1

* Fix: The problem that React Modal doesn't work
* Support: Lock some packages(react, react-dom, mongoose)

## v2.1.0

* Feature: Adopt Passport the authentication middleware
* Feature: Selective batch deletion in search result page
* Improvement: Ensure to be able to login with both of username or email
* Fix: The problem that couldn't update user data in /me
* Support: Upgrade outdated libs

## v2.0.9

* Fix: Server is down when a guest user accesses to someone's private pages
* Support: Merge official Crowi (master branch)
* Support: Upgrade outdated libs

## v2.0.8

* Fix: The problem that path including round bracket makes something bad
* Fix: Recursively option processes also unexpedted pages
* Fix: en_US translation

## v2.0.7

* Improvement: Add recursively option for Delete/Move/Putback operation
* Improvement: Comment layout and sort order (crowi-plus Enhanced Layout)

## v2.0.6

* Fix: check whether `$APP_DIR/public/uploads` exists before creating symlink
    * Fixed in weseek/crowi-plus-docker

## v2.0.5

* Improvement: Adjust styles for CodeMirror
* Fix: File upload does not work when using crowi-plus-docker-compose and `FILE_UPLOAD=local` is set  
    * Fixed in weseek/crowi-plus-docker

## v2.0.2 - 2.0.4 (Missing number)

## v2.0.1

* Feature: Custom Script
* Improvement: Adjust layout and styles for admin pages
* Improvement: Record and show last updated date in user list page
* Fix: Ignore Ctrl+(Shift+)Tab when editing (cherry-pick from the official)

## v2.0.0

* Feature: Enabled to integrate with Slack using Incoming Webhooks
* Support: Upgrade all outdated libs

## v1.2.16

* Improvement: Condition for creating portal
* Fix: Couldn't create new page after installation cleanly

## v1.2.15

* Improvement: Optimize cache settings for express server
* Improvement: Add a logo link to the affix header
* Fix: Child pages under `/trash` are not shown when applying crowi-plus Simplified Behavior

## v1.2.14

* Fix: Tabs(`a[data-toggle="tab"][href="#..."]`) push browser history twice
* Fix: `a[href="#edit-form"]` still save history even when disabling pushing states option

## v1.2.13

* Improvement: Enabled to switch whether to push states with History API when tabs changes
* Fix: Layout of the Not Found page

## v1.2.12 (Missing number)

## v1.2.11

* Improvement: Enabled to open editing form from affix header
* Improvement: Enabled to open editing form from each section headers

## v1.2.10

* Fix: Revise `server:prod:container` script for backward compatibility

## v1.2.9

* Improvement: Enabled to save with <kbd>⌘+S</kbd> on Mac
* Improvement: Adopt the fastest logger 'pino'
* Fix: The problem that can't upload profile image

## v1.2.8

* Fix: The problem that redirect doesn't work when using 'crowi-plus Simplified Behavior'

## v1.2.7 (Missing number)

## v1.2.6

* Fix: The problem that page_list widget doesn't show the picture of revision.author
* Fix: Change implementation of Bootstrap3 toggle switch for admin pages

## v1.2.5

* Feature: crowi-plus Simplified Behavior
    * `/page` and `/page/` both shows the page
    * `/nonexistent_page` shows editing form
    * All pages shows the list of sub pages
* Improvement: Ensure to be able to disable Timeline feature

## v1.2.4

* Fix: Internal Server Error has occurred when a guest user visited the page someone added "liked"

## v1.2.3

* Improvement: Ensure to be able to use Presentation Mode even when not logged in
* Improvement: Presentation Mode on IE11 (Experimental)
* Fix: Broken Presentation Mode

## v1.2.2

* Support: Merge official Crowi (master branch)

## v1.2.1

* Fix: buildIndex error occured when access to installer

## v1.2.0

* Support: Merge official Crowi v1.6.2

## v1.1.12

* Feature: Remove Comment Button

## v1.1.11

* Fix: Omit Comment form from page_list (crowi-plus Enhanced Layout)
* Fix: .search-box is broken on sm/xs screen

## v1.1.10

* Fix: .search-box is broken on sm/xs screen
* Support: Browsable with IE11 (Experimental)

## v1.1.9

* Improvement: Ensure to generate indices of Elasticsearch when installed
* Fix: Specify the version of Bonsai Elasticsearch on Heroku

## v1.1.8

* Fix: Depth of dropdown-menu when `.on-edit`
* Fix: Error occured on saveing with `Ctrl-S`
* Fix: Guest users browsing

## v1.1.7

* Feature: Add option to allow guest users to browse
* Fix: crowi-plus Enhanced Layout

## v1.1.6

* Fix: crowi-plus Enhanced Layout

## v1.1.5

* Fix: crowi-plus Enhanced Layout
* Support: Merge official Crowi v1.6.1 master branch [573144b]

## v1.1.4

* Feature: Ensure to select layout type from Admin Page
* Feature: Add crowi-plus Enhanced Layout

## v1.1.3

* Improvement: Use POSIX-style paths (bollowed crowi/crowi#219 by @Tomasom)

## v1.1.2

* Imprv: Brushup fonts and styles
* Fix: Ensure to specity revision id when saving with `Ctrl-S`

## v1.1.1

* Feature: Save with `Ctrl-S`
* Imprv: Brushup fonts and styles

## v1.1.0

* Support: Merge official Crowi v1.6.1

## v1.0.9

* Feature: Delete user
* Feature: Upload other than images

## v1.0.8

* Feature: Ensure to delete page completely
* Feature: Ensure to delete redirect page
* Fix: https access to Gravatar (this time for sure)

## v1.0.7

* Feature: Keyboard navigation for search box
* Improvement: Intelligent Search

## v1.0.6

* Feature: Copy button that copies page path to clipboard
* Fix: https access to Gravatar
* Fix: server watching crash with `Error: read ECONNRESET` on Google Chrome

## v1.0.5

* Feature: Ensure to use Gravatar for profile image

## v1.0.4

* Improvement: Detach code blocks before preProcess
* Support: Ensure to deploy to Heroku with INSTALL_PLUGINS env
* Support: Ensure to load plugins easily when development

## v1.0.3

* Improvement: Adjust styles

## v1.0.2

* Improvement: For lsx

## v1.0.1

* Feature: Custom CSS
* Support: Notify build failure to Slask

## v1.0.0

* Feature: Plugin mechanism
* Feature: Switchable LineBreaks ON/OFF from admin page
* Improvement: Exclude Environment-dependency
* Improvement: Enhanced linker
* Support: Add Dockerfile
* Support: Abolish gulp
* Support: LiveReload
* Support: Update libs<|MERGE_RESOLUTION|>--- conflicted
+++ resolved
@@ -2,7 +2,8 @@
 
 ## v4.2.16-RC
 
-* 
+* Support: Update libs
+    * eslint-config-weseek
 
 ## v4.2.15
 
@@ -14,12 +15,6 @@
 * Support: Upgrade libs
     * reactstrap
 
-<<<<<<< HEAD
-* Support: Update libs
-    * eslint-config-weseek
-=======
-
->>>>>>> 40566335
 
 ## v4.2.14
 
