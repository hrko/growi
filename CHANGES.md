--- conflicted
+++ resolved
@@ -2,17 +2,11 @@
 
 ## v4.3.3-RC
 
-<<<<<<< HEAD
-* Update libs
+* Support: Upgrade libs
     * @slack/web-api
+    * escape-string-regexp
     * morgan
-* 
-
-=======
-*
-* Support: Upgrade libs
-    * escape-string-regexp
->>>>>>> 9f89ecc8
+
 ## v4.3.2
 
 * Feature: Hufflpuff theme
