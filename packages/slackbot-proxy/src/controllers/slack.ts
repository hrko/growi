--- conflicted
+++ resolved
@@ -9,12 +9,8 @@
 
 
 import {
-<<<<<<< HEAD
-  markdownSectionBlock, GrowiCommand, parseSlashCommand, postEphemeralErrors, verifySlackRequest,
-=======
   markdownSectionBlock, GrowiCommand, parseSlashCommand, postEphemeralErrors, verifySlackRequest, generateWebClient,
-  InvalidGrowiCommandError, requiredScopes, postWelcomeMessage, REQUEST_TIMEOUT_FOR_PTOG,
->>>>>>> 521ba918
+  InvalidGrowiCommandError
 } from '@growi/slack';
 
 // import { Relation } from '~/entities/relation';
@@ -187,32 +183,13 @@
 
     const baseDate = new Date();
 
-<<<<<<< HEAD
     const relationsForSingleUse:RelationMock[] = [];
     await Promise.all(relations.map(async(relation) => {
       const isSupported = await this.relationsService.isPermissionsForSingleUseCommands(relation, growiCommand.growiCommandType, body.channel_name, baseDate);
       if (isSupported) {
         return relationsForSingleUse.push(relation);
-=======
-    const allowedRelationsForSingleUse:Relation[] = [];
-    const allowedRelationsForBroadcastUse:Relation[] = [];
-    const disallowedGrowiUrls: Set<string> = new Set();
-
-    // check permission
-    await Promise.all(relations.map(async(relation) => {
-      const isSupportedForSingleUse = await this.relationsService.isSupportedGrowiCommandForSingleUse(
-        relation, growiCommand.growiCommandType, baseDate,
-      );
-
-      let isSupportedForBroadcastUse = false;
-      if (!isSupportedForSingleUse) {
-        isSupportedForBroadcastUse = await this.relationsService.isSupportedGrowiCommandForBroadcastUse(
-          relation, growiCommand.growiCommandType, baseDate,
-        );
->>>>>>> 521ba918
-      }
-
-<<<<<<< HEAD
+      }
+
     if (relationsForSingleUse.length > 0) {
       body.growiUrisForSingleUse = relationsForSingleUse.map(v => v.growiUri);
       return this.selectGrowiService.process(growiCommand, authorizeResult, body);
@@ -224,22 +201,11 @@
 
       if (isSupported) {
         return relationsForBroadcastUse.push(relation);
-=======
-      if (isSupportedForSingleUse) {
-        allowedRelationsForSingleUse.push(relation);
-      }
-      else if (isSupportedForBroadcastUse) {
-        allowedRelationsForBroadcastUse.push(relation);
-      }
-      else {
-        disallowedGrowiUrls.add(relation.growiUri);
->>>>>>> 521ba918
       }
 
       this.relationsService.postNotAllowedMessage(relations, growiCommand.growiCommandType, body);
     }));
 
-<<<<<<< HEAD
     /*
      * forward to GROWI server
      */
@@ -249,47 +215,6 @@
     }
 
 
-=======
-    // when all of GROWI disallowed
-    if (relations.length === disallowedGrowiUrls.size) {
-      // eslint-disable-next-line @typescript-eslint/no-non-null-assertion
-      const client = generateWebClient(authorizeResult.botToken!);
-
-      const linkUrlList = Array.from(disallowedGrowiUrls).map((growiUrl) => {
-        return '\n'
-          + `• ${new URL('/admin/slack-integration', growiUrl).toString()}`;
-      });
-
-      const growiDocsLink = 'https://docs.growi.org/en/admin-guide/upgrading/43x.html';
-
-      return client.chat.postEphemeral({
-        text: 'Error occured.',
-        channel: body.channel_id,
-        user: body.user_id,
-        blocks: [
-          markdownSectionBlock('*None of GROWI permitted the command.*'),
-          markdownSectionBlock(`*'${growiCommand.growiCommandType}'* command was not allowed.`),
-          markdownSectionBlock(
-            `To use this command, modify settings from following pages: ${linkUrlList}`,
-          ),
-          markdownSectionBlock(
-            `Or, if your GROWI version is 4.3.0 or below, upgrade GROWI to use commands and permission settings: ${growiDocsLink}`,
-          ),
-        ],
-      });
-    }
-
-    // select GROWI
-    if (allowedRelationsForSingleUse.length > 0) {
-      body.growiUrisForSingleUse = allowedRelationsForSingleUse.map(v => v.growiUri);
-      return this.selectGrowiService.process(growiCommand, authorizeResult, body);
-    }
-
-    // forward to GROWI server
-    if (allowedRelationsForBroadcastUse.length > 0) {
-      return this.sendCommand(growiCommand, allowedRelationsForBroadcastUse, body);
-    }
->>>>>>> 521ba918
   }
 
 
@@ -344,20 +269,11 @@
     }
 
     // forward to GROWI server
-<<<<<<< HEAD
     if (callbackId === 'select_growi') {
-=======
-    if (callBackId === 'select_growi') {
-      // Send response immediately to avoid opelation_timeout error
-      // See https://api.slack.com/apis/connections/events-api#the-events-api__responding-to-events
-      res.send();
-
->>>>>>> 521ba918
       const selectedGrowiInformation = await this.selectGrowiService.handleSelectInteraction(installation, payload);
       return this.sendCommand(selectedGrowiInformation.growiCommand, [selectedGrowiInformation.relation], selectedGrowiInformation.sendCommandBody);
     }
 
-<<<<<<< HEAD
     // check permission
     const relations = await this.relationMockRepository.createQueryBuilder('relation_mock')
       .where('relation_mock.installationId = :id', { id: installation?.id })
@@ -370,32 +286,6 @@
           markdownSectionBlock('*No relation found.*'),
           markdownSectionBlock('Run `/growi register` first.'),
         ],
-=======
-    // Send response immediately to avoid opelation_timeout error
-    // See https://api.slack.com/apis/connections/events-api#the-events-api__responding-to-events
-    res.send();
-
-    /*
-    * forward to GROWI server
-    */
-    const relation = await this.relationRepository.findOne({ installation, growiUri: req.growiUri });
-
-    if (relation == null) {
-      logger.error('*No relation found.*');
-      return;
-    }
-
-    try {
-      // generate API URL
-      const url = new URL('/_api/v3/slack-integration/proxied/interactions', req.growiUri);
-      await axios.post(url.toString(), {
-        ...body,
-      }, {
-        headers: {
-          'x-growi-ptog-tokens': relation.tokenPtoG,
-        },
-        timeout: REQUEST_TIMEOUT_FOR_PTOG,
->>>>>>> 521ba918
       });
     }
 
