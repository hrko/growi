--- conflicted
+++ resolved
@@ -1,27 +1,16 @@
 import { SlashCommand } from '@slack/bolt';
 import { Service } from '@tsed/di';
-<<<<<<< HEAD
+import { openRegisterModal } from './RegisterService';
 import { parse } from '../../../slack/src/utils/slash-command-parser';
-import { openRegisterModal } from './RegisterService';
-
-=======
-import { SlashCommand } from '@slack/bolt';
-import { parse } from '../../../slack/src/utils/slash-command-parser';
->>>>>>> eb6f2569
 
 @Service()
 export class ReceiveService {
 
   receiveContentsFromSlack(body:SlashCommand) : string {
     const parseBody = parse(body);
-<<<<<<< HEAD
 
     if (parseBody.growiCommandType === 'register') {
       openRegisterModal(body);
-=======
-    if (parseBody.growiCommandType === 'register') {
-      console.log('register action occured');
->>>>>>> eb6f2569
       return 'register action occurd';
     }
 
