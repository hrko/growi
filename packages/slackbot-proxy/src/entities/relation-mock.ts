--- conflicted
+++ resolved
@@ -4,18 +4,8 @@
 import { differenceInMilliseconds } from 'date-fns';
 import { Installation } from './installation';
 
-<<<<<<< HEAD
-
-// expected data see below
-//     create: ['srv', 'admin'],
-//     togetter: false,
-//     search: ['admin'],
-interface supportedCommandInterface {
-   [commandName: string]: boolean | string[]
-=======
 interface PermissionSettingsInterface {
   [commandName: string]: boolean | string[],
->>>>>>> 90303d5e
 }
 
 @Entity()
@@ -46,17 +36,10 @@
   growiUri: string;
 
   @Column({ type: 'json' })
-<<<<<<< HEAD
-  permissionsForBroadcastUseCommands: supportedCommandInterface;
-
-  @Column({ type: 'json' })
-  permissionsForSingleUseCommands: supportedCommandInterface;
-=======
   permissionsForBroadcastUseCommands: PermissionSettingsInterface;
 
   @Column({ type: 'json' })
   permissionsForSingleUseCommands: PermissionSettingsInterface;
->>>>>>> 90303d5e
 
   @CreateDateColumn()
   expiredAtCommands: Date;
