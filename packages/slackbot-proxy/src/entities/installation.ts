import {
  Required,
} from '@tsed/schema';
import {
  Column, CreateDateColumn, Entity, PrimaryGeneratedColumn, UpdateDateColumn, OneToMany,
} from 'typeorm';

import { Installation as SlackInstallation } from '@slack/oauth';
import { Order } from './order';
import { Relation } from './relation';

@Entity()
export class Installation {

  @PrimaryGeneratedColumn()
  readonly id: number;

  @Column({ type: 'json' })
  @Required()
  data: SlackInstallation;

  @CreateDateColumn()
  readonly createdAt: Date;

  @UpdateDateColumn()
  readonly updatedAt: Date;

  @Column({ nullable: true })
  isEnterpriseInstall?: boolean;

  @Column({ nullable: true, unique: true })
  teamId?: string;

  @Column({ nullable: true, unique: true })
  enterpriseId?: string;

<<<<<<< HEAD
  @OneToMany(() => Order, order => order.installation)
  orders?: Order[];

  @OneToMany(() => Relation, relation => relation.installation)
  relations?: Relation[];

=======
>>>>>>> 0f849797
  setData(slackInstallation: SlackInstallation): void {
    this.data = slackInstallation;

    this.isEnterpriseInstall = slackInstallation.isEnterpriseInstall;
    this.teamId = slackInstallation.team?.id;
    this.enterpriseId = slackInstallation.enterprise?.id;
  }

}<|MERGE_RESOLUTION|>--- conflicted
+++ resolved
@@ -6,8 +6,6 @@
 } from 'typeorm';
 
 import { Installation as SlackInstallation } from '@slack/oauth';
-import { Order } from './order';
-import { Relation } from './relation';
 
 @Entity()
 export class Installation {
@@ -34,15 +32,6 @@
   @Column({ nullable: true, unique: true })
   enterpriseId?: string;
 
-<<<<<<< HEAD
-  @OneToMany(() => Order, order => order.installation)
-  orders?: Order[];
-
-  @OneToMany(() => Relation, relation => relation.installation)
-  relations?: Relation[];
-
-=======
->>>>>>> 0f849797
   setData(slackInstallation: SlackInstallation): void {
     this.data = slackInstallation;
 
