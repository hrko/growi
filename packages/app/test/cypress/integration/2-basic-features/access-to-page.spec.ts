--- conflicted
+++ resolved
@@ -30,15 +30,14 @@
     cy.screenshot(`${ssPrefix}-sandbox-headers`, { capture: 'viewport' });
   });
 
-<<<<<<< HEAD
   it('/user/admin is successfully loaded', () => {
     cy.visit('/user/admin', {  });
     cy.screenshot(`${ssPrefix}-user-admin`, { capture: 'viewport' });
-=======
+  });
+
   it('/Sandbox/Math is successfully loaded', () => {
     cy.visit('/Sandbox/Math');
     cy.screenshot(`${ssPrefix}-sandbox-math`, { capture: 'viewport' });
->>>>>>> 56bf5178
   });
 
 });