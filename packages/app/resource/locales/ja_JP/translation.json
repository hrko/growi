--- conflicted
+++ resolved
@@ -577,12 +577,9 @@
     "delete_completely": "完全に削除する",
     "include_certain_path": "{{pathToInclude}}下を含む ",
     "delete_all_selected_page" : "一括削除",
-<<<<<<< HEAD
     "search_again" : "再検索"
-=======
     "number_of_list_to_display" : "表示件数",
     "page_number_unit" : "件"
->>>>>>> f47b11a6
   },
   "security_setting": {
     "Guest Users Access": "ゲストユーザーのアクセス",
