--- conflicted
+++ resolved
@@ -58,11 +58,8 @@
   "Presentation Mode": "プレゼンテーション",
   "The end": "おしまい",
   "Not available for guest": "ゲストユーザーは利用できません",
-<<<<<<< HEAD
   "No users have liked this yet": "いいねをしているユーザーはいません",
-=======
   "No users have bookmarked yet": "ブックマークしているユーザーはいません",
->>>>>>> ea440bb3
   "Create Archive Page": "アーカイブページの作成",
   "Target page": "対象ページ",
   "File type": "ファイル形式",
