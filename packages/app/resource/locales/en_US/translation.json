--- conflicted
+++ resolved
@@ -991,7 +991,6 @@
     "incorrect_token_or_expired_url": "The token is incorrect or the URL has expired. Please resend a password reset request via the link below.",
     "password_and_confirm_password_does_not_match": "Password and confirm password does not match"
   },
-<<<<<<< HEAD
   "emoji" :{
     "title": "Pick an Emoji",
     "search": "Search",
@@ -1020,8 +1019,7 @@
       "4": "Medium Skin Tone",
       "5": "Medium-Dark Skin Tone",
       "6": "Dark Skin Tone"
-    }
-=======
+    },
   "pagetree": {
     "private_legacy_pages": "Private Legacy Pages",
     "cannot_rename_a_title_that_contains_slash": "Cannot rename a title that contains '/'",
@@ -1032,6 +1030,5 @@
     "same_page_name_exists": "Same page name exits as「{{pageName}}」",
     "same_page_name_exists_at_path" : "Same page name as {{pageName}} exists at {{path}} ",
     "select_page_to_see" : "Select a page to see"
->>>>>>> d90e0c70
   }
 }