import useSWR, { SWRResponse } from 'swr';
import useSWRImmutable from 'swr/immutable';

import { apiv3Get } from '~/client/util/apiv3-client';
import { IUserGroupHasId, IUserGroupRelationHasId } from '~/interfaces/user';
import { UserGroupListResult, ChildUserGroupListResult, UserGroupRelationListResult } from '~/interfaces/user-group-response';
import { serializeKey } from './middlewares/serialize';


export const useSWRxUserGroupList = (initialData?: IUserGroupHasId[]): SWRResponse<UserGroupListResult, Error> => {
  return useSWRImmutable(
    '/user-groups',
    endpoint => apiv3Get(endpoint, { pagination: false }).then(result => result.data),
    {
      fallbackData: initialData,
    },
  );
};

export const useSWRxChildUserGroupList = (
    parentIds?: string[], includeGrandChildren?: boolean, initialData?: IUserGroupHasId[],
): SWRResponse<ChildUserGroupListResult, Error> => {
  return useSWRImmutable(
<<<<<<< HEAD
    parentIds != null ? ['/user-groups/children', parentIds, includeGrandChildren] : null,
    (endpoint, parentIds, includeGrandChildren) => apiv3Get(endpoint, { parentIds, includeGrandChildren }).then(result => result.data),
=======
    parentIds != null ? ['/user-groups/children', parentIds] : null,
    (endpoint, parentIds) => apiv3Get(endpoint, { parentIds }).then(result => result.data),
>>>>>>> b2db8e23
    {
      fallbackData: initialData,
      use: [serializeKey],
    },
  );
};

export const useSWRxUserGroupRelationList = (
    groupIds?: string[], childGroupIds?: string[], initialData?: IUserGroupRelationHasId[],
): SWRResponse<UserGroupRelationListResult, Error> => {
  return useSWRImmutable(
<<<<<<< HEAD
    groupIds != null && childGroupIds != null ? ['/user-group-relations', groupIds, childGroupIds] : null,
    (endpoint, parentIds, childGroupIds) => apiv3Get(endpoint, { parentIds, childGroupIds }).then(result => result.data),
=======
    groupIds != null ? ['/user-group-relations', groupIds] : null,
    (endpoint, parentIds) => apiv3Get(endpoint, { parentIds }).then(result => result.data),
>>>>>>> b2db8e23
    {
      fallbackData: initialData,
      use: [serializeKey],
    },
  );
};<|MERGE_RESOLUTION|>--- conflicted
+++ resolved
@@ -21,13 +21,8 @@
     parentIds?: string[], includeGrandChildren?: boolean, initialData?: IUserGroupHasId[],
 ): SWRResponse<ChildUserGroupListResult, Error> => {
   return useSWRImmutable(
-<<<<<<< HEAD
     parentIds != null ? ['/user-groups/children', parentIds, includeGrandChildren] : null,
     (endpoint, parentIds, includeGrandChildren) => apiv3Get(endpoint, { parentIds, includeGrandChildren }).then(result => result.data),
-=======
-    parentIds != null ? ['/user-groups/children', parentIds] : null,
-    (endpoint, parentIds) => apiv3Get(endpoint, { parentIds }).then(result => result.data),
->>>>>>> b2db8e23
     {
       fallbackData: initialData,
       use: [serializeKey],
@@ -39,13 +34,8 @@
     groupIds?: string[], childGroupIds?: string[], initialData?: IUserGroupRelationHasId[],
 ): SWRResponse<UserGroupRelationListResult, Error> => {
   return useSWRImmutable(
-<<<<<<< HEAD
     groupIds != null && childGroupIds != null ? ['/user-group-relations', groupIds, childGroupIds] : null,
     (endpoint, parentIds, childGroupIds) => apiv3Get(endpoint, { parentIds, childGroupIds }).then(result => result.data),
-=======
-    groupIds != null ? ['/user-group-relations', groupIds] : null,
-    (endpoint, parentIds) => apiv3Get(endpoint, { parentIds }).then(result => result.data),
->>>>>>> b2db8e23
     {
       fallbackData: initialData,
       use: [serializeKey],
