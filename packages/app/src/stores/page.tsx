import useSWR, { SWRResponse } from 'swr';

<<<<<<< HEAD
import { apiv3Get } from '~/client/util/apiv3-client';
import { HasObjectId } from '~/interfaces/has-object-id';

import { IPage } from '~/interfaces/page';
import { IPagingResult } from '~/interfaces/paging-result';
=======
import { apiv3Get } from '../client/util/apiv3-client';
import { apiGet } from '../client/util/apiv1-client';
>>>>>>> 02d157af

import { IPage } from '../interfaces/page';
import { IPagingResult } from '../interfaces/paging-result';
import { IPageTagsInfo } from '../interfaces/pageTagsInfo';
import { IPageInfo } from '../interfaces/page-info';

export const useSWRxPageByPath = (path: string, initialData?: IPage): SWRResponse<IPage & HasObjectId, Error> => {
  return useSWR(
    ['/page', path],
    (endpoint, path) => apiv3Get(endpoint, { path }).then(result => result.data.page),
    {
      fallbackData: initialData,
    },
  );
};


// eslint-disable-next-line @typescript-eslint/no-unused-vars
export const useSWRxRecentlyUpdated = (): SWRResponse<(IPage & HasObjectId)[], Error> => {
  return useSWR(
    '/pages/recent',
    endpoint => apiv3Get<{ pages:(IPage & HasObjectId)[] }>(endpoint).then(response => response.data?.pages),
  );
};

// eslint-disable-next-line @typescript-eslint/no-unused-vars
export const useSWRxPageList = (
    path: string,
    pageNumber?: number,
): SWRResponse<IPagingResult<IPage>, Error> => {
  const page = pageNumber || 1;
  return useSWR(
    `/pages/list?path=${path}&page=${page}`,
    endpoint => apiv3Get<{pages: IPage[], totalCount: number, limit: number}>(endpoint).then((response) => {
      return {
        items: response.data.pages,
        totalCount: response.data.totalCount,
        limit: response.data.limit,
      };
    }),
  );
};

export const useSWRPageInfo = (pageId: string): SWRResponse<IPageInfo, Error> => {
  return useSWR(`/page/info?pageId=${pageId}`, endpoint => apiv3Get(endpoint).then((response) => {
    return {
      sumOfLikers: response.data.sumOfLikers,
      likerIds: response.data.likerIds,
      seenUserIds: response.data.seenUserIds,
      sumOfSeenUsers: response.data.sumOfSeenUsers,
      isSeen: response.data.isSeen,
      isLiked: response.data?.isLiked,
    };
  }));
};

export const useSWRTagsInfo = (pageId: string): SWRResponse<IPageTagsInfo, Error> => {
  return useSWR(`/pages.getPageTag?pageId=${pageId}`, endpoint => apiGet(endpoint).then((response: IPageTagsInfo) => {
    return {
      tags: response.tags,
    };
  }));
};<|MERGE_RESOLUTION|>--- conflicted
+++ resolved
@@ -1,18 +1,12 @@
 import useSWR, { SWRResponse } from 'swr';
 
-<<<<<<< HEAD
 import { apiv3Get } from '~/client/util/apiv3-client';
 import { HasObjectId } from '~/interfaces/has-object-id';
 
 import { IPage } from '~/interfaces/page';
 import { IPagingResult } from '~/interfaces/paging-result';
-=======
-import { apiv3Get } from '../client/util/apiv3-client';
 import { apiGet } from '../client/util/apiv1-client';
->>>>>>> 02d157af
 
-import { IPage } from '../interfaces/page';
-import { IPagingResult } from '../interfaces/paging-result';
 import { IPageTagsInfo } from '../interfaces/pageTagsInfo';
 import { IPageInfo } from '../interfaces/page-info';
 
