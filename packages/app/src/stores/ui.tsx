import useSWR, {
  useSWRConfig, SWRResponse, Key, Fetcher,
} from 'swr';
import useSWRImmutable from 'swr/immutable';

import { Breakpoint, addBreakpointListener } from '@growi/ui';

import { RefObject } from 'react';
import { SidebarContentsType } from '~/interfaces/ui';
import loggerFactory from '~/utils/logger';

import { useStaticSWR } from './use-static-swr';
<<<<<<< HEAD
import { useCurrentPagePath, useIsEditable } from './context';
=======
import { useIsEditable } from './context';
import { IFocusable } from '~/client/interfaces/focusable';
>>>>>>> df03b3f3

const logger = loggerFactory('growi:stores:ui');

const isServer = typeof window === 'undefined';


/** **********************************************************
 *                          Unions
 *********************************************************** */

export const EditorMode = {
  View: 'view',
  Editor: 'editor',
  HackMD: 'hackmd',
} as const;
export type EditorMode = typeof EditorMode[keyof typeof EditorMode];


/** **********************************************************
 *                          SWR Hooks
 *                      for switching UI
 *********************************************************** */

export const useIsMobile = (): SWRResponse<boolean|null, Error> => {
  const key = isServer ? null : 'isMobile';

  let configuration;
  if (!isServer) {
    const userAgent = window.navigator.userAgent.toLowerCase();
    configuration = {
      fallbackData: /iphone|ipad|android/.test(userAgent),
    };
  }

  return useStaticSWR(key, null, configuration);
};


const updateBodyClassesForEditorMode = (newEditorMode: EditorMode) => {
  switch (newEditorMode) {
    case EditorMode.View:
      $('body').removeClass('on-edit');
      $('body').removeClass('builtin-editor');
      $('body').removeClass('hackmd');
      $('body').removeClass('pathname-sidebar');
      window.history.replaceState(null, '', window.location.pathname);
      break;
    case EditorMode.Editor:
      $('body').addClass('on-edit');
      $('body').addClass('builtin-editor');
      $('body').removeClass('hackmd');
      // editing /Sidebar
      if (window.location.pathname === '/Sidebar') {
        $('body').addClass('pathname-sidebar');
      }
      window.location.hash = '#edit';
      break;
    case EditorMode.HackMD:
      $('body').addClass('on-edit');
      $('body').addClass('hackmd');
      $('body').removeClass('builtin-editor');
      $('body').removeClass('pathname-sidebar');
      window.location.hash = '#hackmd';
      break;
  }
};

export const useEditorModeByHash = (): SWRResponse<EditorMode, Error> => {
  return useSWRImmutable(
    ['initialEditorMode', window.location.hash],
    (key: Key, hash: string) => {
      switch (hash) {
        case '#edit':
          return EditorMode.Editor;
        case '#hackmd':
          return EditorMode.HackMD;
        default:
          return EditorMode.View;
      }
    },
  );
};

let isEditorModeLoaded = false;
export const useEditorMode = (): SWRResponse<EditorMode, Error> => {
  const { data: _isEditable } = useIsEditable();
  const { data: editorModeByHash } = useEditorModeByHash();

  const isLoading = _isEditable === undefined;
  const isEditable = !isLoading && _isEditable;
  const initialData = isEditable ? editorModeByHash : EditorMode.View;

  const swrResponse = useSWRImmutable(
    isLoading ? null : ['editorMode', isEditable],
    null,
    { fallbackData: initialData },
  );

  // initial updating
  if (!isEditorModeLoaded && !isLoading && swrResponse.data != null) {
    if (isEditable) {
      updateBodyClassesForEditorMode(swrResponse.data);
    }
    isEditorModeLoaded = true;
  }

  return {
    ...swrResponse,

    // overwrite mutate
    mutate: (editorMode: EditorMode, shouldRevalidate?: boolean) => {
      if (!isEditable) {
        return Promise.resolve(EditorMode.View); // fixed if not editable
      }
      updateBodyClassesForEditorMode(editorMode);
      return swrResponse.mutate(editorMode, shouldRevalidate);
    },
  };
};

export const useIsDeviceSmallerThanMd = (): SWRResponse<boolean|null, Error> => {
  const key: Key = isServer ? null : 'isDeviceSmallerThanMd';

  const { cache, mutate } = useSWRConfig();

  if (!isServer) {
    const mdOrAvobeHandler = function(this: MediaQueryList): void {
      // sm -> md: matches will be true
      // md -> sm: matches will be false
      mutate(key, !this.matches);
    };
    const mql = addBreakpointListener(Breakpoint.MD, mdOrAvobeHandler);

    // initialize
    if (cache.get(key) == null) {
      document.addEventListener('DOMContentLoaded', () => {
        mutate(key, !mql.matches);
      });
    }
  }

  return useStaticSWR(key);
};

export const useIsDeviceSmallerThanLg = (): SWRResponse<boolean|null, Error> => {
  const key: Key = isServer ? null : 'isDeviceSmallerThanLg';

  const { cache, mutate } = useSWRConfig();

  if (!isServer) {
    const lgOrAvobeHandler = function(this: MediaQueryList): void {
      // md -> lg: matches will be true
      // lg -> md: matches will be false
      mutate(key, !this.matches);
    };
    const mql = addBreakpointListener(Breakpoint.LG, lgOrAvobeHandler);

    // initialize
    if (cache.get(key) == null) {
      document.addEventListener('DOMContentLoaded', () => {
        mutate(key, !mql.matches);
      });
    }
  }

  return useStaticSWR(key);
};

export const usePreferDrawerModeByUser = (initialData?: boolean): SWRResponse<boolean, Error> => {
  return useStaticSWR('preferDrawerModeByUser', initialData ?? null, { fallbackData: false });
};

export const usePreferDrawerModeOnEditByUser = (initialData?: boolean): SWRResponse<boolean, Error> => {
  return useStaticSWR('preferDrawerModeOnEditByUser', initialData ?? null, { fallbackData: true });
};

export const useSidebarCollapsed = (initialData?: boolean): SWRResponse<boolean, Error> => {
  return useStaticSWR('isSidebarCollapsed', initialData ?? null, { fallbackData: false });
};

export const useCurrentSidebarContents = (initialData?: SidebarContentsType): SWRResponse<SidebarContentsType, Error> => {
  return useStaticSWR('sidebarContents', initialData ?? null, { fallbackData: SidebarContentsType.RECENT });
};

export const useCurrentProductNavWidth = (initialData?: number): SWRResponse<number, Error> => {
  return useStaticSWR('productNavWidth', initialData ?? null, { fallbackData: 320 });
};

export const useDrawerMode = (): SWRResponse<boolean, Error> => {
  const { data: editorMode } = useEditorMode();
  const { data: preferDrawerModeByUser } = usePreferDrawerModeByUser();
  const { data: preferDrawerModeOnEditByUser } = usePreferDrawerModeOnEditByUser();
  const { data: isDeviceSmallerThanMd } = useIsDeviceSmallerThanMd();

  const condition = editorMode != null || preferDrawerModeByUser != null || preferDrawerModeOnEditByUser != null || isDeviceSmallerThanMd != null;

  const calcDrawerMode: Fetcher<boolean> = (
      key: Key, editorMode: EditorMode, preferDrawerModeByUser: boolean, preferDrawerModeOnEditByUser: boolean, isDeviceSmallerThanMd: boolean,
  ): boolean => {

    // get preference on view or edit
    const preferDrawerMode = editorMode !== EditorMode.View ? preferDrawerModeOnEditByUser : preferDrawerModeByUser;

    return isDeviceSmallerThanMd || preferDrawerMode;
  };

  return useSWRImmutable(
    condition ? ['isDrawerMode', editorMode, preferDrawerModeByUser, preferDrawerModeOnEditByUser, isDeviceSmallerThanMd] : null,
    calcDrawerMode,
    {
      fallback: calcDrawerMode,
    },
  );
};

export const useDrawerOpened = (isOpened?: boolean): SWRResponse<boolean, Error> => {
  const initialData = false;
  return useStaticSWR('isDrawerOpened', isOpened || null, { fallbackData: initialData });
};

export const useSidebarResizeDisabled = (isDisabled?: boolean): SWRResponse<boolean, Error> => {
  const initialData = false;
  return useStaticSWR('isSidebarResizeDisabled', isDisabled || null, { fallbackData: initialData });
};

<<<<<<< HEAD
type CreateModalStatus = {
  isOpened: boolean,
  path?: string,
}

type CreateModalStatusUtils = {
  open(path?: string): Promise<CreateModalStatus | undefined>
  close(): Promise<CreateModalStatus | undefined>
}

export const useCreateModalStatus = (status?: CreateModalStatus): SWRResponse<CreateModalStatus, Error> & CreateModalStatusUtils => {
  const swrResponse = useStaticSWR<CreateModalStatus, Error>('modalStatus', status || null);

  return {
    ...swrResponse,
    open: (path?: string) => swrResponse.mutate({ isOpened: true, path }),
    close: () => swrResponse.mutate({ isOpened: false }),
  };
};

export const useCreateModalOpened = (): SWRResponse<boolean, Error> => {
  const { data } = useCreateModalStatus();
  return useSWR(
    data != null ? ['isModalOpened', data] : null,
    () => {
      return data != null ? data.isOpened : false;
    },
  );
};

export const useCreateModalPath = (): SWRResponse<string, Error> => {
  const { data: currentPagePath } = useCurrentPagePath();
  const { data: status } = useCreateModalStatus();

  return useSWR(
    [currentPagePath, status],
    (currentPagePath, status) => {
      return status.path || currentPagePath;
    },
=======
export const usePageCreateModalOpened = (isOpened?: boolean): SWRResponse<boolean, Error> => {
  const initialData = false;
  return useStaticSWR('isPageCreateModalOpened', isOpened || null, { fallbackData: initialData });
};

export const useGlobalSearchFormRef = (initialData?: RefObject<IFocusable>): SWRResponse<RefObject<IFocusable>, Error> => {
  return useStaticSWR(
    'globalSearchTypeahead',
    initialData ?? null,
>>>>>>> df03b3f3
  );
};<|MERGE_RESOLUTION|>--- conflicted
+++ resolved
@@ -10,12 +10,8 @@
 import loggerFactory from '~/utils/logger';
 
 import { useStaticSWR } from './use-static-swr';
-<<<<<<< HEAD
 import { useCurrentPagePath, useIsEditable } from './context';
-=======
-import { useIsEditable } from './context';
 import { IFocusable } from '~/client/interfaces/focusable';
->>>>>>> df03b3f3
 
 const logger = loggerFactory('growi:stores:ui');
 
@@ -241,7 +237,6 @@
   return useStaticSWR('isSidebarResizeDisabled', isDisabled || null, { fallbackData: initialData });
 };
 
-<<<<<<< HEAD
 type CreateModalStatus = {
   isOpened: boolean,
   path?: string,
@@ -281,16 +276,12 @@
     (currentPagePath, status) => {
       return status.path || currentPagePath;
     },
-=======
-export const usePageCreateModalOpened = (isOpened?: boolean): SWRResponse<boolean, Error> => {
-  const initialData = false;
-  return useStaticSWR('isPageCreateModalOpened', isOpened || null, { fallbackData: initialData });
+  );
 };
 
 export const useGlobalSearchFormRef = (initialData?: RefObject<IFocusable>): SWRResponse<RefObject<IFocusable>, Error> => {
   return useStaticSWR(
     'globalSearchTypeahead',
     initialData ?? null,
->>>>>>> df03b3f3
   );
 };