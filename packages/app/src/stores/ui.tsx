--- conflicted
+++ resolved
@@ -220,7 +220,7 @@
   return useStaticSWR('isPageCreateModalOpened', isOpened || null, { fallbackData: initialData });
 };
 
-<<<<<<< HEAD
+
 export const useSelectedGrant = (initialData?: Nullable<number>): SWRResponse<Nullable<number>, Error> => {
   return useStaticSWR<Nullable<number>, Error>('grant', initialData ?? null);
 };
@@ -231,11 +231,8 @@
 
 export const useSelectedGrantGroupName = (initialData?: Nullable<string>): SWRResponse<Nullable<string>, Error> => {
   return useStaticSWR<Nullable<string>, Error>('grantGroupName', initialData ?? null);
-=======
+};
+
 export const useGlobalSearchFormRef = (initialData?: RefObject<IFocusable>): SWRResponse<RefObject<IFocusable>, Error> => {
-  return useStaticSWR(
-    'globalSearchTypeahead',
-    initialData ?? null,
-  );
->>>>>>> df03b3f3
+  return useStaticSWR('globalSearchTypeahead', initialData ?? null);
 };