import useSWR, {
  useSWRConfig, SWRResponse, Key, Fetcher, Middleware,
} from 'swr';
import useSWRImmutable from 'swr/immutable';

import { Breakpoint, addBreakpointListener } from '@growi/ui';

import { apiv3Get } from '~/client/util/apiv3-client';
import { SidebarContentsType } from '~/interfaces/ui';
import loggerFactory from '~/utils/logger';

import { sessionStorageMiddleware } from './middlewares/sync-to-storage';
import { useStaticSWR } from './use-static-swr';
import { IUserUISettings } from '~/interfaces/user-ui-settings';
<<<<<<< HEAD
import { useCurrentPagePath } from './context';
=======
import { useIsEditable } from './context';
>>>>>>> 1508fa7b

const logger = loggerFactory('growi:stores:ui');

const isServer = typeof window === 'undefined';


/** **********************************************************
 *                          Unions
 *********************************************************** */

export const EditorMode = {
  View: 'view',
  Editor: 'editor',
  HackMD: 'hackmd',
} as const;
export type EditorMode = typeof EditorMode[keyof typeof EditorMode];


/** **********************************************************
 *                          SWR Hooks
 *                      for switching UI
 *********************************************************** */

export const useSWRxUserUISettings = (): SWRResponse<IUserUISettings, Error> => {
  const key = isServer ? null : 'userUISettings';

  return useSWRImmutable(
    key,
    () => apiv3Get<IUserUISettings>('/user-ui-settings').then(response => response.data),
  );
};


export const useIsMobile = (): SWRResponse<boolean|null, Error> => {
  const key = isServer ? null : 'isMobile';

  let configuration;
  if (!isServer) {
    const userAgent = window.navigator.userAgent.toLowerCase();
    configuration = {
      fallbackData: /iphone|ipad|android/.test(userAgent),
    };
  }

  return useStaticSWR(key, null, configuration);
};


const updateBodyClassesForEditorMode = (newEditorMode: EditorMode) => {
  switch (newEditorMode) {
    case EditorMode.View:
      $('body').removeClass('on-edit');
      $('body').removeClass('builtin-editor');
      $('body').removeClass('hackmd');
      $('body').removeClass('pathname-sidebar');
      window.history.replaceState(null, '', window.location.pathname);
      break;
    case EditorMode.Editor:
      $('body').addClass('on-edit');
      $('body').addClass('builtin-editor');
      $('body').removeClass('hackmd');
      // editing /Sidebar
      if (window.location.pathname === '/Sidebar') {
        $('body').addClass('pathname-sidebar');
      }
      window.location.hash = '#edit';
      break;
    case EditorMode.HackMD:
      $('body').addClass('on-edit');
      $('body').addClass('hackmd');
      $('body').removeClass('builtin-editor');
      $('body').removeClass('pathname-sidebar');
      window.location.hash = '#hackmd';
      break;
  }
};

export const useEditorModeByHash = (): SWRResponse<EditorMode, Error> => {
  return useSWRImmutable(
    ['initialEditorMode', window.location.hash],
    (key: Key, hash: string) => {
      switch (hash) {
        case '#edit':
          return EditorMode.Editor;
        case '#hackmd':
          return EditorMode.HackMD;
        default:
          return EditorMode.View;
      }
    },
  );
};

let isEditorModeLoaded = false;
export const useEditorMode = (): SWRResponse<EditorMode, Error> => {
  const { data: _isEditable } = useIsEditable();
  const { data: editorModeByHash } = useEditorModeByHash();

  const isLoading = _isEditable === undefined;
  const isEditable = !isLoading && _isEditable;
  const initialData = isEditable ? editorModeByHash : EditorMode.View;

  const swrResponse = useSWRImmutable(
    isLoading ? null : ['editorMode', isEditable],
    null,
    { fallbackData: initialData },
  );

  // initial updating
  if (!isEditorModeLoaded && !isLoading && swrResponse.data != null) {
    if (isEditable) {
      updateBodyClassesForEditorMode(swrResponse.data);
    }
    isEditorModeLoaded = true;
  }

  return {
    ...swrResponse,

    // overwrite mutate
    mutate: (editorMode: EditorMode, shouldRevalidate?: boolean) => {
      if (!isEditable) {
        return Promise.resolve(EditorMode.View); // fixed if not editable
      }
      updateBodyClassesForEditorMode(editorMode);
      return swrResponse.mutate(editorMode, shouldRevalidate);
    },
  };
};

export const useIsDeviceSmallerThanMd = (): SWRResponse<boolean|null, Error> => {
  const key: Key = isServer ? null : 'isDeviceSmallerThanMd';

  const { cache, mutate } = useSWRConfig();

  if (!isServer) {
    const mdOrAvobeHandler = function(this: MediaQueryList): void {
      // sm -> md: matches will be true
      // md -> sm: matches will be false
      mutate(key, !this.matches);
    };
    const mql = addBreakpointListener(Breakpoint.MD, mdOrAvobeHandler);

    // initialize
    if (cache.get(key) == null) {
      document.addEventListener('DOMContentLoaded', () => {
        mutate(key, !mql.matches);
      });
    }
  }

  return useStaticSWR(key);
};

export const usePreferDrawerModeByUser = (isPrefered?: boolean): SWRResponse<boolean, Error> => {
  const { data } = useSWRxUserUISettings();
  const key: Key = data === undefined ? null : 'preferDrawerModeByUser';
  const initialData = data?.preferDrawerModeByUser;

  return useStaticSWR(key, isPrefered || null, { fallbackData: initialData, use: [sessionStorageMiddleware] });
};

export const usePreferDrawerModeOnEditByUser = (isPrefered?: boolean): SWRResponse<boolean, Error> => {
  const { data } = useSWRxUserUISettings();
  const key: Key = data === undefined ? null : 'preferDrawerModeOnEditByUser';
  const initialData = data?.preferDrawerModeOnEditByUser;

  return useStaticSWR(key, isPrefered || null, { fallbackData: initialData, use: [sessionStorageMiddleware] });
};

export const useDrawerMode = (): SWRResponse<boolean, Error> => {
  const { data: editorMode } = useEditorMode();
  const { data: preferDrawerModeByUser } = usePreferDrawerModeByUser();
  const { data: preferDrawerModeOnEditByUser } = usePreferDrawerModeOnEditByUser();
  const { data: isDeviceSmallerThanMd } = useIsDeviceSmallerThanMd();

  const condition = editorMode != null || preferDrawerModeByUser != null || preferDrawerModeOnEditByUser != null || isDeviceSmallerThanMd != null;

  const calcDrawerMode: Fetcher<boolean> = (
      key: Key, editorMode: EditorMode, preferDrawerModeByUser: boolean, preferDrawerModeOnEditByUser: boolean, isDeviceSmallerThanMd: boolean,
  ): boolean => {

    // get preference on view or edit
    const preferDrawerMode = editorMode !== EditorMode.View ? preferDrawerModeOnEditByUser : preferDrawerModeByUser;

    return isDeviceSmallerThanMd || preferDrawerMode;
  };

  return useSWRImmutable(
    condition ? ['isDrawerMode', editorMode, preferDrawerModeByUser, preferDrawerModeOnEditByUser, isDeviceSmallerThanMd] : null,
    calcDrawerMode,
    {
      fallback: calcDrawerMode,
    },
  );
};

export const useDrawerOpened = (isOpened?: boolean): SWRResponse<boolean, Error> => {
  const initialData = false;
  return useStaticSWR('isDrawerOpened', isOpened || null, { fallbackData: initialData });
};

export const useSidebarCollapsed = (): SWRResponse<boolean, Error> => {
  const { data } = useSWRxUserUISettings();
  const key = data === undefined ? null : 'isSidebarCollapsed';
  const initialData = data?.isSidebarCollapsed || false;

  return useStaticSWR(
    key,
    null,
    {
      fallbackData: initialData,
      use: [sessionStorageMiddleware],
    },
  );
};

export const useCurrentSidebarContents = (): SWRResponse<SidebarContentsType, Error> => {
  const { data } = useSWRxUserUISettings();
  const key = data === undefined ? null : 'sidebarContents';
  const initialData = data?.currentSidebarContents || SidebarContentsType.RECENT;

  return useStaticSWR(
    key,
    null,
    {
      fallbackData: initialData,
      use: [sessionStorageMiddleware],
    },
  );
};

export const useCurrentProductNavWidth = (): SWRResponse<number, Error> => {
  const { data } = useSWRxUserUISettings();
  const key = data === undefined ? null : 'productNavWidth';
  const initialData = data?.currentProductNavWidth || 320;

  return useStaticSWR(
    key,
    null,
    {
      fallbackData: initialData,
      use: [sessionStorageMiddleware],
    },
  );
};

export const useSidebarResizeDisabled = (isDisabled?: boolean): SWRResponse<boolean, Error> => {
  const initialData = false;
  return useStaticSWR('isSidebarResizeDisabled', isDisabled || null, { fallbackData: initialData });
};

type CreateModalStatus = {
  isOpened: boolean,
  path?: string,
}

type CreateModalStatusUtils = {
  open(path?: string): Promise<CreateModalStatus | undefined>
  close(): Promise<CreateModalStatus | undefined>
}

export const useCreateModalStatus = (status?: CreateModalStatus): SWRResponse<CreateModalStatus, Error> & CreateModalStatusUtils => {
  const swrResponse = useStaticSWR<CreateModalStatus, Error>('modalStatus', status || null);

  return {
    ...swrResponse,
    open: (path?: string) => swrResponse.mutate({ isOpened: true, path }),
    close: () => swrResponse.mutate({ isOpened: false }),
  };
};

export const useCreateModalOpened = (): SWRResponse<boolean, Error> => {
  const { data } = useCreateModalStatus();
  return useSWR(
    data != null ? ['isModalOpened', data] : null,
    () => {
      return data != null ? data.isOpened : false;
    },
  );
};

export const useCreateModalPath = (): SWRResponse<string, Error> => {
  const { data: currentPagePath } = useCurrentPagePath();
  const { data: status } = useCreateModalStatus();

  return useSWR(
    [currentPagePath, status],
    (currentPagePath, status) => {
      return status.path || currentPagePath;
    },
  );
};<|MERGE_RESOLUTION|>--- conflicted
+++ resolved
@@ -12,11 +12,7 @@
 import { sessionStorageMiddleware } from './middlewares/sync-to-storage';
 import { useStaticSWR } from './use-static-swr';
 import { IUserUISettings } from '~/interfaces/user-ui-settings';
-<<<<<<< HEAD
-import { useCurrentPagePath } from './context';
-=======
-import { useIsEditable } from './context';
->>>>>>> 1508fa7b
+import { useCurrentPagePath, useIsEditable } from './context';
 
 const logger = loggerFactory('growi:stores:ui');
 
