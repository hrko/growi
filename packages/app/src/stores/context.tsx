import { Key, SWRResponse } from 'swr';
import useSWRImmutable from 'swr/immutable';

import { pagePathUtils } from '@growi/core';

import { IUser } from '../interfaces/user';

import { useStaticSWR } from './use-static-swr';

import { TargetAndAncestors, NotFoundTargetPathOrId } from '../interfaces/page-listing-results';

type Nullable<T> = T | null;

export const useCurrentUser = (initialData?: IUser): SWRResponse<Nullable<IUser>, Error> => {
  return useStaticSWR<Nullable<IUser>, Error>('currentUser', initialData ?? null);
};

export const useRevisionId = (initialData?: Nullable<any>): SWRResponse<Nullable<any>, Error> => {
  return useStaticSWR<Nullable<any>, Error>('revisionId', initialData ?? null);
};

export const useCurrentPagePath = (initialData?: Nullable<string>): SWRResponse<Nullable<string>, Error> => {
  return useStaticSWR<Nullable<string>, Error>('currentPagePath', initialData ?? null);
};


<<<<<<< HEAD
export const useCurrentPageId = (initialData?: Nullable<string>): SWRResponse<Nullable<any>, Error> => {
  return useStaticSWR<Nullable<any>, Error>('currentPageId', initialData ?? null);
=======
export const usePageId = (initialData?: Nullable<string>): SWRResponse<Nullable<string>, Error> => {
  return useStaticSWR<Nullable<string>, Error>('pageId', initialData ?? null);
>>>>>>> d061cd2b
};

export const useRevisionCreatedAt = (initialData?: Nullable<any>): SWRResponse<Nullable<any>, Error> => {
  return useStaticSWR<Nullable<any>, Error>('revisionCreatedAt', initialData ?? null);
};

export const useCurrentCreatedAt = (initialData?: Nullable<Date>): SWRResponse<Nullable<Date>, Error> => {
  return useStaticSWR<Nullable<Date>, Error>('createdAt', initialData ?? null);
};

export const useCurrentUpdatedAt = (initialData?: Nullable<Date>): SWRResponse<Nullable<Date>, Error> => {
  return useStaticSWR<Nullable<Date>, Error>('updatedAt', initialData ?? null);
};

export const useDeletedAt = (initialData?: Nullable<any>): SWRResponse<Nullable<any>, Error> => {
  return useStaticSWR<Nullable<any>, Error>('deletedAt', initialData ?? null);
};

export const useIsUserPage = (initialData?: Nullable<any>): SWRResponse<Nullable<any>, Error> => {
  return useStaticSWR<Nullable<any>, Error>('isUserPage', initialData ?? null);
};

export const useIsTrashPage = (initialData?: Nullable<boolean>): SWRResponse<Nullable<boolean>, Error> => {
  return useStaticSWR<Nullable<boolean>, Error>('isTrashPage', initialData ?? null);
};

export const useIsDeleted = (initialData?: Nullable<any>): SWRResponse<Nullable<any>, Error> => {
  return useStaticSWR<Nullable<any>, Error>('isDeleted', initialData ?? null);
};

export const useIsDeletable = (initialData?: Nullable<any>): SWRResponse<Nullable<any>, Error> => {
  return useStaticSWR<Nullable<any>, Error>('isDeletable', initialData ?? null);
};

export const useIsNotCreatable = (initialData?: Nullable<boolean>): SWRResponse<Nullable<boolean>, Error> => {
  return useStaticSWR<Nullable<boolean>, Error>('isNotCreatable', initialData ?? null);
};

export const useIsAbleToDeleteCompletely = (initialData?: Nullable<any>): SWRResponse<Nullable<any>, Error> => {
  return useStaticSWR<Nullable<any>, Error>('isAbleToDeleteCompletely', initialData ?? null);
};

export const useIsPageExist = (initialData?: Nullable<any>): SWRResponse<Nullable<any>, Error> => {
  return useStaticSWR<Nullable<any>, Error>('isPageExist', initialData ?? null);
};

export const usePageUser = (initialData?: Nullable<any>): SWRResponse<Nullable<any>, Error> => {
  return useStaticSWR<Nullable<any>, Error>('pageUser', initialData ?? null);
};

export const useHasChildren = (initialData?: Nullable<any>): SWRResponse<Nullable<any>, Error> => {
  return useStaticSWR<Nullable<any>, Error>('hasChildren', initialData ?? null);
};

export const useTemplateTagData = (initialData?: Nullable<any>): SWRResponse<Nullable<any>, Error> => {
  return useStaticSWR<Nullable<any>, Error>('templateTagData', initialData ?? null);
};

export const useShareLinksNumber = (initialData?: Nullable<any>): SWRResponse<Nullable<any>, Error> => {
  return useStaticSWR<Nullable<any>, Error>('shareLinksNumber', initialData ?? null);
};

export const useShareLinkId = (initialData?: Nullable<any>): SWRResponse<Nullable<any>, Error> => {
  return useStaticSWR<Nullable<any>, Error>('shareLinkId', initialData ?? null);
};

export const useRevisionIdHackmdSynced = (initialData?: Nullable<any>): SWRResponse<Nullable<any>, Error> => {
  return useStaticSWR<Nullable<any>, Error>('revisionIdHackmdSynced', initialData ?? null);
};

export const useLastUpdateUsername = (initialData?: Nullable<any>): SWRResponse<Nullable<any>, Error> => {
  return useStaticSWR<Nullable<any>, Error>('lastUpdateUsername', initialData ?? null);
};

export const useDeleteUsername = (initialData?: Nullable<any>): SWRResponse<Nullable<any>, Error> => {
  return useStaticSWR<Nullable<any>, Error>('deleteUsername', initialData ?? null);
};

export const usePageIdOnHackmd = (initialData?: Nullable<any>): SWRResponse<Nullable<any>, Error> => {
  return useStaticSWR<Nullable<any>, Error>('pageIdOnHackmd', initialData ?? null);
};

export const useHasDraftOnHackmd = (initialData?: Nullable<any>): SWRResponse<Nullable<any>, Error> => {
  return useStaticSWR<Nullable<any>, Error>('hasDraftOnHackmd', initialData ?? null);
};

export const useCreator = (initialData?: Nullable<any>): SWRResponse<Nullable<any>, Error> => {
  return useStaticSWR<Nullable<any>, Error>('creator', initialData ?? null);
};

export const useRevisionAuthor = (initialData?: Nullable<any>): SWRResponse<Nullable<any>, Error> => {
  return useStaticSWR<Nullable<any>, Error>('revisionAuthor', initialData ?? null);
};

export const useSlackChannels = (initialData?: Nullable<any>): SWRResponse<Nullable<any>, Error> => {
  return useStaticSWR<Nullable<any>, Error>('slackChannels', initialData ?? null);
};

export const useIsSearchPage = (initialData?: Nullable<any>) : SWRResponse<Nullable<any>, Error> => {
  return useStaticSWR<Nullable<any>, Error>('isSearchPage', initialData ?? null);
};
/** **********************************************************
 *                     Computed contexts
 *********************************************************** */

export const useIsGuestUser = (): SWRResponse<boolean, Error> => {
  const { data: currentUser } = useCurrentUser();

  return useSWRImmutable(
    ['isGuestUser', currentUser],
    (key: Key, currentUser: IUser) => currentUser == null,
  );
};

export const useIsEditable = (): SWRResponse<boolean, Error> => {
  const { data: isGuestUser } = useIsGuestUser();
  const { data: isNotCreatable } = useIsNotCreatable();
  const { data: isTrashPage } = useIsTrashPage();

  return useSWRImmutable(
    ['isEditable', isGuestUser, isTrashPage, isNotCreatable],
    (key: Key, isGuestUser: boolean, isTrashPage: boolean, isNotCreatable: boolean) => {
      return (!isNotCreatable && !isTrashPage && !isGuestUser);
    },
  );
};

export const useIsSharedUser = (): SWRResponse<boolean, Error> => {
  const { data: isGuestUser } = useIsGuestUser();
  const { data: currentPagePath } = useCurrentPagePath();

  return useSWRImmutable(
    ['isSharedUser', isGuestUser, currentPagePath],
    (key: Key, isGuestUser: boolean, currentPagePath: string) => {
      return isGuestUser && pagePathUtils.isSharedPage(currentPagePath as string);
    },
  );
};

export const useTargetAndAncestors = (initialData?: TargetAndAncestors): SWRResponse<TargetAndAncestors, Error> => {
  return useStaticSWR<TargetAndAncestors, Error>('targetAndAncestors', initialData || null);
};

export const useNotFoundTargetPathOrId = (initialData?: NotFoundTargetPathOrId): SWRResponse<NotFoundTargetPathOrId, Error> => {
  return useStaticSWR<NotFoundTargetPathOrId, Error>('notFoundTargetPathOrId', initialData || null);
};<|MERGE_RESOLUTION|>--- conflicted
+++ resolved
@@ -24,13 +24,8 @@
 };
 
 
-<<<<<<< HEAD
-export const useCurrentPageId = (initialData?: Nullable<string>): SWRResponse<Nullable<any>, Error> => {
-  return useStaticSWR<Nullable<any>, Error>('currentPageId', initialData ?? null);
-=======
-export const usePageId = (initialData?: Nullable<string>): SWRResponse<Nullable<string>, Error> => {
-  return useStaticSWR<Nullable<string>, Error>('pageId', initialData ?? null);
->>>>>>> d061cd2b
+export const useCurrentPageId = (initialData?: Nullable<string>): SWRResponse<Nullable<string>, Error> => {
+  return useStaticSWR<Nullable<string>, Error>('currentPageId', initialData ?? null);
 };
 
 export const useRevisionCreatedAt = (initialData?: Nullable<any>): SWRResponse<Nullable<any>, Error> => {
