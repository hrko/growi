--- conflicted
+++ resolved
@@ -34,15 +34,9 @@
       // eslint-disable-next-line no-console
       console.log('socketData', data);
 
-<<<<<<< HEAD
-      if (props.me === data.user) {
-        // TODO: Fetch notification status by #78563
-        fetchNotificationList(props);
-=======
       if (props.me === data.userId) {
         // TODO: Fetch notification list by #78557
         // fetchNotificationList();
->>>>>>> 900745ee
 
       }
     });
