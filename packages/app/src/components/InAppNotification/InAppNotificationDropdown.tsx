import React, { useState, useEffect, FC } from 'react';
import {
  Dropdown, DropdownToggle, DropdownMenu, DropdownItem,
} from 'reactstrap';
import { useTranslation } from 'react-i18next';
import loggerFactory from '~/utils/logger';


import AppContainer from '../../client/services/AppContainer';
import { withUnstatedContainers } from '../UnstatedUtils';
import InAppNotificationList from './InAppNotificationList';
import SocketIoContainer from '../../client/services/SocketIoContainer';
import { useSWRxInAppNotifications } from '../../stores/in-app-notification';

const logger = loggerFactory('growi:InAppNotificationDropdown');

type Props = {
  appContainer: AppContainer,
  socketIoContainer: SocketIoContainer,
};

const InAppNotificationDropdown: FC<Props> = (props: Props) => {
  const { t } = useTranslation();
  const { appContainer } = props;

  const [count, setCount] = useState(0);
  const [isOpen, setIsOpen] = useState(false);
  const limit = 6;
  const { data: inAppNotificationData } = useSWRxInAppNotifications(limit);

  useEffect(() => {
    initializeSocket(props);
    fetchNotificationStatus();
  }, []);

  const initializeSocket = (props) => {
    const socket = props.socketIoContainer.getSocket();
    socket.on('notificationUpdated', (data: { userId: string, count: number }) => {
      setCount(data.count);
    });
  };

  const updateNotificationStatus = async() => {
    try {
      await appContainer.apiv3Post('/in-app-notification/read');
      setCount(0);
    }
    catch (err) {
      logger.error(err);
    }
  };

  const fetchNotificationStatus = async() => {
    try {
      const res = await appContainer.apiv3Get('/in-app-notification/status');
      const { count } = res.data;
      setCount(count);
    }
    catch (err) {
      logger.error(err);
    }
  };

  const toggleDropdownHandler = () => {
    if (isOpen === false && count > 0) {
      updateNotificationStatus();
    }

    const newIsOpenState = !isOpen;
    setIsOpen(newIsOpenState);
  };

  const badge = count > 0 ? <span className="badge badge-pill badge-danger grw-notification-badge">{count}</span> : '';


  return (
    <Dropdown className="notification-wrapper" isOpen={isOpen} toggle={toggleDropdownHandler}>
      <DropdownToggle tag="a">
        <button type="button" className="nav-link border-0 bg-transparent waves-effect waves-light">
          <i className="icon-bell mr-2" /> {badge}
        </button>
      </DropdownToggle>
      <DropdownMenu className="px-2" right>
        <InAppNotificationList inAppNotificationData={inAppNotificationData} />
        <DropdownItem divider />
<<<<<<< HEAD
        <a className="dropdown-item d-flex justify-content-center" href="/me/all-in-app-notifications">See All</a>
=======
        <a className="dropdown-item d-flex justify-content-center" href="/me/all-in-app-notifications">{ t('in_app_notification.see_all') }</a>
>>>>>>> 3ef2a496
      </DropdownMenu>
    </Dropdown>
  );
};

/**
 * Wrapper component for using unstated
 */
const InAppNotificationDropdownWrapper = withUnstatedContainers(InAppNotificationDropdown, [AppContainer, SocketIoContainer]);

export default InAppNotificationDropdownWrapper;<|MERGE_RESOLUTION|>--- conflicted
+++ resolved
@@ -83,11 +83,7 @@
       <DropdownMenu className="px-2" right>
         <InAppNotificationList inAppNotificationData={inAppNotificationData} />
         <DropdownItem divider />
-<<<<<<< HEAD
-        <a className="dropdown-item d-flex justify-content-center" href="/me/all-in-app-notifications">See All</a>
-=======
         <a className="dropdown-item d-flex justify-content-center" href="/me/all-in-app-notifications">{ t('in_app_notification.see_all') }</a>
->>>>>>> 3ef2a496
       </DropdownMenu>
     </Dropdown>
   );
