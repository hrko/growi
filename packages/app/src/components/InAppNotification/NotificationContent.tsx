import React from 'react';
<<<<<<< HEAD
import { IInAppNotification } from '../../interfaces/in-app-notification';

=======
import { PagePathLabel } from '@growi/ui';
import { InAppNotification as IInAppNotification } from '../../interfaces/in-app-notification';
>>>>>>> dda9bd5b
import FormattedDistanceDate from '../FormattedDistanceDate';

interface Props {
  actionUsers: string
  notification: IInAppNotification
  onClick: () => void
}

export const PageCommentNotification = (props: Props): JSX.Element => {

  const pagePath = { path: props.notification.target.path };

  return (
    <>
      <div>
        <b>{props.actionUsers}</b> commented on  <PagePathLabel page={pagePath} />
      </div>
      <i className="fa fa-comment-o mr-2" />
      <FormattedDistanceDate id={props.notification._id} date={props.notification.createdAt} isShowTooltip={false} />
    </>
  );
};

export const PageUpdateNotification = (props: Props): JSX.Element => {

  const pagePath = { path: props.notification.target.path };

  return (
    <>
      <div>
        <b>{props.actionUsers}</b> page updated on <PagePathLabel page={pagePath} />
      </div>
      <i className="fa fa-file-o mr-2" />
      <FormattedDistanceDate id={props.notification._id} date={props.notification.createdAt} isShowTooltip={false} />
    </>
  );
};<|MERGE_RESOLUTION|>--- conflicted
+++ resolved
@@ -1,11 +1,7 @@
 import React from 'react';
-<<<<<<< HEAD
+import { PagePathLabel } from '@growi/ui';
 import { IInAppNotification } from '../../interfaces/in-app-notification';
 
-=======
-import { PagePathLabel } from '@growi/ui';
-import { InAppNotification as IInAppNotification } from '../../interfaces/in-app-notification';
->>>>>>> dda9bd5b
 import FormattedDistanceDate from '../FormattedDistanceDate';
 
 interface Props {
