import React from 'react';
import { InAppNotification as IInAppNotification } from '../../interfaces/in-app-notification';

import FormattedDistanceDate from '../FormattedDistanceDate';

import { PagePath } from './PagePath';

interface Props {
  actionUsers: string
  notification: IInAppNotification
  onClick: () => void
}

export const PageCommentNotification = (props: Props): JSX.Element => {

  return (
    <>
      <div>
        <b>{props.actionUsers}</b> commented on <PagePath notification={props.notification} />
      </div>
      <i className="fa fa-comment-o mr-2" />
      <FormattedDistanceDate id={props.notification._id} date={props.notification.createdAt} isShowTooltip={false} />
    </>
  );
};

<<<<<<< HEAD
export const PageCommentUpdatedNotification = (props: Props): JSX.Element => {

  return (
    <>
      <div>
        <b>{props.actionUsers}</b> comment updated on <PagePath notification={props.notification} />
      </div>
      <i className="fa fa-comment-o mr-2" />
      <FormattedDistanceDate id={props.notification._id} date={props.notification.createdAt} isShowTooltip={false} />
    </>
  );
};

export const PageUpdatedNotification = (props: Props): JSX.Element => {
=======
export const PageUpdateNotification = (props: Props): JSX.Element => {
>>>>>>> c8794ddc

  return (
    <>
      <div>
        <b>{props.actionUsers}</b> page updated on <PagePath notification={props.notification} />
      </div>
      <i className="fa fa-file-o mr-2" />
      <FormattedDistanceDate id={props.notification._id} date={props.notification.createdAt} isShowTooltip={false} />
    </>
  );
};<|MERGE_RESOLUTION|>--- conflicted
+++ resolved
@@ -24,24 +24,7 @@
   );
 };
 
-<<<<<<< HEAD
-export const PageCommentUpdatedNotification = (props: Props): JSX.Element => {
-
-  return (
-    <>
-      <div>
-        <b>{props.actionUsers}</b> comment updated on <PagePath notification={props.notification} />
-      </div>
-      <i className="fa fa-comment-o mr-2" />
-      <FormattedDistanceDate id={props.notification._id} date={props.notification.createdAt} isShowTooltip={false} />
-    </>
-  );
-};
-
-export const PageUpdatedNotification = (props: Props): JSX.Element => {
-=======
 export const PageUpdateNotification = (props: Props): JSX.Element => {
->>>>>>> c8794ddc
 
   return (
     <>
