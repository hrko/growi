--- conflicted
+++ resolved
@@ -1,18 +1,8 @@
-<<<<<<< HEAD
 import React, { FC } from 'react';
-
 import { Picker } from 'emoji-mart';
 import i18n from 'i18next';
 import { Modal } from 'reactstrap';
-=======
-import React, { FC, useRef, useEffect } from 'react';
-
-import { Picker } from 'emoji-mart';
-import i18n from 'i18next';
-
 import { isDarkMode } from '~/client/util/color-scheme';
->>>>>>> 0c03d41d
-
 import EmojiPickerHelper from './EmojiPickerHelper';
 
 type Props = {
@@ -92,7 +82,8 @@
   };
 
   const translation = getEmojiTranslation();
-<<<<<<< HEAD
+  const theme = isDarkMode() ? 'dark' : 'light';
+
   return (
     <Modal isOpen={isOpen} toggle={onClose} onOpened={searchEmoji}>
       <Picker
@@ -101,17 +92,9 @@
         title={translation.title}
         emojiTooltip
         style={{ position: 'absolute' }}
+        theme={theme}
       />
     </Modal>
-=======
-  const theme = isDarkMode() ? 'dark' : 'light';
-  return (
-    <div className="overlay">
-      <div ref={emojiPickerContainer}>
-        <Picker autoFocus onSelect={selectEmoji} i18n={translation} title={translation.title} emojiTooltip theme={theme} />
-      </div>
-    </div>
->>>>>>> 0c03d41d
   );
 };
 
