import React, { FC } from 'react';

import { Picker } from 'emoji-mart';
import { Modal } from 'reactstrap';

import { isDarkMode } from '~/client/util/color-scheme';

<<<<<<< HEAD
import EmojiPickerHelper, { getEmojiTranslation } from './EmojiPickerHelper';
=======
import EmojiPickerHelper from './EmojiPickerHelper';
>>>>>>> b7361b5b

type Props = {
  onClose: () => void,
  emojiSearchText: string,
  emojiPickerHelper: EmojiPickerHelper,
  isOpen: boolean
}

const EmojiPicker: FC<Props> = (props: Props) => {

  const {
    onClose, emojiSearchText, emojiPickerHelper, isOpen,
  } = props;

  // Set search emoji input and trigger search
  const searchEmoji = () => {
    if (emojiSearchText !== null) {
      const input = window.document.querySelector('[id^="emoji-mart-search"]') as HTMLInputElement;
      const valueSetter = Object.getOwnPropertyDescriptor(window.HTMLInputElement.prototype, 'value')?.set;
      valueSetter?.call(input, emojiSearchText);
      const event = new Event('input', { bubbles: true });
      input.dispatchEvent(event);
      input.focus();
    }
  };

  const selectEmoji = (emoji) => {
    if (emojiSearchText !== null) {
      emojiPickerHelper.addEmojiOnSearch(emoji);
    }
    else {
      emojiPickerHelper.addEmoji(emoji);
    }
    onClose();
  };


  const translation = getEmojiTranslation();
  const theme = isDarkMode() ? 'dark' : 'light';

  return (
    <Modal isOpen={isOpen} toggle={onClose} onOpened={searchEmoji} fade={false}>
      <Picker
        onSelect={selectEmoji}
        i18n={translation}
        title={translation.title}
        emojiTooltip
        style={emojiPickerHelper.setStyle()}
        theme={theme}
      />
    </Modal>
  );
};

export default EmojiPicker;<|MERGE_RESOLUTION|>--- conflicted
+++ resolved
@@ -5,11 +5,7 @@
 
 import { isDarkMode } from '~/client/util/color-scheme';
 
-<<<<<<< HEAD
 import EmojiPickerHelper, { getEmojiTranslation } from './EmojiPickerHelper';
-=======
-import EmojiPickerHelper from './EmojiPickerHelper';
->>>>>>> b7361b5b
 
 type Props = {
   onClose: () => void,
