--- conflicted
+++ resolved
@@ -21,13 +21,10 @@
   const emojiPickerHelper = new EmojiPickerHelper(editor);
 
   useEffect(() => {
-<<<<<<< HEAD
     if (emojiPickerContainer.current) {
       setEmojiPickerHeight(emojiPickerContainer.current.getBoundingClientRect().height);
     }
     setStyle(emojiPickerHelper.getCursorCoords(emojiPickerHeight));
-=======
->>>>>>> 6a7f0fc8
     if (emojiSearchText != null) {
       // Get input element of emoji picker search
       const input = document.querySelector('[id^="emoji-mart-search"]') as HTMLInputElement;
@@ -63,18 +60,10 @@
   };
 
   const translation = getEmojiTranslation();
-<<<<<<< HEAD
   return Object.keys(style).length !== 0 ? (
     <div className="overlay">
       <div ref={emojiPickerContainer} style={style}>
         <Picker set="apple" autoFocus onSelect={selectEmoji} i18n={translation} title={translation.title} />
-=======
-  const theme = isDarkMode() ? 'dark' : 'light';
-  return (
-    <div className="overlay">
-      <div ref={emojiPickerContainer}>
-        <Picker set="apple" autoFocus onSelect={selectEmoji} i18n={translation} title={translation.title} theme={theme} />
->>>>>>> 6a7f0fc8
       </div>
     </div>
   ) : <></>;
