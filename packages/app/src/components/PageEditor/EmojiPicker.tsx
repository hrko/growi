<<<<<<< HEAD
import React, {
  FC, useRef, useEffect, useState,
} from 'react';
import { Picker } from 'emoji-mart';
import EmojiPickerHelper, { getEmojiTranslation } from './EmojiPickerHelper';
import { isDarkMode } from '~/client/util/color-scheme';
=======
import React, { FC, useRef, useEffect } from 'react';
import i18n from 'i18next';
import { Picker } from 'emoji-mart';
import EmojiPickerHelper from './EmojiPickerHelper';
>>>>>>> 966721a9

type Props = {
  onClose: () => void,
  emojiSearchText: string,
  editor: any
  emojiPickerHelper: EmojiPickerHelper
}

const EmojiPicker: FC<Props> = (props: Props) => {

  const {
    onClose, emojiSearchText, emojiPickerHelper,
  } = props;

  const emojiPickerContainer = useRef<HTMLDivElement>(null);
  const [emojiPickerHeight, setEmojiPickerHeight] = useState(0);
  const [style, setStyle] = useState({});
  const emojiPickerHelper = new EmojiPickerHelper(editor);

  useEffect(() => {
    if (emojiPickerContainer.current) {
      setEmojiPickerHeight(emojiPickerContainer.current.getBoundingClientRect().height);
    }
    setStyle(emojiPickerHelper.getCursorCoords(emojiPickerHeight));
    if (emojiSearchText != null) {
      // Get input element of emoji picker search
      const input = document.querySelector('[id^="emoji-mart-search"]') as HTMLInputElement;
      const valueSetter = Object.getOwnPropertyDescriptor(window.HTMLInputElement.prototype, 'value')?.set;
      // Set value to input of emoji picker search and trigger the search
      valueSetter?.call(input, emojiSearchText);
      const event = new Event('input', { bubbles: true });
      input.dispatchEvent(event);
    }
  }, [emojiSearchText]);


  // TODO: using blur event by GW-7770
  useEffect(() => {
    function handleClickOutside(event) {
      if (emojiPickerContainer.current && !emojiPickerContainer.current.contains(event.target)) {
<<<<<<< HEAD
        close();
        setStyle({});
=======
        onClose();
>>>>>>> 966721a9
      }
    }
    document.addEventListener('mousedown', handleClickOutside);
    return () => {
      // Unbind the event listener on clean up
      document.removeEventListener('mousedown', handleClickOutside);
    };
  }, [emojiPickerContainer, onClose]);


<<<<<<< HEAD
  }, [emojiPickerContainer, close, emojiSearchText, emojiPickerHeight]);

=======
>>>>>>> 966721a9
  const selectEmoji = (emoji) => {
    if (emojiSearchText !== null) {
      emojiPickerHelper.addEmojiOnSearch(emoji);
    }
    else {
      emojiPickerHelper.addEmoji(emoji);
    }
    props.onClose();
  };


  const getEmojiTranslation = () => {

    const categories = {};
    [
      'search',
      'recent',
      'smileys',
      'people',
      'nature',
      'foods',
      'activity',
      'places',
      'objects',
      'symbols',
      'flags',
      'custom',
    ].forEach((category) => {
      categories[category] = i18n.t(`emoji.categories.${category}`);
    });

    const skintones = {};
    (Array.from(Array(6).keys())).forEach((tone) => {
      skintones[tone + 1] = i18n.t(`emoji.skintones.${tone + 1}`);
    });

    const translation = {
      search: i18n.t('emoji.search'),
      clear: i18n.t('emoji.clear'),
      notfound: i18n.t('emoji.notfound'),
      skintext: i18n.t('emoji.skintext'),
      categories,
      categorieslabel: i18n.t('emoji.categorieslabel'),
      skintones,
      title: i18n.t('emoji.title'),
    };

    return translation;
  };

  const translation = getEmojiTranslation();
  return Object.keys(style).length !== 0 ? (
    <div className="overlay">
<<<<<<< HEAD
      <div ref={emojiPickerContainer} style={style}>
        <Picker set="apple" autoFocus onSelect={selectEmoji} i18n={translation} title={translation.title} />
=======
      <div ref={emojiPickerContainer}>
        <Picker autoFocus onSelect={selectEmoji} i18n={translation} title={translation.title} emojiTooltip />
>>>>>>> 966721a9
      </div>
    </div>
  ) : <></>;
};

export default EmojiPicker;<|MERGE_RESOLUTION|>--- conflicted
+++ resolved
@@ -1,16 +1,11 @@
-<<<<<<< HEAD
+
 import React, {
   FC, useRef, useEffect, useState,
 } from 'react';
 import { Picker } from 'emoji-mart';
-import EmojiPickerHelper, { getEmojiTranslation } from './EmojiPickerHelper';
-import { isDarkMode } from '~/client/util/color-scheme';
-=======
-import React, { FC, useRef, useEffect } from 'react';
 import i18n from 'i18next';
-import { Picker } from 'emoji-mart';
 import EmojiPickerHelper from './EmojiPickerHelper';
->>>>>>> 966721a9
+
 
 type Props = {
   onClose: () => void,
@@ -51,12 +46,8 @@
   useEffect(() => {
     function handleClickOutside(event) {
       if (emojiPickerContainer.current && !emojiPickerContainer.current.contains(event.target)) {
-<<<<<<< HEAD
-        close();
         setStyle({});
-=======
         onClose();
->>>>>>> 966721a9
       }
     }
     document.addEventListener('mousedown', handleClickOutside);
@@ -67,11 +58,9 @@
   }, [emojiPickerContainer, onClose]);
 
 
-<<<<<<< HEAD
+
   }, [emojiPickerContainer, close, emojiSearchText, emojiPickerHeight]);
 
-=======
->>>>>>> 966721a9
   const selectEmoji = (emoji) => {
     if (emojiSearchText !== null) {
       emojiPickerHelper.addEmojiOnSearch(emoji);
@@ -125,13 +114,8 @@
   const translation = getEmojiTranslation();
   return Object.keys(style).length !== 0 ? (
     <div className="overlay">
-<<<<<<< HEAD
       <div ref={emojiPickerContainer} style={style}>
         <Picker set="apple" autoFocus onSelect={selectEmoji} i18n={translation} title={translation.title} />
-=======
-      <div ref={emojiPickerContainer}>
-        <Picker autoFocus onSelect={selectEmoji} i18n={translation} title={translation.title} emojiTooltip />
->>>>>>> 966721a9
       </div>
     </div>
   ) : <></>;
