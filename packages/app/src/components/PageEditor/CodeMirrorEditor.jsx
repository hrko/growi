--- conflicted
+++ resolved
@@ -158,14 +158,7 @@
     this.onSaveForDrawio = this.onSaveForDrawio.bind(this);
     this.toggleEmojiPicker = this.toggleEmojiPicker.bind(this);
     this.emojiPickerOpened = this.emojiPickerOpened.bind(this);
-<<<<<<< HEAD
-    this.addEmoji = this.addEmoji.bind(this);
-    this.getSearchCursor = this.getSearchCursor.bind(this);
-    this.emojiPickerClosed = this.emojiPickerClosed.bind(this);
-    this.emojiSearchTextSetValue = this.emojiSearchTextSetValue.bind(this);
-=======
     this.closeEmojiPicker = this.closeEmojiPicker.bind(this);
->>>>>>> 9c6fe382
   }
 
   init() {
@@ -673,14 +666,6 @@
     );
   }
 
-<<<<<<< HEAD
-  renderEmojiPickerModal() {
-    return (
-      <Modal isOpen={this.state.isEmojiPickerShown} toggle={this.toggleEmojiPicker} onOpened={this.emojiPickerOpened} onClosed={this.emojiPickerClosed}>
-        <Picker set="apple" autoFocus style={{ width: '100%', position: 'absolute' }} onSelect={this.addEmoji} />
-      </Modal>
-    );
-=======
   closeEmojiPicker() {
     this.setState({ isEmojiPickerShown: false });
   }
@@ -695,7 +680,6 @@
         </div>
       )
       : '';
->>>>>>> 9c6fe382
   }
 
   /**
