--- conflicted
+++ resolved
@@ -943,10 +943,7 @@
         color={null}
         bssize="small"
         title="Emoji"
-<<<<<<< HEAD
-=======
         onClick={this.toggleEmojiPicker}
->>>>>>> 6a13ae15
       >
         <EditorIcon icon="Emoji" />
       </Button>,
