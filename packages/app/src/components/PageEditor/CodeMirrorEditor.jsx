import React from 'react';
import PropTypes from 'prop-types';

import urljoin from 'url-join';
import * as codemirror from 'codemirror';
import { Button } from 'reactstrap';

import { JSHINT } from 'jshint';

import * as loadScript from 'simple-load-script';
import * as loadCssSync from 'load-css-file';

import { createValidator } from '@growi/codemirror-textlint';
import 'emoji-mart/css/emoji-mart.css';
import EmojiPicker from './EmojiPicker';
import EmojiPickerHelper from './EmojiPickerHelper';
import { UncontrolledCodeMirror } from '../UncontrolledCodeMirror';
import InterceptorManager from '~/services/interceptor-manager';
import loggerFactory from '~/utils/logger';

import AbstractEditor from './AbstractEditor';
import SimpleCheatsheet from './SimpleCheatsheet';

import pasteHelper from './PasteHelper';
import PreventMarkdownListInterceptor from './PreventMarkdownListInterceptor';
import MarkdownTableInterceptor from './MarkdownTableInterceptor';
import mlu from './MarkdownLinkUtil';
import mtu from './MarkdownTableUtil';
import mdu from './MarkdownDrawioUtil';
import geu from './GridEditorUtil';
import GridEditModal from './GridEditModal';
import LinkEditModal from './LinkEditModal';
import HandsontableModal from './HandsontableModal';
import EditorIcon from './EditorIcon';
import DrawioModal from './DrawioModal';

// Textlint
window.JSHINT = JSHINT;
window.kuromojin = { dicPath: '/static/dict' };

// set save handler
codemirror.commands.save = (instance) => {
  if (instance.codeMirrorEditor != null) {
    instance.codeMirrorEditor.dispatchSave();
  }
};
// set CodeMirror instance as 'CodeMirror' so that CDN addons can reference
window.CodeMirror = require('codemirror');
require('codemirror/addon/display/placeholder');
require('codemirror/addon/edit/matchbrackets');
require('codemirror/addon/edit/matchtags');
require('codemirror/addon/edit/closetag');
require('codemirror/addon/edit/continuelist');
require('codemirror/addon/hint/show-hint');
require('codemirror/addon/hint/show-hint.css');
require('codemirror/addon/search/searchcursor');
require('codemirror/addon/search/match-highlighter');
require('codemirror/addon/selection/active-line');
require('codemirror/addon/scroll/annotatescrollbar');
require('codemirror/addon/scroll/scrollpastend');
require('codemirror/addon/fold/foldcode');
require('codemirror/addon/fold/foldgutter');
require('codemirror/addon/fold/foldgutter.css');
require('codemirror/addon/fold/markdown-fold');
require('codemirror/addon/fold/brace-fold');
require('codemirror/addon/display/placeholder');
require('codemirror/addon/lint/lint');
require('codemirror/addon/lint/lint.css');
require('~/client/util/codemirror/autorefresh.ext');
require('~/client/util/codemirror/drawio-fold.ext');
require('~/client/util/codemirror/gfm-growi.mode');
// import modes to highlight
require('codemirror/mode/clike/clike');
require('codemirror/mode/css/css');
require('codemirror/mode/django/django');
require('codemirror/mode/erlang/erlang');
require('codemirror/mode/gfm/gfm');
require('codemirror/mode/go/go');
require('codemirror/mode/javascript/javascript');
require('codemirror/mode/jsx/jsx');
require('codemirror/mode/mathematica/mathematica');
require('codemirror/mode/nginx/nginx');
require('codemirror/mode/perl/perl');
require('codemirror/mode/php/php');
require('codemirror/mode/python/python');
require('codemirror/mode/r/r');
require('codemirror/mode/ruby/ruby');
require('codemirror/mode/rust/rust');
require('codemirror/mode/sass/sass');
require('codemirror/mode/shell/shell');
require('codemirror/mode/sql/sql');
require('codemirror/mode/stex/stex');
require('codemirror/mode/stylus/stylus');
require('codemirror/mode/swift/swift');
require('codemirror/mode/toml/toml');
require('codemirror/mode/vb/vb');
require('codemirror/mode/vue/vue');
require('codemirror/mode/xml/xml');
require('codemirror/mode/yaml/yaml');


const MARKDOWN_TABLE_ACTIVATED_CLASS = 'markdown-table-activated';
const MARKDOWN_LINK_ACTIVATED_CLASS = 'markdown-link-activated';

export default class CodeMirrorEditor extends AbstractEditor {

  constructor(props) {
    super(props);
    this.logger = loggerFactory('growi:PageEditor:CodeMirrorEditor');

    this.state = {
      value: this.props.value,
      isGfmMode: this.props.isGfmMode,
      isLoadingKeymap: false,
      isSimpleCheatsheetShown: this.props.isGfmMode && this.props.value.length === 0,
      isCheatsheetModalShown: false,
      additionalClassSet: new Set(),
      isEmojiPickerShown: false,
      emojiSearchText: null,
      isInputtingEmoji: false,
      searchEmojiTimeout: 0,
    };

    this.gridEditModal = React.createRef();
    this.linkEditModal = React.createRef();
    this.handsontableModal = React.createRef();
    this.drawioModal = React.createRef();

    this.init();

    this.getCodeMirror = this.getCodeMirror.bind(this);

    this.getBol = this.getBol.bind(this);
    this.getEol = this.getEol.bind(this);

    this.loadTheme = this.loadTheme.bind(this);
    this.loadKeymapMode = this.loadKeymapMode.bind(this);
    this.setKeymapMode = this.setKeymapMode.bind(this);
    this.handleEnterKey = this.handleEnterKey.bind(this);
    this.handleCtrlEnterKey = this.handleCtrlEnterKey.bind(this);

    this.scrollCursorIntoViewHandler = this.scrollCursorIntoViewHandler.bind(this);
    this.pasteHandler = this.pasteHandler.bind(this);
    this.cursorHandler = this.cursorHandler.bind(this);
    this.changeHandler = this.changeHandler.bind(this);

    this.updateCheatsheetStates = this.updateCheatsheetStates.bind(this);

    this.renderLoadingKeymapOverlay = this.renderLoadingKeymapOverlay.bind(this);
    this.renderCheatsheetModalButton = this.renderCheatsheetModalButton.bind(this);

    this.makeHeaderHandler = this.makeHeaderHandler.bind(this);
    this.showGridEditorHandler = this.showGridEditorHandler.bind(this);
    this.showLinkEditHandler = this.showLinkEditHandler.bind(this);
    this.showHandsonTableHandler = this.showHandsonTableHandler.bind(this);
    this.showDrawioHandler = this.showDrawioHandler.bind(this);

    this.foldDrawioSection = this.foldDrawioSection.bind(this);
    this.onSaveForDrawio = this.onSaveForDrawio.bind(this);
    this.toggleEmojiPicker = this.toggleEmojiPicker.bind(this);
<<<<<<< HEAD
    this.getSearchCursor = this.getSearchCursor.bind(this);
    this.addEmoji = this.addEmoji.bind(this);
=======
    this.emojiPickerHandler = this.emojiPickerHandler.bind(this);
>>>>>>> 386c98ee

  }

  init() {
    this.cmCdnRoot = 'https://cdn.jsdelivr.net/npm/codemirror@5.42.0';
    this.cmNoCdnScriptRoot = '/static/js/cdn';
    this.cmNoCdnStyleRoot = '/static/styles/cdn';
    this.interceptorManager = new InterceptorManager();
    this.interceptorManager.addInterceptors([
      new PreventMarkdownListInterceptor(),
      new MarkdownTableInterceptor(),
    ]);

    this.loadedThemeSet = new Set(['eclipse', 'elegant']); // themes imported in _vendor.scss
    this.loadedKeymapSet = new Set();
  }

  componentWillMount() {
    this.initializeTextlint();
  }

  componentDidMount() {
    // ensure to be able to resolve 'this' to use 'codemirror.commands.save'
    this.getCodeMirror().codeMirrorEditor = this;

    // load theme
    const theme = this.props.editorOptions.theme;
    this.loadTheme(theme);

    // set keymap
    const keymapMode = this.props.editorOptions.keymapMode;
    this.setKeymapMode(keymapMode);

    // fold drawio section
    this.foldDrawioSection();
    this.emojiPickerHelper = new EmojiPickerHelper(this.getCodeMirror());
  }

  componentWillReceiveProps(nextProps) {
    // load theme
    const theme = nextProps.editorOptions.theme;
    this.loadTheme(theme);

    // set keymap
    const keymapMode = nextProps.editorOptions.keymapMode;
    this.setKeymapMode(keymapMode);

    // fold drawio section
    this.foldDrawioSection();
  }

  async initializeTextlint() {
    if (this.props.onInitializeTextlint != null) {
      await this.props.onInitializeTextlint();
      // If database has empty array, pass null instead to enable all default rules
      const rulesForValidator = this.props.textlintRules?.length !== 0 ? this.props.textlintRules : null;
      this.textlintValidator = createValidator(rulesForValidator);
      this.codemirrorLintConfig = { getAnnotations: this.textlintValidator, async: true };
    }
  }

  getCodeMirror() {
    return this.cm.editor;
  }

  /**
   * @inheritDoc
   */
  forceToFocus() {
    const editor = this.getCodeMirror();
    // use setInterval with reluctance -- 2018.01.11 Yuki Takei
    const intervalId = setInterval(() => {
      this.getCodeMirror().focus();
      if (editor.hasFocus()) {
        clearInterval(intervalId);
        // refresh
        editor.refresh();
      }
    }, 100);
  }

  /**
   * @inheritDoc
   */
  setValue(newValue) {
    this.setState({ value: newValue });
    this.getCodeMirror().getDoc().setValue(newValue);
  }

  /**
   * @inheritDoc
   */
  setGfmMode(bool) {
    // update state
    this.setState({
      isGfmMode: bool,
    });

    this.updateCheatsheetStates(bool, null);

    // update CodeMirror option
    const mode = bool ? 'gfm' : undefined;
    this.getCodeMirror().setOption('mode', mode);
  }

  /**
   * @inheritDoc
   */
  setCaretLine(line) {
    if (Number.isNaN(line)) {
      return;
    }

    const editor = this.getCodeMirror();
    const linePosition = Math.max(0, line);

    editor.setCursor({ line: linePosition }); // leave 'ch' field as null/undefined to indicate the end of line

    setTimeout(() => {
      this.setScrollTopByLine(linePosition);
    }, 100);
  }

  /**
   * @inheritDoc
   */
  setScrollTopByLine(line) {
    if (Number.isNaN(line)) {
      return;
    }

    const editor = this.getCodeMirror();
    // get top position of the line
    const top = editor.charCoords({ line: line - 1, ch: 0 }, 'local').top;
    editor.scrollTo(null, top);
  }

  /**
   * @inheritDoc
   */
  getStrFromBol() {
    const editor = this.getCodeMirror();
    const curPos = editor.getCursor();
    return editor.getDoc().getRange(this.getBol(), curPos);
  }

  /**
   * @inheritDoc
   */
  getStrToEol() {
    const editor = this.getCodeMirror();
    const curPos = editor.getCursor();
    return editor.getDoc().getRange(curPos, this.getEol());
  }

  /**
   * @inheritDoc
   */
  getStrFromBolToSelectedUpperPos() {
    const editor = this.getCodeMirror();
    const pos = this.selectUpperPos(editor.getCursor('from'), editor.getCursor('to'));
    return editor.getDoc().getRange(this.getBol(), pos);
  }

  /**
   * @inheritDoc
   */
  replaceBolToCurrentPos(text) {
    const editor = this.getCodeMirror();
    const pos = this.selectLowerPos(editor.getCursor('from'), editor.getCursor('to'));
    editor.getDoc().replaceRange(text, this.getBol(), pos);
  }

  /**
   * @inheritDoc
   */
  replaceLine(text) {
    const editor = this.getCodeMirror();
    editor.getDoc().replaceRange(text, this.getBol(), this.getEol());
  }

  /**
   * @inheritDoc
   */
  insertText(text) {
    const editor = this.getCodeMirror();
    editor.getDoc().replaceSelection(text);
  }

  /**
   * return the postion of the BOL(beginning of line)
   */
  getBol() {
    const editor = this.getCodeMirror();
    const curPos = editor.getCursor();
    return { line: curPos.line, ch: 0 };
  }

  /**
   * return the postion of the EOL(end of line)
   */
  getEol() {
    const editor = this.getCodeMirror();
    const curPos = editor.getCursor();
    const lineLength = editor.getDoc().getLine(curPos.line).length;
    return { line: curPos.line, ch: lineLength };
  }

  /**
   * select the upper position of pos1 and pos2
   * @param {{line: number, ch: number}} pos1
   * @param {{line: number, ch: number}} pos2
   */
  selectUpperPos(pos1, pos2) {
    // if both is in same line
    if (pos1.line === pos2.line) {
      return (pos1.ch < pos2.ch) ? pos1 : pos2;
    }
    return (pos1.line < pos2.line) ? pos1 : pos2;
  }

  /**
   * select the lower position of pos1 and pos2
   * @param {{line: number, ch: number}} pos1
   * @param {{line: number, ch: number}} pos2
   */
  selectLowerPos(pos1, pos2) {
    // if both is in same line
    if (pos1.line === pos2.line) {
      return (pos1.ch < pos2.ch) ? pos2 : pos1;
    }
    return (pos1.line < pos2.line) ? pos2 : pos1;
  }

  loadCss(source) {
    return new Promise((resolve) => {
      loadCssSync(source);
      resolve();
    });
  }

  /**
   * load Theme
   * @see https://codemirror.net/doc/manual.html#config
   *
   * @param {string} theme
   */
  loadTheme(theme) {
    if (!this.loadedThemeSet.has(theme)) {
      const url = this.props.noCdn
        ? urljoin(this.cmNoCdnStyleRoot, `codemirror-theme-${theme}.css`)
        : urljoin(this.cmCdnRoot, `theme/${theme}.min.css`);

      this.loadCss(url);

      // update Set
      this.loadedThemeSet.add(theme);
    }
  }

  /**
   * load assets for Key Maps
   * @param {*} keymapMode 'default' or 'vim' or 'emacs' or 'sublime'
   */
  loadKeymapMode(keymapMode) {
    const loadCss = this.loadCss;
    const scriptList = [];
    const cssList = [];

    // add dependencies
    if (this.loadedKeymapSet.size === 0) {
      const dialogScriptUrl = this.props.noCdn
        ? urljoin(this.cmNoCdnScriptRoot, 'codemirror-dialog.js')
        : urljoin(this.cmCdnRoot, 'addon/dialog/dialog.min.js');
      const dialogStyleUrl = this.props.noCdn
        ? urljoin(this.cmNoCdnStyleRoot, 'codemirror-dialog.css')
        : urljoin(this.cmCdnRoot, 'addon/dialog/dialog.min.css');

      scriptList.push(loadScript(dialogScriptUrl));
      cssList.push(loadCss(dialogStyleUrl));
    }
    // load keymap
    if (!this.loadedKeymapSet.has(keymapMode)) {
      const keymapScriptUrl = this.props.noCdn
        ? urljoin(this.cmNoCdnScriptRoot, `codemirror-keymap-${keymapMode}.js`)
        : urljoin(this.cmCdnRoot, `keymap/${keymapMode}.min.js`);
      scriptList.push(loadScript(keymapScriptUrl));
      // update Set
      this.loadedKeymapSet.add(keymapMode);
    }

    // set loading state
    this.setState({ isLoadingKeymap: true });

    return Promise.all(scriptList.concat(cssList))
      .then(() => {
        this.setState({ isLoadingKeymap: false });
      });
  }

  /**
   * set Key Maps
   * @see https://codemirror.net/doc/manual.html#keymaps
   *
   * @param {string} keymapMode 'default' or 'vim' or 'emacs' or 'sublime'
   */
  setKeymapMode(keymapMode) {
    if (!keymapMode.match(/^(vim|emacs|sublime)$/)) {
      // reset
      this.getCodeMirror().setOption('keyMap', 'default');
      return;
    }

    this.loadKeymapMode(keymapMode)
      .then(() => {
        let errorCount = 0;
        const timer = setInterval(() => {
          if (errorCount > 10) { // cancel over 3000ms
            this.logger.error(`Timeout to load keyMap '${keymapMode}'`);
            clearInterval(timer);
          }

          try {
            this.getCodeMirror().setOption('keyMap', keymapMode);
            clearInterval(timer);
          }
          catch (e) {
            this.logger.info(`keyMap '${keymapMode}' has not been initialized. retry..`);

            // continue if error occured
            errorCount++;
          }
        }, 300);
      });
  }

  /**
   * handle ENTER key
   */
  handleEnterKey() {
    if (!this.state.isGfmMode) {
      codemirror.commands.newlineAndIndent(this.getCodeMirror());
      return;
    }

    const context = {
      handlers: [], // list of handlers which process enter key
      editor: this,
      editorOptions: this.props.editorOptions,
    };

    const interceptorManager = this.interceptorManager;
    interceptorManager.process('preHandleEnter', context)
      .then(() => {
        if (context.handlers.length === 0) {
          codemirror.commands.newlineAndIndentContinueMarkdownList(this.getCodeMirror());
        }
      });
  }

  /**
   * handle Ctrl+ENTER key
   */
  handleCtrlEnterKey() {
    if (this.props.onCtrlEnter != null) {
      this.props.onCtrlEnter();
    }
  }

  scrollCursorIntoViewHandler(editor, event) {
    if (this.props.onScrollCursorIntoView != null) {
      const line = editor.getCursor().line;
      this.props.onScrollCursorIntoView(line);
    }
  }

  cursorHandler(editor, event) {
    const { additionalClassSet } = this.state;
    const hasCustomClass = additionalClassSet.has(MARKDOWN_TABLE_ACTIVATED_CLASS);
    const hasLinkClass = additionalClassSet.has(MARKDOWN_LINK_ACTIVATED_CLASS);

    const isInTable = mtu.isInTable(editor);
    const isInLink = mlu.isInLink(editor);

    if (!hasCustomClass && isInTable) {
      additionalClassSet.add(MARKDOWN_TABLE_ACTIVATED_CLASS);
      this.setState({ additionalClassSet });
    }

    if (hasCustomClass && !isInTable) {
      additionalClassSet.delete(MARKDOWN_TABLE_ACTIVATED_CLASS);
      this.setState({ additionalClassSet });
    }

    if (!hasLinkClass && isInLink) {
      additionalClassSet.add(MARKDOWN_LINK_ACTIVATED_CLASS);
      this.setState({ additionalClassSet });
    }

    if (hasLinkClass && !isInLink) {
      additionalClassSet.delete(MARKDOWN_LINK_ACTIVATED_CLASS);
      this.setState({ additionalClassSet });
    }
  }

  changeHandler(editor, data, value) {
    if (this.props.onChange != null) {
      this.props.onChange(value);
    }

    this.updateCheatsheetStates(null, value);
    this.emojiPickerHandler();
  }

  /**
   * CodeMirror paste event handler
   * see: https://codemirror.net/doc/manual.html#events
   * @param {any} editor An editor instance of CodeMirror
   * @param {any} event
   */
  pasteHandler(editor, event) {
    const types = event.clipboardData.types;

    // files
    if (types.includes('Files')) {
      event.preventDefault();
      this.dispatchPasteFiles(event);
    }
    // text
    else if (types.includes('text/plain')) {
      pasteHelper.pasteText(this, event);
    }

  }

  /**
   * Show emoji picker component when emoji pattern found
   */
  emojiPickerHandler() {
    const emoji = this.emojiPickerHelper.getEmoji();

    if (!emoji) {
      this.setState({ isEmojiPickerShown: false });
      this.setState({ emojiSearchText: null });
    }
    else {
      this.setState({ emojiSearchText: emoji });
      this.setState({ isEmojiPickerShown: true });
    }
  }

  /**
   * update states which related to cheatsheet
   * @param {boolean} isGfmModeTmp (use state.isGfmMode if null is set)
   * @param {string} valueTmp (get value from codemirror if null is set)
   */
  updateCheatsheetStates(isGfmModeTmp, valueTmp) {
    const isGfmMode = isGfmModeTmp || this.state.isGfmMode;
    const value = valueTmp || this.getCodeMirror().getDoc().getValue();

    // update isSimpleCheatsheetShown
    const isSimpleCheatsheetShown = isGfmMode && value.length === 0;
    this.setState({ isSimpleCheatsheetShown });
  }

  markdownHelpButtonClickedHandler() {
    if (this.props.onMarkdownHelpButtonClicked != null) {
      this.props.onMarkdownHelpButtonClicked();
    }
  }

  renderLoadingKeymapOverlay() {
    // centering
    const style = {
      top: 0,
      right: 0,
      bottom: 0,
      left: 0,
    };

    return this.state.isLoadingKeymap
      ? (
        <div className="overlay overlay-loading-keymap">
          <span style={style} className="overlay-content">
            <div className="speeding-wheel d-inline-block"></div> Loading Keymap ...
          </span>
        </div>
      )
      : '';
  }

  renderCheatsheetModalButton() {
    return (
      <button type="button" className="btn-link gfm-cheatsheet-modal-link small" onClick={() => { this.markdownHelpButtonClickedHandler() }}>
        <i className="icon-question" /> Markdown
      </button>
    );
  }

  renderCheatsheetOverlay() {
    const cheatsheetModalButton = this.renderCheatsheetModalButton();

    return (
      <div className="overlay overlay-gfm-cheatsheet mt-1 p-3">
        { this.state.isSimpleCheatsheetShown
          ? (
            <div className="text-right">
              {cheatsheetModalButton}
              <div className="mb-2 d-none d-md-block">
                <SimpleCheatsheet />
              </div>
            </div>
          )
          : (
            <div className="mr-4 mb-2">
              {cheatsheetModalButton}
            </div>
          )
        }
      </div>
    );
  }

<<<<<<< HEAD
  getSearchCursor() {
    const cm = this.getCodeMirror();
    const pattern = /:[^:\s]+/;
    const currentPos = cm.getCursor();
    const sc = cm.getSearchCursor(pattern, currentPos, { multiline: false });
    return sc;
  }

  addEmoji(emoji) {
    const cm = this.getCodeMirror();
    const currentPos = cm.getCursor();
    const doc = cm.getDoc();
    const sc = this.getSearchCursor();
    if (sc.findPrevious() && this.state.isInputtingEmoji) {
      sc.replace(emoji.colons, cm.getTokenAt(currentPos).string);
      this.setState({ emojiSearchText: null });
      cm.focus();
    }
    else {
      doc.replaceRange(emoji.colons, currentPos);
      cm.focus();
    }

  }

=======
>>>>>>> 386c98ee
  toggleEmojiPicker() {
    this.setState({ isEmojiPickerShown: !this.state.isEmojiPickerShown });
  }

  renderEmojiPicker() {
    const { emojiSearchText } = this.state;
    return this.state.isEmojiPickerShown
      ? (
        <div className="text-left">
          <div className="mb-2 d-none d-md-block">
<<<<<<< HEAD
            <EmojiPicker close={this.toggleEmojiPicker} selectEmoji={this.addEmoji} emojiSearchText={emojiSearchText} />
=======
            <EmojiPicker
              close={this.toggleEmojiPicker}
              emojiSearchText={emojiSearchText}
              editor={this.getCodeMirror()}
            />
>>>>>>> 386c98ee
          </div>
        </div>
      )
      : '';
  }

  /**
   * return a function to replace a selected range with prefix + selection + suffix
   *
   * The cursor after replacing is inserted between the selection and the suffix.
   */
  createReplaceSelectionHandler(prefix, suffix) {
    return () => {
      const cm = this.getCodeMirror();
      const selection = cm.getDoc().getSelection();
      const curStartPos = cm.getCursor('from');
      const curEndPos = cm.getCursor('to');

      const curPosAfterReplacing = {};
      curPosAfterReplacing.line = curEndPos.line;
      if (curStartPos.line === curEndPos.line) {
        curPosAfterReplacing.ch = curEndPos.ch + prefix.length;
      }
      else {
        curPosAfterReplacing.ch = curEndPos.ch;
      }

      cm.getDoc().replaceSelection(prefix + selection + suffix);
      cm.setCursor(curPosAfterReplacing);
      cm.focus();
    };
  }

  /**
   * return a function to add prefix to selected each lines
   *
   * The cursor after editing is inserted between the end of the selection.
   */
  createAddPrefixToEachLinesHandler(prefix) {
    return () => {
      const cm = this.getCodeMirror();
      const startLineNum = cm.getCursor('from').line;
      const endLineNum = cm.getCursor('to').line;

      const lines = [];
      for (let i = startLineNum; i <= endLineNum; i++) {
        lines.push(prefix + cm.getDoc().getLine(i));
      }
      const replacement = `${lines.join('\n')}\n`;
      cm.getDoc().replaceRange(replacement, { line: startLineNum, ch: 0 }, { line: endLineNum + 1, ch: 0 });

      cm.setCursor(endLineNum, cm.getDoc().getLine(endLineNum).length);
      cm.focus();
    };
  }

  /**
   * make a selected line a header
   *
   * The cursor after editing is inserted between the end of the line.
   */
  makeHeaderHandler() {
    const cm = this.getCodeMirror();
    const lineNum = cm.getCursor('from').line;
    const line = cm.getDoc().getLine(lineNum);
    let prefix = '#';
    if (!line.startsWith('#')) {
      prefix += ' ';
    }
    cm.getDoc().replaceRange(prefix, { line: lineNum, ch: 0 }, { line: lineNum, ch: 0 });
    cm.focus();
  }

  showGridEditorHandler() {
    this.gridEditModal.current.show(geu.getGridHtml(this.getCodeMirror()));
  }

  showLinkEditHandler() {
    this.linkEditModal.current.show(mlu.getMarkdownLink(this.getCodeMirror()));
  }

  showHandsonTableHandler() {
    this.handsontableModal.current.show(mtu.getMarkdownTable(this.getCodeMirror()));
  }

  showDrawioHandler() {
    this.drawioModal.current.show(mdu.getMarkdownDrawioMxfile(this.getCodeMirror()));
  }

  // fold draw.io section (::: drawio ~ :::)
  foldDrawioSection() {
    const editor = this.getCodeMirror();
    const lineNumbers = mdu.findAllDrawioSection(editor);
    lineNumbers.forEach((lineNumber) => {
      editor.foldCode({ line: lineNumber, ch: 0 }, { scanUp: false }, 'fold');
    });
  }

  onSaveForDrawio(drawioData) {
    const range = mdu.replaceFocusedDrawioWithEditor(this.getCodeMirror(), drawioData);
    // Fold the section after the drawio section (:::drawio) has been updated.
    this.foldDrawioSection();
    return range;
  }


  getNavbarItems() {
    return [
      <Button
        key="nav-item-bold"
        color={null}
        size="sm"
        title="Bold"
        onClick={this.createReplaceSelectionHandler('**', '**')}
      >
        <EditorIcon icon="Bold" />
      </Button>,
      <Button
        key="nav-item-italic"
        color={null}
        size="sm"
        title="Italic"
        onClick={this.createReplaceSelectionHandler('*', '*')}
      >
        <EditorIcon icon="Italic" />
      </Button>,
      <Button
        key="nav-item-strikethrough"
        color={null}
        size="sm"
        title="Strikethrough"
        onClick={this.createReplaceSelectionHandler('~~', '~~')}
      >
        <EditorIcon icon="Strikethrough" />
      </Button>,
      <Button
        key="nav-item-header"
        color={null}
        size="sm"
        title="Heading"
        onClick={this.makeHeaderHandler}
      >
        <EditorIcon icon="Heading" />
      </Button>,
      <Button
        key="nav-item-code"
        color={null}
        size="sm"
        title="Inline Code"
        onClick={this.createReplaceSelectionHandler('`', '`')}
      >
        <EditorIcon icon="InlineCode" />
      </Button>,
      <Button
        key="nav-item-quote"
        color={null}
        size="sm"
        title="Quote"
        onClick={this.createAddPrefixToEachLinesHandler('> ')}
      >
        <EditorIcon icon="Quote" />
      </Button>,
      <Button
        key="nav-item-ul"
        color={null}
        size="sm"
        title="List"
        onClick={this.createAddPrefixToEachLinesHandler('- ')}
      >
        <EditorIcon icon="List" />
      </Button>,
      <Button
        key="nav-item-ol"
        color={null}
        size="sm"
        title="Numbered List"
        onClick={this.createAddPrefixToEachLinesHandler('1. ')}
      >
        <EditorIcon icon="NumberedList" />
      </Button>,
      <Button
        key="nav-item-checkbox"
        color={null}
        size="sm"
        title="Check List"
        onClick={this.createAddPrefixToEachLinesHandler('- [ ] ')}
      >
        <EditorIcon icon="CheckList" />
      </Button>,
      <Button
        key="nav-item-attachment"
        color={null}
        size="sm"
        title="Attachment"
        onClick={this.props.onAddAttachmentButtonClicked}
      >
        <EditorIcon icon="Attachment" />
      </Button>,
      <Button
        key="nav-item-link"
        color={null}
        size="sm"
        title="Link"
        onClick={this.showLinkEditHandler}
      >
        <EditorIcon icon="Link" />
      </Button>,
      <Button
        key="nav-item-image"
        color={null}
        size="sm"
        title="Image"
        onClick={this.createReplaceSelectionHandler('![', ']()')}
      >
        <EditorIcon icon="Image" />
      </Button>,
      <Button
        key="nav-item-grid"
        color={null}
        size="sm"
        title="Grid"
        onClick={this.showGridEditorHandler}
      >
        <EditorIcon icon="Grid" />
      </Button>,
      <Button
        key="nav-item-table"
        color={null}
        size="sm"
        title="Table"
        onClick={this.showHandsonTableHandler}
      >
        <EditorIcon icon="Table" />
      </Button>,
      <Button
        key="nav-item-drawio"
        color={null}
        bssize="small"
        title="draw.io"
        onClick={this.showDrawioHandler}
      >
        <EditorIcon icon="Drawio" />
      </Button>,
      <Button
        key="nav-item-emoji"
        color={null}
        bssize="small"
        title="Emoji"
        onClick={this.toggleEmojiPicker}
      >
        <EditorIcon icon="Emoji" />
      </Button>,
    ];
  }

<<<<<<< HEAD
  searchEmojiPattern() {
    const sc = this.getSearchCursor();
    const cm = this.getCodeMirror();
    const currentPos = cm.getCursor();

    if (sc.findPrevious()) {
      const isInputtingEmoji = (currentPos.line === sc.to().line && currentPos.ch === sc.to().ch);
      this.setState({ isInputtingEmoji });
      // current search cursor position
      const pos = {
        line: sc.to().line,
        ch: sc.to().ch,
      };
      // Add delay between search emoji and display emoji picker
      if (this.state.searchEmojiTimeout) {
        clearTimeout(this.state.searchEmojiTimeout);
      }
      const timeout = setTimeout(() => {
        const currentSearchText = sc.matches(true, pos).match[0];
        const searchValue = currentSearchText.replace(':', '');
        this.setState({ isEmojiPickerShown: isInputtingEmoji });
        this.setState({ emojiSearchText: searchValue });
      }, 700);
      this.setState({ searchEmojiTimeout: timeout });
      // return if it isn't inputting emoji
      if (!isInputtingEmoji) {
        return;
      }
    }
    else {
      return;
    }

  }

=======
>>>>>>> 386c98ee

  render() {
    const lint = this.props.isTextlintEnabled ? this.codemirrorLintConfig : false;
    const additionalClasses = Array.from(this.state.additionalClassSet).join(' ');
    const placeholder = this.state.isGfmMode ? 'Input with Markdown..' : 'Input with Plain Text..';

    const gutters = [];
    if (this.props.lineNumbers != null) {
      gutters.push('CodeMirror-linenumbers', 'CodeMirror-foldgutter');
    }
    if (this.props.isTextlintEnabled === true) {
      gutters.push('CodeMirror-lint-markers');
    }

    return (
      <React.Fragment>

        <UncontrolledCodeMirror
          ref={(c) => { this.cm = c }}
          className={additionalClasses}
          placeholder="search"
          editorDidMount={(editor) => {
          // add event handlers
            editor.on('paste', this.pasteHandler);
            editor.on('scrollCursorIntoView', this.scrollCursorIntoViewHandler);
          }}
          value={this.state.value}
          options={{
            indentUnit: this.props.indentSize,
            lineWrapping: true,
            scrollPastEnd: true,
            autoRefresh: { force: true }, // force option is enabled by autorefresh.ext.js -- Yuki Takei
            autoCloseTags: true,
            placeholder,
            matchBrackets: true,
            emoji: true,
            matchTags: { bothTags: true },
            // folding
            foldGutter: this.props.lineNumbers,
            gutters,
            // match-highlighter, matchesonscrollbar, annotatescrollbar options
            highlightSelectionMatches: { annotateScrollbar: true },
            // continuelist, indentlist
            extraKeys: {
              Enter: this.handleEnterKey,
              'Ctrl-Enter': this.handleCtrlEnterKey,
              'Cmd-Enter': this.handleCtrlEnterKey,
              Tab: 'indentMore',
              'Shift-Tab': 'indentLess',
              'Ctrl-Q': (cm) => { cm.foldCode(cm.getCursor()) },
            },
            lint,
          }}
          onCursor={this.cursorHandler}
          onScroll={(editor, data) => {
            if (this.props.onScroll != null) {
            // add line data
              const line = editor.lineAtHeight(data.top, 'local');
              data.line = line;
              this.props.onScroll(data);
            }
          }}
          onChange={this.changeHandler}
          onDragEnter={(editor, event) => {
            if (this.props.onDragEnter != null) {
              this.props.onDragEnter(event);
            }
          }}
        />

        { this.renderLoadingKeymapOverlay() }

        { this.renderCheatsheetOverlay() }
        { this.renderEmojiPicker() }

        <GridEditModal
          ref={this.gridEditModal}
          onSave={(grid) => { return geu.replaceGridWithHtmlWithEditor(this.getCodeMirror(), grid) }}
        />
        <LinkEditModal
          ref={this.linkEditModal}
          onSave={(linkText) => { return mlu.replaceFocusedMarkdownLinkWithEditor(this.getCodeMirror(), linkText) }}
        />
        <HandsontableModal
          ref={this.handsontableModal}
          onSave={(table) => { return mtu.replaceFocusedMarkdownTableWithEditor(this.getCodeMirror(), table) }}
          ignoreAutoFormatting={this.props.editorOptions.ignoreMarkdownTableAutoFormatting}
        />
        <DrawioModal
          ref={this.drawioModal}
          onSave={this.onSaveForDrawio}
        />

      </React.Fragment>
    );
  }

}

CodeMirrorEditor.propTypes = Object.assign({
  editorOptions: PropTypes.object.isRequired,
  isTextlintEnabled: PropTypes.bool,
  textlintRules: PropTypes.array,
  lineNumbers: PropTypes.bool,
  onMarkdownHelpButtonClicked: PropTypes.func,
  onAddAttachmentButtonClicked: PropTypes.func,
  onInitializeTextlint: PropTypes.func,
}, AbstractEditor.propTypes);

CodeMirrorEditor.defaultProps = {
  lineNumbers: true,
  isTextlintEnabled: false,
};<|MERGE_RESOLUTION|>--- conflicted
+++ resolved
@@ -158,12 +158,7 @@
     this.foldDrawioSection = this.foldDrawioSection.bind(this);
     this.onSaveForDrawio = this.onSaveForDrawio.bind(this);
     this.toggleEmojiPicker = this.toggleEmojiPicker.bind(this);
-<<<<<<< HEAD
-    this.getSearchCursor = this.getSearchCursor.bind(this);
-    this.addEmoji = this.addEmoji.bind(this);
-=======
     this.emojiPickerHandler = this.emojiPickerHandler.bind(this);
->>>>>>> 386c98ee
 
   }
 
@@ -687,34 +682,6 @@
     );
   }
 
-<<<<<<< HEAD
-  getSearchCursor() {
-    const cm = this.getCodeMirror();
-    const pattern = /:[^:\s]+/;
-    const currentPos = cm.getCursor();
-    const sc = cm.getSearchCursor(pattern, currentPos, { multiline: false });
-    return sc;
-  }
-
-  addEmoji(emoji) {
-    const cm = this.getCodeMirror();
-    const currentPos = cm.getCursor();
-    const doc = cm.getDoc();
-    const sc = this.getSearchCursor();
-    if (sc.findPrevious() && this.state.isInputtingEmoji) {
-      sc.replace(emoji.colons, cm.getTokenAt(currentPos).string);
-      this.setState({ emojiSearchText: null });
-      cm.focus();
-    }
-    else {
-      doc.replaceRange(emoji.colons, currentPos);
-      cm.focus();
-    }
-
-  }
-
-=======
->>>>>>> 386c98ee
   toggleEmojiPicker() {
     this.setState({ isEmojiPickerShown: !this.state.isEmojiPickerShown });
   }
@@ -725,15 +692,11 @@
       ? (
         <div className="text-left">
           <div className="mb-2 d-none d-md-block">
-<<<<<<< HEAD
-            <EmojiPicker close={this.toggleEmojiPicker} selectEmoji={this.addEmoji} emojiSearchText={emojiSearchText} />
-=======
             <EmojiPicker
               close={this.toggleEmojiPicker}
               emojiSearchText={emojiSearchText}
               editor={this.getCodeMirror()}
             />
->>>>>>> 386c98ee
           </div>
         </div>
       )
@@ -989,44 +952,6 @@
     ];
   }
 
-<<<<<<< HEAD
-  searchEmojiPattern() {
-    const sc = this.getSearchCursor();
-    const cm = this.getCodeMirror();
-    const currentPos = cm.getCursor();
-
-    if (sc.findPrevious()) {
-      const isInputtingEmoji = (currentPos.line === sc.to().line && currentPos.ch === sc.to().ch);
-      this.setState({ isInputtingEmoji });
-      // current search cursor position
-      const pos = {
-        line: sc.to().line,
-        ch: sc.to().ch,
-      };
-      // Add delay between search emoji and display emoji picker
-      if (this.state.searchEmojiTimeout) {
-        clearTimeout(this.state.searchEmojiTimeout);
-      }
-      const timeout = setTimeout(() => {
-        const currentSearchText = sc.matches(true, pos).match[0];
-        const searchValue = currentSearchText.replace(':', '');
-        this.setState({ isEmojiPickerShown: isInputtingEmoji });
-        this.setState({ emojiSearchText: searchValue });
-      }, 700);
-      this.setState({ searchEmojiTimeout: timeout });
-      // return if it isn't inputting emoji
-      if (!isInputtingEmoji) {
-        return;
-      }
-    }
-    else {
-      return;
-    }
-
-  }
-
-=======
->>>>>>> 386c98ee
 
   render() {
     const lint = this.props.isTextlintEnabled ? this.codemirrorLintConfig : false;
