import React from 'react';
import PropTypes from 'prop-types';

import urljoin from 'url-join';
import * as codemirror from 'codemirror';
import { Button } from 'reactstrap';

import { JSHINT } from 'jshint';

import * as loadScript from 'simple-load-script';
import * as loadCssSync from 'load-css-file';

import { createValidator } from '@growi/codemirror-textlint';
<<<<<<< HEAD
import EmojiPicker from './EmojiPicker';
import EmojiPickerHelper from './EmojiPickerHelper';
=======
import { UncontrolledCodeMirror } from '../UncontrolledCodeMirror';
>>>>>>> d90e0c70
import InterceptorManager from '~/services/interceptor-manager';
import loggerFactory from '~/utils/logger';

import AbstractEditor from './AbstractEditor';
import SimpleCheatsheet from './SimpleCheatsheet';

import pasteHelper from './PasteHelper';
import PreventMarkdownListInterceptor from './PreventMarkdownListInterceptor';
import MarkdownTableInterceptor from './MarkdownTableInterceptor';
import mlu from './MarkdownLinkUtil';
import mtu from './MarkdownTableUtil';
import mdu from './MarkdownDrawioUtil';
import geu from './GridEditorUtil';
import GridEditModal from './GridEditModal';
import LinkEditModal from './LinkEditModal';
import HandsontableModal from './HandsontableModal';
import EditorIcon from './EditorIcon';
import DrawioModal from './DrawioModal';
<<<<<<< HEAD
import { UncontrolledCodeMirror } from '../UncontrolledCodeMirror';
=======

>>>>>>> d90e0c70
// Textlint
window.JSHINT = JSHINT;
window.kuromojin = { dicPath: '/static/dict' };

// set save handler
codemirror.commands.save = (instance) => {
  if (instance.codeMirrorEditor != null) {
    instance.codeMirrorEditor.dispatchSave();
  }
};
// set CodeMirror instance as 'CodeMirror' so that CDN addons can reference
window.CodeMirror = require('codemirror');
require('codemirror/addon/display/placeholder');
require('codemirror/addon/edit/matchbrackets');
require('codemirror/addon/edit/matchtags');
require('codemirror/addon/edit/closetag');
require('codemirror/addon/edit/continuelist');
require('codemirror/addon/hint/show-hint');
require('codemirror/addon/hint/show-hint.css');
require('codemirror/addon/search/searchcursor');
require('codemirror/addon/search/match-highlighter');
require('codemirror/addon/selection/active-line');
require('codemirror/addon/scroll/annotatescrollbar');
require('codemirror/addon/scroll/scrollpastend');
require('codemirror/addon/fold/foldcode');
require('codemirror/addon/fold/foldgutter');
require('codemirror/addon/fold/foldgutter.css');
require('codemirror/addon/fold/markdown-fold');
require('codemirror/addon/fold/brace-fold');
require('codemirror/addon/display/placeholder');
require('codemirror/addon/lint/lint');
require('codemirror/addon/lint/lint.css');
require('~/client/util/codemirror/autorefresh.ext');
require('~/client/util/codemirror/drawio-fold.ext');
require('~/client/util/codemirror/gfm-growi.mode');
// import modes to highlight
require('codemirror/mode/clike/clike');
require('codemirror/mode/css/css');
require('codemirror/mode/django/django');
require('codemirror/mode/erlang/erlang');
require('codemirror/mode/gfm/gfm');
require('codemirror/mode/go/go');
require('codemirror/mode/javascript/javascript');
require('codemirror/mode/jsx/jsx');
require('codemirror/mode/mathematica/mathematica');
require('codemirror/mode/nginx/nginx');
require('codemirror/mode/perl/perl');
require('codemirror/mode/php/php');
require('codemirror/mode/python/python');
require('codemirror/mode/r/r');
require('codemirror/mode/ruby/ruby');
require('codemirror/mode/rust/rust');
require('codemirror/mode/sass/sass');
require('codemirror/mode/shell/shell');
require('codemirror/mode/sql/sql');
require('codemirror/mode/stex/stex');
require('codemirror/mode/stylus/stylus');
require('codemirror/mode/swift/swift');
require('codemirror/mode/toml/toml');
require('codemirror/mode/vb/vb');
require('codemirror/mode/vue/vue');
require('codemirror/mode/xml/xml');
require('codemirror/mode/yaml/yaml');


const MARKDOWN_TABLE_ACTIVATED_CLASS = 'markdown-table-activated';
const MARKDOWN_LINK_ACTIVATED_CLASS = 'markdown-link-activated';

export default class CodeMirrorEditor extends AbstractEditor {

  constructor(props) {
    super(props);
    this.logger = loggerFactory('growi:PageEditor:CodeMirrorEditor');

    this.state = {
      value: this.props.value,
      isGfmMode: this.props.isGfmMode,
      isLoadingKeymap: false,
      isSimpleCheatsheetShown: this.props.isGfmMode && this.props.value.length === 0,
      isCheatsheetModalShown: false,
      additionalClassSet: new Set(),
      isEmojiPickerShown: false,
      emojiSearchText: null,
    };

    this.gridEditModal = React.createRef();
    this.linkEditModal = React.createRef();
    this.handsontableModal = React.createRef();
    this.drawioModal = React.createRef();

    this.init();

    this.getCodeMirror = this.getCodeMirror.bind(this);

    this.getBol = this.getBol.bind(this);
    this.getEol = this.getEol.bind(this);

    this.loadTheme = this.loadTheme.bind(this);
    this.loadKeymapMode = this.loadKeymapMode.bind(this);
    this.setKeymapMode = this.setKeymapMode.bind(this);
    this.handleEnterKey = this.handleEnterKey.bind(this);
    this.handleCtrlEnterKey = this.handleCtrlEnterKey.bind(this);

    this.scrollCursorIntoViewHandler = this.scrollCursorIntoViewHandler.bind(this);
    this.pasteHandler = this.pasteHandler.bind(this);
    this.cursorHandler = this.cursorHandler.bind(this);
    this.changeHandler = this.changeHandler.bind(this);
    this.keyUpHandler = this.keyUpHandler.bind(this);

    this.updateCheatsheetStates = this.updateCheatsheetStates.bind(this);

    this.renderLoadingKeymapOverlay = this.renderLoadingKeymapOverlay.bind(this);
    this.renderCheatsheetModalButton = this.renderCheatsheetModalButton.bind(this);

    this.makeHeaderHandler = this.makeHeaderHandler.bind(this);
    this.showGridEditorHandler = this.showGridEditorHandler.bind(this);
    this.showLinkEditHandler = this.showLinkEditHandler.bind(this);
    this.showHandsonTableHandler = this.showHandsonTableHandler.bind(this);
    this.showDrawioHandler = this.showDrawioHandler.bind(this);

    this.foldDrawioSection = this.foldDrawioSection.bind(this);
    this.onSaveForDrawio = this.onSaveForDrawio.bind(this);
    this.toggleEmojiPicker = this.toggleEmojiPicker.bind(this);
    this.emojiPickerHandler = this.emojiPickerHandler.bind(this);

  }

  init() {
    this.cmCdnRoot = 'https://cdn.jsdelivr.net/npm/codemirror@5.42.0';
    this.cmNoCdnScriptRoot = '/static/js/cdn';
    this.cmNoCdnStyleRoot = '/static/styles/cdn';
    this.interceptorManager = new InterceptorManager();
    this.interceptorManager.addInterceptors([
      new PreventMarkdownListInterceptor(),
      new MarkdownTableInterceptor(),
    ]);

    this.loadedThemeSet = new Set(['eclipse', 'elegant']); // themes imported in _vendor.scss
    this.loadedKeymapSet = new Set();
  }

  componentWillMount() {
    this.initializeTextlint();
  }

  componentDidMount() {
    // ensure to be able to resolve 'this' to use 'codemirror.commands.save'
    this.getCodeMirror().codeMirrorEditor = this;

    // load theme
    const theme = this.props.editorOptions.theme;
    this.loadTheme(theme);

    // set keymap
    const keymapMode = this.props.editorOptions.keymapMode;
    this.setKeymapMode(keymapMode);

    // fold drawio section
    this.foldDrawioSection();
    this.emojiPickerHelper = new EmojiPickerHelper(this.getCodeMirror());
  }

  componentWillReceiveProps(nextProps) {
    // load theme
    const theme = nextProps.editorOptions.theme;
    this.loadTheme(theme);

    // set keymap
    const keymapMode = nextProps.editorOptions.keymapMode;
    this.setKeymapMode(keymapMode);

    // fold drawio section
    this.foldDrawioSection();
  }

  async initializeTextlint() {
    if (this.props.onInitializeTextlint != null) {
      await this.props.onInitializeTextlint();
      // If database has empty array, pass null instead to enable all default rules
      const rulesForValidator = this.props.textlintRules?.length !== 0 ? this.props.textlintRules : null;
      this.textlintValidator = createValidator(rulesForValidator);
      this.codemirrorLintConfig = { getAnnotations: this.textlintValidator, async: true };
    }
  }

  getCodeMirror() {
    return this.cm.editor;
  }

  /**
   * @inheritDoc
   */
  forceToFocus() {
    const editor = this.getCodeMirror();
    // use setInterval with reluctance -- 2018.01.11 Yuki Takei
    const intervalId = setInterval(() => {
      this.getCodeMirror().focus();
      if (editor.hasFocus()) {
        clearInterval(intervalId);
        // refresh
        editor.refresh();
      }
    }, 100);
  }

  /**
   * @inheritDoc
   */
  setValue(newValue) {
    this.setState({ value: newValue });
    this.getCodeMirror().getDoc().setValue(newValue);
  }

  /**
   * @inheritDoc
   */
  setGfmMode(bool) {
    // update state
    this.setState({
      isGfmMode: bool,
    });

    this.updateCheatsheetStates(bool, null);

    // update CodeMirror option
    const mode = bool ? 'gfm' : undefined;
    this.getCodeMirror().setOption('mode', mode);
  }

  /**
   * @inheritDoc
   */
  setCaretLine(line) {
    if (Number.isNaN(line)) {
      return;
    }

    const editor = this.getCodeMirror();
    const linePosition = Math.max(0, line);

    editor.setCursor({ line: linePosition }); // leave 'ch' field as null/undefined to indicate the end of line

    setTimeout(() => {
      this.setScrollTopByLine(linePosition);
    }, 100);
  }

  /**
   * @inheritDoc
   */
  setScrollTopByLine(line) {
    if (Number.isNaN(line)) {
      return;
    }

    const editor = this.getCodeMirror();
    // get top position of the line
    const top = editor.charCoords({ line: line - 1, ch: 0 }, 'local').top;
    editor.scrollTo(null, top);
  }

  /**
   * @inheritDoc
   */
  getStrFromBol() {
    const editor = this.getCodeMirror();
    const curPos = editor.getCursor();
    return editor.getDoc().getRange(this.getBol(), curPos);
  }

  /**
   * @inheritDoc
   */
  getStrToEol() {
    const editor = this.getCodeMirror();
    const curPos = editor.getCursor();
    return editor.getDoc().getRange(curPos, this.getEol());
  }

  /**
   * @inheritDoc
   */
  getStrFromBolToSelectedUpperPos() {
    const editor = this.getCodeMirror();
    const pos = this.selectUpperPos(editor.getCursor('from'), editor.getCursor('to'));
    return editor.getDoc().getRange(this.getBol(), pos);
  }

  /**
   * @inheritDoc
   */
  replaceBolToCurrentPos(text) {
    const editor = this.getCodeMirror();
    const pos = this.selectLowerPos(editor.getCursor('from'), editor.getCursor('to'));
    editor.getDoc().replaceRange(text, this.getBol(), pos);
  }

  /**
   * @inheritDoc
   */
  replaceLine(text) {
    const editor = this.getCodeMirror();
    editor.getDoc().replaceRange(text, this.getBol(), this.getEol());
  }

  /**
   * @inheritDoc
   */
  insertText(text) {
    const editor = this.getCodeMirror();
    editor.getDoc().replaceSelection(text);
  }

  /**
   * return the postion of the BOL(beginning of line)
   */
  getBol() {
    const editor = this.getCodeMirror();
    const curPos = editor.getCursor();
    return { line: curPos.line, ch: 0 };
  }

  /**
   * return the postion of the EOL(end of line)
   */
  getEol() {
    const editor = this.getCodeMirror();
    const curPos = editor.getCursor();
    const lineLength = editor.getDoc().getLine(curPos.line).length;
    return { line: curPos.line, ch: lineLength };
  }

  /**
   * select the upper position of pos1 and pos2
   * @param {{line: number, ch: number}} pos1
   * @param {{line: number, ch: number}} pos2
   */
  selectUpperPos(pos1, pos2) {
    // if both is in same line
    if (pos1.line === pos2.line) {
      return (pos1.ch < pos2.ch) ? pos1 : pos2;
    }
    return (pos1.line < pos2.line) ? pos1 : pos2;
  }

  /**
   * select the lower position of pos1 and pos2
   * @param {{line: number, ch: number}} pos1
   * @param {{line: number, ch: number}} pos2
   */
  selectLowerPos(pos1, pos2) {
    // if both is in same line
    if (pos1.line === pos2.line) {
      return (pos1.ch < pos2.ch) ? pos2 : pos1;
    }
    return (pos1.line < pos2.line) ? pos2 : pos1;
  }

  loadCss(source) {
    return new Promise((resolve) => {
      loadCssSync(source);
      resolve();
    });
  }

  /**
   * load Theme
   * @see https://codemirror.net/doc/manual.html#config
   *
   * @param {string} theme
   */
  loadTheme(theme) {
    if (!this.loadedThemeSet.has(theme)) {
      const url = this.props.noCdn
        ? urljoin(this.cmNoCdnStyleRoot, `codemirror-theme-${theme}.css`)
        : urljoin(this.cmCdnRoot, `theme/${theme}.min.css`);

      this.loadCss(url);

      // update Set
      this.loadedThemeSet.add(theme);
    }
  }

  /**
   * load assets for Key Maps
   * @param {*} keymapMode 'default' or 'vim' or 'emacs' or 'sublime'
   */
  loadKeymapMode(keymapMode) {
    const loadCss = this.loadCss;
    const scriptList = [];
    const cssList = [];

    // add dependencies
    if (this.loadedKeymapSet.size === 0) {
      const dialogScriptUrl = this.props.noCdn
        ? urljoin(this.cmNoCdnScriptRoot, 'codemirror-dialog.js')
        : urljoin(this.cmCdnRoot, 'addon/dialog/dialog.min.js');
      const dialogStyleUrl = this.props.noCdn
        ? urljoin(this.cmNoCdnStyleRoot, 'codemirror-dialog.css')
        : urljoin(this.cmCdnRoot, 'addon/dialog/dialog.min.css');

      scriptList.push(loadScript(dialogScriptUrl));
      cssList.push(loadCss(dialogStyleUrl));
    }
    // load keymap
    if (!this.loadedKeymapSet.has(keymapMode)) {
      const keymapScriptUrl = this.props.noCdn
        ? urljoin(this.cmNoCdnScriptRoot, `codemirror-keymap-${keymapMode}.js`)
        : urljoin(this.cmCdnRoot, `keymap/${keymapMode}.min.js`);
      scriptList.push(loadScript(keymapScriptUrl));
      // update Set
      this.loadedKeymapSet.add(keymapMode);
    }

    // set loading state
    this.setState({ isLoadingKeymap: true });

    return Promise.all(scriptList.concat(cssList))
      .then(() => {
        this.setState({ isLoadingKeymap: false });
      });
  }

  /**
   * set Key Maps
   * @see https://codemirror.net/doc/manual.html#keymaps
   *
   * @param {string} keymapMode 'default' or 'vim' or 'emacs' or 'sublime'
   */
  setKeymapMode(keymapMode) {
    if (!keymapMode.match(/^(vim|emacs|sublime)$/)) {
      // reset
      this.getCodeMirror().setOption('keyMap', 'default');
      return;
    }

    this.loadKeymapMode(keymapMode)
      .then(() => {
        let errorCount = 0;
        const timer = setInterval(() => {
          if (errorCount > 10) { // cancel over 3000ms
            this.logger.error(`Timeout to load keyMap '${keymapMode}'`);
            clearInterval(timer);
          }

          try {
            this.getCodeMirror().setOption('keyMap', keymapMode);
            clearInterval(timer);
          }
          catch (e) {
            this.logger.info(`keyMap '${keymapMode}' has not been initialized. retry..`);

            // continue if error occured
            errorCount++;
          }
        }, 300);
      });
  }

  /**
   * handle ENTER key
   */
  handleEnterKey() {
    if (!this.state.isGfmMode) {
      codemirror.commands.newlineAndIndent(this.getCodeMirror());
      return;
    }

    const context = {
      handlers: [], // list of handlers which process enter key
      editor: this,
      editorOptions: this.props.editorOptions,
    };

    const interceptorManager = this.interceptorManager;
    interceptorManager.process('preHandleEnter', context)
      .then(() => {
        if (context.handlers.length === 0) {
          codemirror.commands.newlineAndIndentContinueMarkdownList(this.getCodeMirror());
        }
      });
  }

  /**
   * handle Ctrl+ENTER key
   */
  handleCtrlEnterKey() {
    if (this.props.onCtrlEnter != null) {
      this.props.onCtrlEnter();
    }
  }

  scrollCursorIntoViewHandler(editor, event) {
    if (this.props.onScrollCursorIntoView != null) {
      const line = editor.getCursor().line;
      this.props.onScrollCursorIntoView(line);
    }
  }

  cursorHandler(editor, event) {
    const { additionalClassSet } = this.state;
    const hasCustomClass = additionalClassSet.has(MARKDOWN_TABLE_ACTIVATED_CLASS);
    const hasLinkClass = additionalClassSet.has(MARKDOWN_LINK_ACTIVATED_CLASS);

    const isInTable = mtu.isInTable(editor);
    const isInLink = mlu.isInLink(editor);

    if (!hasCustomClass && isInTable) {
      additionalClassSet.add(MARKDOWN_TABLE_ACTIVATED_CLASS);
      this.setState({ additionalClassSet });
    }

    if (hasCustomClass && !isInTable) {
      additionalClassSet.delete(MARKDOWN_TABLE_ACTIVATED_CLASS);
      this.setState({ additionalClassSet });
    }

    if (!hasLinkClass && isInLink) {
      additionalClassSet.add(MARKDOWN_LINK_ACTIVATED_CLASS);
      this.setState({ additionalClassSet });
    }

    if (hasLinkClass && !isInLink) {
      additionalClassSet.delete(MARKDOWN_LINK_ACTIVATED_CLASS);
      this.setState({ additionalClassSet });
    }
  }

  changeHandler(editor, data, value) {
    if (this.props.onChange != null) {
      this.props.onChange(value);
    }

    this.updateCheatsheetStates(null, value);

  }

  keyUpHandler(editor, event) {
    if (event.key !== 'Backspace') {
      this.emojiPickerHandler();
    }
  }

  /**
   * CodeMirror paste event handler
   * see: https://codemirror.net/doc/manual.html#events
   * @param {any} editor An editor instance of CodeMirror
   * @param {any} event
   */
  pasteHandler(editor, event) {
    const types = event.clipboardData.types;

    // files
    if (types.includes('Files')) {
      event.preventDefault();
      this.dispatchPasteFiles(event);
    }
    // text
    else if (types.includes('text/plain')) {
      pasteHelper.pasteText(this, event);
    }

  }

  /**
   * Show emoji picker component when emoji pattern found
   */
  emojiPickerHandler() {
    const emoji = this.emojiPickerHelper.getEmoji();

    if (!emoji) {
      this.setState({ isEmojiPickerShown: false });
      this.setState({ emojiSearchText: null });
    }
    else {
      this.setState({ emojiSearchText: emoji });
      // Show emoji picker after user stop typing
      setTimeout(() => {
        this.setState({ isEmojiPickerShown: true });
      }, 700);
    }
  }

  /**
   * update states which related to cheatsheet
   * @param {boolean} isGfmModeTmp (use state.isGfmMode if null is set)
   * @param {string} valueTmp (get value from codemirror if null is set)
   */
  updateCheatsheetStates(isGfmModeTmp, valueTmp) {
    const isGfmMode = isGfmModeTmp || this.state.isGfmMode;
    const value = valueTmp || this.getCodeMirror().getDoc().getValue();

    // update isSimpleCheatsheetShown
    const isSimpleCheatsheetShown = isGfmMode && value.length === 0;
    this.setState({ isSimpleCheatsheetShown });
  }

  markdownHelpButtonClickedHandler() {
    if (this.props.onMarkdownHelpButtonClicked != null) {
      this.props.onMarkdownHelpButtonClicked();
    }
  }

  renderLoadingKeymapOverlay() {
    // centering
    const style = {
      top: 0,
      right: 0,
      bottom: 0,
      left: 0,
    };

    return this.state.isLoadingKeymap
      ? (
        <div className="overlay overlay-loading-keymap">
          <span style={style} className="overlay-content">
            <div className="speeding-wheel d-inline-block"></div> Loading Keymap ...
          </span>
        </div>
      )
      : '';
  }

  renderCheatsheetModalButton() {
    return (
      <button type="button" className="btn-link gfm-cheatsheet-modal-link small" onClick={() => { this.markdownHelpButtonClickedHandler() }}>
        <i className="icon-question" /> Markdown
      </button>
    );
  }

  renderCheatsheetOverlay() {
    const cheatsheetModalButton = this.renderCheatsheetModalButton();

    return (
      <div className="overlay overlay-gfm-cheatsheet mt-1 p-3">
        { this.state.isSimpleCheatsheetShown
          ? (
            <div className="text-right">
              {cheatsheetModalButton}
              <div className="mb-2 d-none d-md-block">
                <SimpleCheatsheet />
              </div>
            </div>
          )
          : (
            <div className="mr-4 mb-2">
              {cheatsheetModalButton}
            </div>
          )
        }
      </div>
    );
  }

  toggleEmojiPicker() {
    this.setState({ isEmojiPickerShown: !this.state.isEmojiPickerShown });
  }

  renderEmojiPicker() {
    const { emojiSearchText } = this.state;
    return this.state.isEmojiPickerShown
      ? (
        <div className="text-left">
          <div className="mb-2 d-none d-md-block">
            <EmojiPicker
              close={this.toggleEmojiPicker}
              emojiSearchText={emojiSearchText}
              editor={this.getCodeMirror()}
            />
          </div>
        </div>
      )
      : '';
  }

  /**
   * return a function to replace a selected range with prefix + selection + suffix
   *
   * The cursor after replacing is inserted between the selection and the suffix.
   */
  createReplaceSelectionHandler(prefix, suffix) {
    return () => {
      const cm = this.getCodeMirror();
      const selection = cm.getDoc().getSelection();
      const curStartPos = cm.getCursor('from');
      const curEndPos = cm.getCursor('to');

      const curPosAfterReplacing = {};
      curPosAfterReplacing.line = curEndPos.line;
      if (curStartPos.line === curEndPos.line) {
        curPosAfterReplacing.ch = curEndPos.ch + prefix.length;
      }
      else {
        curPosAfterReplacing.ch = curEndPos.ch;
      }

      cm.getDoc().replaceSelection(prefix + selection + suffix);
      cm.setCursor(curPosAfterReplacing);
      cm.focus();
    };
  }

  /**
   * return a function to add prefix to selected each lines
   *
   * The cursor after editing is inserted between the end of the selection.
   */
  createAddPrefixToEachLinesHandler(prefix) {
    return () => {
      const cm = this.getCodeMirror();
      const startLineNum = cm.getCursor('from').line;
      const endLineNum = cm.getCursor('to').line;

      const lines = [];
      for (let i = startLineNum; i <= endLineNum; i++) {
        lines.push(prefix + cm.getDoc().getLine(i));
      }
      const replacement = `${lines.join('\n')}\n`;
      cm.getDoc().replaceRange(replacement, { line: startLineNum, ch: 0 }, { line: endLineNum + 1, ch: 0 });

      cm.setCursor(endLineNum, cm.getDoc().getLine(endLineNum).length);
      cm.focus();
    };
  }

  /**
   * make a selected line a header
   *
   * The cursor after editing is inserted between the end of the line.
   */
  makeHeaderHandler() {
    const cm = this.getCodeMirror();
    const lineNum = cm.getCursor('from').line;
    const line = cm.getDoc().getLine(lineNum);
    let prefix = '#';
    if (!line.startsWith('#')) {
      prefix += ' ';
    }
    cm.getDoc().replaceRange(prefix, { line: lineNum, ch: 0 }, { line: lineNum, ch: 0 });
    cm.focus();
  }

  showGridEditorHandler() {
    this.gridEditModal.current.show(geu.getGridHtml(this.getCodeMirror()));
  }

  showLinkEditHandler() {
    this.linkEditModal.current.show(mlu.getMarkdownLink(this.getCodeMirror()));
  }

  showHandsonTableHandler() {
    this.handsontableModal.current.show(mtu.getMarkdownTable(this.getCodeMirror()));
  }

  showDrawioHandler() {
    this.drawioModal.current.show(mdu.getMarkdownDrawioMxfile(this.getCodeMirror()));
  }

  // fold draw.io section (::: drawio ~ :::)
  foldDrawioSection() {
    const editor = this.getCodeMirror();
    const lineNumbers = mdu.findAllDrawioSection(editor);
    lineNumbers.forEach((lineNumber) => {
      editor.foldCode({ line: lineNumber, ch: 0 }, { scanUp: false }, 'fold');
    });
  }

  onSaveForDrawio(drawioData) {
    const range = mdu.replaceFocusedDrawioWithEditor(this.getCodeMirror(), drawioData);
    // Fold the section after the drawio section (:::drawio) has been updated.
    this.foldDrawioSection();
    return range;
  }


  getNavbarItems() {
    return [
      <Button
        key="nav-item-bold"
        color={null}
        size="sm"
        title="Bold"
        onClick={this.createReplaceSelectionHandler('**', '**')}
      >
        <EditorIcon icon="Bold" />
      </Button>,
      <Button
        key="nav-item-italic"
        color={null}
        size="sm"
        title="Italic"
        onClick={this.createReplaceSelectionHandler('*', '*')}
      >
        <EditorIcon icon="Italic" />
      </Button>,
      <Button
        key="nav-item-strikethrough"
        color={null}
        size="sm"
        title="Strikethrough"
        onClick={this.createReplaceSelectionHandler('~~', '~~')}
      >
        <EditorIcon icon="Strikethrough" />
      </Button>,
      <Button
        key="nav-item-header"
        color={null}
        size="sm"
        title="Heading"
        onClick={this.makeHeaderHandler}
      >
        <EditorIcon icon="Heading" />
      </Button>,
      <Button
        key="nav-item-code"
        color={null}
        size="sm"
        title="Inline Code"
        onClick={this.createReplaceSelectionHandler('`', '`')}
      >
        <EditorIcon icon="InlineCode" />
      </Button>,
      <Button
        key="nav-item-quote"
        color={null}
        size="sm"
        title="Quote"
        onClick={this.createAddPrefixToEachLinesHandler('> ')}
      >
        <EditorIcon icon="Quote" />
      </Button>,
      <Button
        key="nav-item-ul"
        color={null}
        size="sm"
        title="List"
        onClick={this.createAddPrefixToEachLinesHandler('- ')}
      >
        <EditorIcon icon="List" />
      </Button>,
      <Button
        key="nav-item-ol"
        color={null}
        size="sm"
        title="Numbered List"
        onClick={this.createAddPrefixToEachLinesHandler('1. ')}
      >
        <EditorIcon icon="NumberedList" />
      </Button>,
      <Button
        key="nav-item-checkbox"
        color={null}
        size="sm"
        title="Check List"
        onClick={this.createAddPrefixToEachLinesHandler('- [ ] ')}
      >
        <EditorIcon icon="CheckList" />
      </Button>,
      <Button
        key="nav-item-attachment"
        color={null}
        size="sm"
        title="Attachment"
        onClick={this.props.onAddAttachmentButtonClicked}
      >
        <EditorIcon icon="Attachment" />
      </Button>,
      <Button
        key="nav-item-link"
        color={null}
        size="sm"
        title="Link"
        onClick={this.showLinkEditHandler}
      >
        <EditorIcon icon="Link" />
      </Button>,
      <Button
        key="nav-item-image"
        color={null}
        size="sm"
        title="Image"
        onClick={this.createReplaceSelectionHandler('![', ']()')}
      >
        <EditorIcon icon="Image" />
      </Button>,
      <Button
        key="nav-item-grid"
        color={null}
        size="sm"
        title="Grid"
        onClick={this.showGridEditorHandler}
      >
        <EditorIcon icon="Grid" />
      </Button>,
      <Button
        key="nav-item-table"
        color={null}
        size="sm"
        title="Table"
        onClick={this.showHandsonTableHandler}
      >
        <EditorIcon icon="Table" />
      </Button>,
      <Button
        key="nav-item-drawio"
        color={null}
        bssize="small"
        title="draw.io"
        onClick={this.showDrawioHandler}
      >
        <EditorIcon icon="Drawio" />
      </Button>,
      <Button
        key="nav-item-emoji"
        color={null}
        bssize="small"
        title="Emoji"
        onClick={this.toggleEmojiPicker}
      >
        <EditorIcon icon="Emoji" />
      </Button>,
    ];
  }


  render() {
    const lint = this.props.isTextlintEnabled ? this.codemirrorLintConfig : false;
    const additionalClasses = Array.from(this.state.additionalClassSet).join(' ');
    const placeholder = this.state.isGfmMode ? 'Input with Markdown..' : 'Input with Plain Text..';

    const gutters = [];
    if (this.props.lineNumbers != null) {
      gutters.push('CodeMirror-linenumbers', 'CodeMirror-foldgutter');
    }
    if (this.props.isTextlintEnabled === true) {
      gutters.push('CodeMirror-lint-markers');
    }

    return (
      <React.Fragment>

        <UncontrolledCodeMirror
          ref={(c) => { this.cm = c }}
          className={additionalClasses}
          placeholder="search"
          editorDidMount={(editor) => {
          // add event handlers
            editor.on('paste', this.pasteHandler);
            editor.on('scrollCursorIntoView', this.scrollCursorIntoViewHandler);
          }}
          value={this.state.value}
          options={{
            indentUnit: this.props.indentSize,
            lineWrapping: true,
            scrollPastEnd: true,
            autoRefresh: { force: true }, // force option is enabled by autorefresh.ext.js -- Yuki Takei
            autoCloseTags: true,
            placeholder,
            matchBrackets: true,
            emoji: true,
            matchTags: { bothTags: true },
            // folding
            foldGutter: this.props.lineNumbers,
            gutters,
            // match-highlighter, matchesonscrollbar, annotatescrollbar options
            highlightSelectionMatches: { annotateScrollbar: true },
            // continuelist, indentlist
            extraKeys: {
              Enter: this.handleEnterKey,
              'Ctrl-Enter': this.handleCtrlEnterKey,
              'Cmd-Enter': this.handleCtrlEnterKey,
              Tab: 'indentMore',
              'Shift-Tab': 'indentLess',
              'Ctrl-Q': (cm) => { cm.foldCode(cm.getCursor()) },
            },
            lint,
          }}
          onCursor={this.cursorHandler}
          onScroll={(editor, data) => {
            if (this.props.onScroll != null) {
            // add line data
              const line = editor.lineAtHeight(data.top, 'local');
              data.line = line;
              this.props.onScroll(data);
            }
          }}
          onChange={this.changeHandler}
          onDragEnter={(editor, event) => {
            if (this.props.onDragEnter != null) {
              this.props.onDragEnter(event);
            }
          }}
          onKeyUp={this.keyUpHandler}
        />

        { this.renderLoadingKeymapOverlay() }

        { this.renderCheatsheetOverlay() }
        { this.renderEmojiPicker() }

        <GridEditModal
          ref={this.gridEditModal}
          onSave={(grid) => { return geu.replaceGridWithHtmlWithEditor(this.getCodeMirror(), grid) }}
        />
        <LinkEditModal
          ref={this.linkEditModal}
          onSave={(linkText) => { return mlu.replaceFocusedMarkdownLinkWithEditor(this.getCodeMirror(), linkText) }}
        />
        <HandsontableModal
          ref={this.handsontableModal}
          onSave={(table) => { return mtu.replaceFocusedMarkdownTableWithEditor(this.getCodeMirror(), table) }}
          ignoreAutoFormatting={this.props.editorOptions.ignoreMarkdownTableAutoFormatting}
        />
        <DrawioModal
          ref={this.drawioModal}
          onSave={this.onSaveForDrawio}
        />

      </React.Fragment>
    );
  }

}

CodeMirrorEditor.propTypes = Object.assign({
  editorOptions: PropTypes.object.isRequired,
  isTextlintEnabled: PropTypes.bool,
  textlintRules: PropTypes.array,
  lineNumbers: PropTypes.bool,
  onMarkdownHelpButtonClicked: PropTypes.func,
  onAddAttachmentButtonClicked: PropTypes.func,
  onInitializeTextlint: PropTypes.func,
}, AbstractEditor.propTypes);

CodeMirrorEditor.defaultProps = {
  lineNumbers: true,
  isTextlintEnabled: false,
};<|MERGE_RESOLUTION|>--- conflicted
+++ resolved
@@ -11,12 +11,8 @@
 import * as loadCssSync from 'load-css-file';
 
 import { createValidator } from '@growi/codemirror-textlint';
-<<<<<<< HEAD
 import EmojiPicker from './EmojiPicker';
 import EmojiPickerHelper from './EmojiPickerHelper';
-=======
-import { UncontrolledCodeMirror } from '../UncontrolledCodeMirror';
->>>>>>> d90e0c70
 import InterceptorManager from '~/services/interceptor-manager';
 import loggerFactory from '~/utils/logger';
 
@@ -35,11 +31,7 @@
 import HandsontableModal from './HandsontableModal';
 import EditorIcon from './EditorIcon';
 import DrawioModal from './DrawioModal';
-<<<<<<< HEAD
 import { UncontrolledCodeMirror } from '../UncontrolledCodeMirror';
-=======
-
->>>>>>> d90e0c70
 // Textlint
 window.JSHINT = JSHINT;
 window.kuromojin = { dicPath: '/static/dict' };
