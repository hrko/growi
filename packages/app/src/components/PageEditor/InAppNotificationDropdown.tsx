import React, { useState, FC } from 'react';
import { Dropdown, DropdownToggle, DropdownMenu } from 'reactstrap';
// import DropdownMenu from './InAppNotificationDropdown/DropdownMenu';
// import Crowi from 'client/util/Crowi'
// import { Notification } from 'client/types/crowi'

export interface Props {
  // crowi: Crowi
  me: string
}

export const InAppNotificationDropdown: FC<Props> = (props: Props) => {

  const [count, setCount] = useState(0);
  const [isLoaded, setIsLoaded] = useState(false);
  const [notifications, setNotifications] = useState([]);
  const [isOpen, setIsOpen] = useState(false);

<<<<<<< HEAD
  componentDidMount() {
    this.initializeSocket();
    // this.fetchList();
    // this.fetchStatus();
  }

  // TODO: socket.on by GW-7402
  initializeSocket() {
    // this.props.crowi.getWebSocket().on('comment updated', (data: { user: string }) => {
    //   if (this.props.me === data.user) {
    // this.fetchList();
    // this.fetchStatus();
    //   }
    // });
  }
=======
  // componentDidMount() {
  //   this.initializeSocket();
  //   this.fetchNotificationList();
  //   this.fetchNotificationStatus();
  // }

  /**
    * TODO: Listen to socket on the client side by GW-7402
    */
  // initializeSocket() {
  //   this.props.crowi.getWebSocket().on('notification updated', (data: { user: string }) => {
  //     if (this.props.me === data.user) {
  //       this.fetchNotificationList();
  //       this.fetchNotificationStatus();
  //     }
  //   });
  // }
>>>>>>> 1e36f47b

  /**
    * TODO: Fetch notification status by GW-7473
    */
  // async fetchNotificationStatus() {
  //   try {
  //     const { count = null } = await this.props.crowi.apiGet('/notification.status');
  //     if (count !== null && count !== this.state.count) {
  //       this.setState({ count });
  //     }
  //   }
  //   catch (err) {
  //     // TODO: error handling
  //   }
  // }

  const updateNotificationStatus = () => {
    try {
      // await this.props.crowi.apiPost('/notification.read');
      setCount(0);
    }
    catch (err) {
      // TODO: error handling
    }
  };


  /**
    * TODO: Fetch notification list by GW-7473
    */

  const fetchNotificationList = async() => {
    const limit = 6;
    try {
      // const { notifications } = await this.props.crowi.apiGet('/notification.list', { limit });
      setIsLoaded(true);
      // setNotifications(notifications);
      // this.setState({ loaded: true, notifications });
    }
    catch (err) {
      // TODO: error handling
    }
  };

  const toggleDropdownHandler = () => {
    if (isOpen === false && count > 0) {
      updateNotificationStatus();
    }
    setIsOpen(!isOpen);
  };

  /**
    * TODO: Jump to the page by clicking on the notification by GW-7472
    */

  const handleNotificationOnClick = async(notification: Notification) => {
    try {
      // await this.props.crowi.apiPost('/notification.open', { id: notification._id });
      // jump to target page
      // window.location.href = notification.target.path;
    }
    catch (err) {
      // TODO: error handling
    }
  };

  const badge = count > 0 ? <span className="badge badge-pill badge-danger notification-badge">{count}</span> : '';

  return (
    <Dropdown className="notification-wrapper" isOpen={isOpen} toggle={toggleDropdownHandler}>
      <DropdownToggle tag="a" className="nav-link">
        <i className="icon-bell mr-2"></i>
        {badge}
      </DropdownToggle>
      <DropdownMenu>hoge</DropdownMenu>
    </Dropdown>
  );

};<|MERGE_RESOLUTION|>--- conflicted
+++ resolved
@@ -16,41 +16,23 @@
   const [notifications, setNotifications] = useState([]);
   const [isOpen, setIsOpen] = useState(false);
 
-<<<<<<< HEAD
-  componentDidMount() {
-    this.initializeSocket();
-    // this.fetchList();
-    // this.fetchStatus();
-  }
+  // // componentDidMount() {
+  // //   this.initializeSocket();
+  // //   this.fetchNotificationList();
+  // //   this.fetchNotificationStatus();
+  // // }
 
-  // TODO: socket.on by GW-7402
-  initializeSocket() {
-    // this.props.crowi.getWebSocket().on('comment updated', (data: { user: string }) => {
-    //   if (this.props.me === data.user) {
-    // this.fetchList();
-    // this.fetchStatus();
-    //   }
-    // });
-  }
-=======
-  // componentDidMount() {
-  //   this.initializeSocket();
-  //   this.fetchNotificationList();
-  //   this.fetchNotificationStatus();
-  // }
-
-  /**
-    * TODO: Listen to socket on the client side by GW-7402
-    */
-  // initializeSocket() {
-  //   this.props.crowi.getWebSocket().on('notification updated', (data: { user: string }) => {
-  //     if (this.props.me === data.user) {
-  //       this.fetchNotificationList();
-  //       this.fetchNotificationStatus();
-  //     }
-  //   });
-  // }
->>>>>>> 1e36f47b
+  // /**
+  //   * TODO: Listen to socket on the client side by GW-7402
+  //   */
+  // // initializeSocket() {
+  // //   this.props.crowi.getWebSocket().on('comment updated', (data: { user: string }) => {
+  // //     if (this.props.me === data.user) {
+  // //       this.fetchNotificationList();
+  // //       this.fetchNotificationStatus();
+  // //     }
+  // //   });
+  // // }
 
   /**
     * TODO: Fetch notification status by GW-7473
