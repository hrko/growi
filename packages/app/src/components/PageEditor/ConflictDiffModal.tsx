--- conflicted
+++ resolved
@@ -1,24 +1,18 @@
 import React, { useState, useRef, FC } from 'react';
 import PropTypes from 'prop-types';
+import { UserPicture } from '@growi/ui';
 import {
   Modal, ModalHeader, ModalBody, ModalFooter,
 } from 'reactstrap';
 import { useTranslation } from 'react-i18next';
-<<<<<<< HEAD
 import { UnControlled as CodeMirror } from 'react-codemirror2';
-import PageContainer from '../../client/services/PageContainer';
-import EditorContainer from '../../client/services/EditorContainer';
-import { UncontrolledCodeMirror } from '../UncontrolledCodeMirror';
-=======
 import { format } from 'date-fns';
-// TODO: consider whether to use codemirrorEditor
-import { UnControlled as CodeMirrorAny } from 'react-codemirror2';
-import { UserPicture } from '@growi/ui';
 import PageContainer from '../../client/services/PageContainer';
 import EditorContainer from '../../client/services/EditorContainer';
 import AppContainer from '../../client/services/AppContainer';
+
 import { IRevisionOnConflict } from '../../interfaces/revision';
->>>>>>> 4b2274c6
+import { UncontrolledCodeMirror } from '../UncontrolledCodeMirror';
 
 require('codemirror/mode/htmlmixed/htmlmixed');
 const DMP = require('diff_match_patch');
@@ -174,36 +168,9 @@
               <div>
                 <UserPicture user={latest.user} size="lg" noLink noTooltip />
               </div>
-<<<<<<< HEAD
-              <div className="col-12 border border-dark">
-                <h3 className="font-weight-bold my-2">{t('modal_resolve_conflict.selected_editable_revision')}</h3>
-                {/* <CodeMirror
-                  value={resolvedRevision.current}
-                  options={{
-                    mode: 'htmlmixed',
-                    lineNumbers: true,
-                    tabSize: 2,
-                    indentUnit: 2,
-                    placeholder: t('modal_resolve_conflict.resolve_conflict_message'),
-                  }}
-                  onChange={(editor, data, pageBody) => {
-                    if (pageBody === '') setIsRevisionSelected(false);
-                    resolvedRevision.current = pageBody;
-                  }}
-                /> */}
-                <UncontrolledCodeMirror
-                  value={resolvedRevision.current}
-                  // placeholder={t('modal_resolve_conflict.resolve_conflict_message')}
-                  // onChange={(editor, data, pageBody) => {
-                  //   if (pageBody === '') setIsRevisionSelected(false);
-                  //   resolvedRevision.current = pageBody;
-                  // }}
-                />
-=======
               <div className="ml-3 text-muted">
                 <p className="my-0">updated by {latest.user.username}</p>
                 <p className="my-0">{latest.createdAt}</p>
->>>>>>> 4b2274c6
               </div>
             </div>
             <CodeMirror
@@ -226,19 +193,13 @@
           </div>
           <div className="col-12 border border-dark">
             <h3 className="font-weight-bold my-2">{t('modal_resolve_conflict.selected_editable_revision')}</h3>
-            <CodeMirror
+            <UncontrolledCodeMirror
               value={resolvedRevision.current}
-              options={{
-                mode: 'htmlmixed',
-                lineNumbers: true,
-                tabSize: 2,
-                indentUnit: 2,
-                placeholder: t('modal_resolve_conflict.resolve_conflict_message'),
-              }}
-              onChange={(editor, data, pageBody) => {
-                if (pageBody === '') setIsRevisionSelected(false);
-                resolvedRevision.current = pageBody;
-              }}
+              // placeholder={t('modal_resolve_conflict.resolve_conflict_message')}
+              // onChange={(editor, data, pageBody) => {
+              //   if (pageBody === '') setIsRevisionSelected(false);
+              //   resolvedRevision.current = pageBody;
+              // }}
             />
           </div>
         </div>
