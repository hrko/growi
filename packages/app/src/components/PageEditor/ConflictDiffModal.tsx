--- conflicted
+++ resolved
@@ -7,15 +7,10 @@
   Modal, ModalHeader, ModalBody, ModalFooter,
 } from 'reactstrap';
 import { useTranslation } from 'react-i18next';
-import { UnControlled as CodeMirror } from 'react-codemirror2';
 import { format } from 'date-fns';
-<<<<<<< HEAD
-// todo: will be replaced by https://redmine.weseek.co.jp/issues/81032
-import { UnControlled as CodeMirrorAny } from 'react-codemirror2';
-import { UserPicture } from '@growi/ui';
+
 import CodeMirror from 'codemirror/lib/codemirror';
-=======
->>>>>>> 0e5bb2dd
+
 import PageContainer from '../../client/services/PageContainer';
 import EditorContainer from '../../client/services/EditorContainer';
 import AppContainer from '../../client/services/AppContainer';
@@ -28,13 +23,6 @@
 require('codemirror/addon/merge/merge.css');
 const DMP = require('diff_match_patch');
 
-<<<<<<< HEAD
-// avoid typescript type error
-// todo: will be replaced by https://redmine.weseek.co.jp/issues/81032
-const ReactCodeMirror:any = CodeMirrorAny;
-
-=======
->>>>>>> 0e5bb2dd
 Object.keys(DMP).forEach((key) => { window[key] = DMP[key] });
 
 type ConflictDiffModalProps = {
@@ -125,7 +113,6 @@
         <i className="icon-fw icon-exclamation" />{t('modal_resolve_conflict.resolve_conflict')}
       </ModalHeader>
       <ModalBody>
-<<<<<<< HEAD
         { pageContainer.state.isConflictDiffModalOpen
         && (
           <div className="row">
@@ -216,17 +203,9 @@
             </div>
             <div className="col-12 border border-dark">
               <h3 className="font-weight-bold my-2">{t('modal_resolve_conflict.selected_editable_revision')}</h3>
-              {/*
-                todo: will be replaced
-                task: https://redmine.weseek.co.jp/issues/81032
-              */}
-              <ReactCodeMirror
+              <UncontrolledCodeMirror
                 value={resolvedRevision.current}
                 options={{
-                  mode: 'htmlmixed',
-                  lineNumbers: true,
-                  tabSize: 2,
-                  indentUnit: 2,
                   placeholder: t('modal_resolve_conflict.resolve_conflict_message'),
                 }}
                 onChange={(editor, data, pageBody) => {
@@ -237,120 +216,6 @@
             </div>
           </div>
         )}
-=======
-        {
-          pageContainer.state.isConflictDiffModalOpen
-          && (
-            <div className="row mx-2">
-              <div className="col-12 text-center mt-2 mb-4">
-                <h2 className="font-weight-bold">{t('modal_resolve_conflict.resolve_conflict_message')}</h2>
-              </div>
-              <div className="col-12 col-md-4 border border-dark">
-                <h3 className="font-weight-bold my-2">{t('modal_resolve_conflict.requested_revision')}</h3>
-                <div className="d-flex align-items-center my-3">
-                  <div>
-                    <UserPicture user={request.user} size="lg" noLink noTooltip />
-                  </div>
-                  <div className="ml-3 text-muted">
-                    <p className="my-0">updated by {request.user.username}</p>
-                    <p className="my-0">{request.createdAt}</p>
-                  </div>
-                </div>
-                <CodeMirror
-                  value={request.revisionBody}
-                  options={codeMirrorRevisionOption}
-                />
-                <div className="text-center my-4">
-                  <button
-                    type="button"
-                    className="btn btn-primary"
-                    onClick={() => {
-                      setIsRevisionSelected(true);
-                      resolvedRevision.current = request.revisionBody;
-                    }}
-                  >
-                    <i className="icon-fw icon-arrow-down-circle"></i>
-                    {t('modal_resolve_conflict.select_revision', { revision: 'request' })}
-                  </button>
-                </div>
-              </div>
-              <div className="col-12 col-md-4 border border-dark">
-                <h3 className="font-weight-bold my-2">{t('origin_revision')}</h3>
-                <div className="d-flex align-items-center my-3">
-                  <div>
-                    <UserPicture user={origin.user} size="lg" noLink noTooltip />
-                  </div>
-                  <div className="ml-3 text-muted">
-                    <p className="my-0">updated by {origin.user.username}</p>
-                    <p className="my-0">{origin.createdAt}</p>
-                  </div>
-                </div>
-                <CodeMirror
-                  value={origin.revisionBody}
-                  options={codeMirrorRevisionOption}
-                />
-                <div className="text-center my-4">
-                  <button
-                    type="button"
-                    className="btn btn-primary"
-                    onClick={() => {
-                      setIsRevisionSelected(true);
-                      if (resolvedRevision != null) {
-                        resolvedRevision.current = origin.revisionBody;
-                      }
-                    }}
-                  >
-                    <i className="icon-fw icon-arrow-down-circle"></i>
-                    {t('modal_resolve_conflict.select_revision', { revision: 'origin' })}
-                  </button>
-                </div>
-              </div>
-              <div className="col-12 col-md-4 border border-dark">
-                <h3 className="font-weight-bold my-2">{t('modal_resolve_conflict.latest_revision')}</h3>
-                <div className="d-flex align-items-center my-3">
-                  <div>
-                    <UserPicture user={latest.user} size="lg" noLink noTooltip />
-                  </div>
-                  <div className="ml-3 text-muted">
-                    <p className="my-0">updated by {latest.user.username}</p>
-                    <p className="my-0">{latest.createdAt}</p>
-                  </div>
-                </div>
-                <CodeMirror
-                  value={latest.revisionBody}
-                  options={codeMirrorRevisionOption}
-                />
-                <div className="text-center my-4">
-                  <button
-                    type="button"
-                    className="btn btn-primary"
-                    onClick={() => {
-                      setIsRevisionSelected(true);
-                      resolvedRevision.current = latest.revisionBody;
-                    }}
-                  >
-                    <i className="icon-fw icon-arrow-down-circle"></i>
-                    {t('modal_resolve_conflict.select_revision', { revision: 'latest' })}
-                  </button>
-                </div>
-              </div>
-              <div className="col-12 border border-dark">
-                <h3 className="font-weight-bold my-2">{t('modal_resolve_conflict.selected_editable_revision')}</h3>
-                <UncontrolledCodeMirror
-                  value={resolvedRevision.current}
-                  options={{
-                    placeholder: t('modal_resolve_conflict.resolve_conflict_message'),
-                  }}
-                  onChange={(editor, data, pageBody) => {
-                    if (pageBody === '') setIsRevisionSelected(false);
-                    resolvedRevision.current = pageBody;
-                  }}
-                />
-              </div>
-            </div>
-          )
-        }
->>>>>>> 0e5bb2dd
       </ModalBody>
       <ModalFooter>
         <button
