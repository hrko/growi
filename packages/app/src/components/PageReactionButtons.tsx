import React, { FC } from 'react';
import LikeButtons from './LikeButtons';
<<<<<<< HEAD
import { IUser } from '../interfaces/user';
=======
import BookmarkButton from './BookmarkButton';

>>>>>>> 90dfed71

type Props = {
  pageId: string,
  sumOfLikers: number,
  isLiked: boolean,
<<<<<<< HEAD
  likers: IUser[],
  onLikeClicked?: ()=>void,
=======
  sumOfBookmarks: number,
  isBookmarked: boolean,
  onLikeClicked: ()=>void,
  onBookMarkClicked: ()=>void,
>>>>>>> 90dfed71
}


const PageReactionButtons : FC<Props> = (props: Props) => {
  const {
<<<<<<< HEAD
    sumOfLikers, isLiked, likers, onLikeClicked,
=======
    pageId, sumOfLikers, likerIds, isLiked, sumOfBookmarks, isBookmarked, onLikeClicked, onBookMarkClicked,
>>>>>>> 90dfed71
  } = props;


  return (
    <>
      <span>
        <LikeButtons
          onLikeClicked={onLikeClicked}
          sumOfLikers={sumOfLikers}
          isLiked={isLiked}
          likers={likers}
        >
        </LikeButtons>
      </span>
      <span>
        <BookmarkButton sumOfBookmarks={sumOfBookmarks} isBookmarked={isBookmarked} onBookMarkClicked={onBookMarkClicked}></BookmarkButton>
      </span>
    </>
  );
};

export default PageReactionButtons;<|MERGE_RESOLUTION|>--- conflicted
+++ resolved
@@ -1,35 +1,22 @@
 import React, { FC } from 'react';
 import LikeButtons from './LikeButtons';
-<<<<<<< HEAD
 import { IUser } from '../interfaces/user';
-=======
 import BookmarkButton from './BookmarkButton';
 
->>>>>>> 90dfed71
-
 type Props = {
-  pageId: string,
   sumOfLikers: number,
   isLiked: boolean,
-<<<<<<< HEAD
   likers: IUser[],
   onLikeClicked?: ()=>void,
-=======
   sumOfBookmarks: number,
   isBookmarked: boolean,
-  onLikeClicked: ()=>void,
   onBookMarkClicked: ()=>void,
->>>>>>> 90dfed71
 }
 
 
 const PageReactionButtons : FC<Props> = (props: Props) => {
   const {
-<<<<<<< HEAD
-    sumOfLikers, isLiked, likers, onLikeClicked,
-=======
-    pageId, sumOfLikers, likerIds, isLiked, sumOfBookmarks, isBookmarked, onLikeClicked, onBookMarkClicked,
->>>>>>> 90dfed71
+    sumOfLikers, isLiked, likers, onLikeClicked, sumOfBookmarks, isBookmarked, onBookMarkClicked,
   } = props;
 
 
