--- conflicted
+++ resolved
@@ -240,13 +240,8 @@
         onExcludeUsersHome={this.onExcludeUsersHome}
         onExcludeTrash={this.onExcludeTrash}
         onClickSelectAllCheckbox={this.toggleAllCheckBox}
-<<<<<<< HEAD
         selectedPagesCount={this.state.selectedPagesIdList.size}
-        searchedPagesCount={this.state.searchedPages.length}
-=======
-        selectedPagesCount={this.state.selectedPages.size}
         displayPageCount={this.state.searchedPages.length}
->>>>>>> 91684e70
       >
       </SearchControl>
     );
