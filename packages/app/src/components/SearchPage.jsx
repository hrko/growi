--- conflicted
+++ resolved
@@ -32,30 +32,21 @@
       searchResultMeta: {},
       selectedPage: {},
       selectedPages: new Set(),
-<<<<<<< HEAD
-=======
       searchResultCount: 0,
       activePage: 1,
       pagingLimit: 3, // change to an appropriate limit number
->>>>>>> 5e23b08b
       excludeUsersHome: true,
       excludeTrash: true,
     };
 
     this.changeURL = this.changeURL.bind(this);
     this.search = this.search.bind(this);
-<<<<<<< HEAD
-=======
     this.searchHandler = this.searchHandler.bind(this);
->>>>>>> 5e23b08b
     this.selectPage = this.selectPage.bind(this);
     this.toggleCheckBox = this.toggleCheckBox.bind(this);
     this.onExcludeUsersHome = this.onExcludeUsersHome.bind(this);
     this.onExcludeTrash = this.onExcludeTrash.bind(this);
-<<<<<<< HEAD
-=======
     this.onPagingNumberChanged = this.onPagingNumberChanged.bind(this);
->>>>>>> 5e23b08b
   }
 
   componentDidMount() {
@@ -110,9 +101,6 @@
     return query;
   }
 
-<<<<<<< HEAD
-  search(data) {
-=======
   /**
    * this method is called when user changes paging number
    */
@@ -132,7 +120,6 @@
   }
 
   async search(data) {
->>>>>>> 5e23b08b
     const keyword = data.keyword;
     if (keyword === '') {
       this.setState({
@@ -150,31 +137,6 @@
     this.setState({
       searchingKeyword: keyword,
     });
-<<<<<<< HEAD
-    this.props.appContainer.apiGet('/search', { q: this.createSearchQuery(keyword) })
-      .then((res) => {
-        this.changeURL(keyword);
-        if (res.data.length > 0) {
-          this.setState({
-            searchedKeyword: keyword,
-            searchedPages: res.data,
-            searchResultMeta: res.meta,
-            selectedPage: res.data[0],
-          });
-        }
-        else {
-          this.setState({
-            searchedKeyword: keyword,
-            searchedPages: [],
-            searchResultMeta: {},
-            selectedPage: {},
-          });
-        }
-      })
-      .catch((err) => {
-        toastError(err);
-      });
-=======
     const pagingLimit = this.state.pagingLimit;
     const offset = (this.state.activePage * pagingLimit) - pagingLimit;
     try {
@@ -268,63 +230,6 @@
       >
       </SearchControl>
     );
->>>>>>> 5e23b08b
-  }
-
-  selectPage= (pageId) => {
-    const index = this.state.searchedPages.findIndex((page) => {
-      return page._id === pageId;
-    });
-    this.setState({
-      selectedPage: this.state.searchedPages[index],
-    });
-  }
-
-  toggleCheckBox = (page) => {
-    if (this.state.selectedPages.has(page)) {
-      this.state.selectedPages.delete(page);
-    }
-    else {
-      this.state.selectedPages.add(page);
-    }
-  }
-
-  renderSearchResultContent = () => {
-    return (
-      <SearchResultContent
-        appContainer={this.props.appContainer}
-        searchingKeyword={this.state.searchingKeyword}
-        selectedPage={this.state.selectedPage}
-      >
-      </SearchResultContent>
-    );
-  }
-
-  renderSearchResultList = () => {
-    return (
-      <SearchResultList
-        pages={this.state.searchedPages}
-        deletionMode={false}
-        selectedPage={this.state.selectedPage}
-        selectedPages={this.state.selectedPages}
-        onClickInvoked={this.selectPage}
-        onChangedInvoked={this.toggleCheckBox}
-      >
-      </SearchResultList>
-    );
-  }
-
-  renderSearchControl = () => {
-    return (
-      <SearchControl
-        searchingKeyword={this.state.searchingKeyword}
-        appContainer={this.props.appContainer}
-        onSearchInvoked={this.search}
-        onExcludeUsersHome={this.onExcludeUsersHome}
-        onExcludeTrash={this.onExcludeTrash}
-      >
-      </SearchControl>
-    );
   }
 
   render() {
