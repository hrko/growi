--- conflicted
+++ resolved
@@ -36,16 +36,11 @@
       searchResultCount: 0,
       activePage: 1,
       pagingLimit: this.props.appContainer.config.pageLimitationL,
-<<<<<<< HEAD
-      excludeUsersHome: true,
-      excludeTrash: true,
+      excludeUserPages: true,
+      excludeTrashPages: true,
       selectAllCheckboxType: CheckboxType.NONE_CHECKED,
       isDeleteConfirmModalShown: false,
       deleteTargetPageIds: new Set(),
-=======
-      excludeUserPages: true,
-      excludeTrashPages: true,
->>>>>>> 8065dd19
     };
 
     this.changeURL = this.changeURL.bind(this);
@@ -296,18 +291,13 @@
         searchResultCount={this.state.searchResultCount || 0}
         appContainer={this.props.appContainer}
         onSearchInvoked={this.onSearchInvoked}
-<<<<<<< HEAD
-        onExcludeUsersHome={this.onExcludeUsersHome}
-        onExcludeTrash={this.onExcludeTrash}
-        onClickSelectAllCheckbox={this.toggleAllCheckBox}
+        onClickSelectAllCheckbox={this.toggleAllCheck        onClickSelectAllCheckbox={this.toggleAllCheckBox}
         selectAllCheckboxType={this.state.selectAllCheckboxType}
         onClickDeleteAllButton={this.deleteAllPagesButtonHandler}
-=======
         onExcludeUserPagesSwitched={this.switchExcludeUserPagesHandler}
         onExcludeTrashPagesSwitched={this.switchExcludeTrashPagesHandler}
         excludeUserPages={this.state.excludeUserPages}
         excludeTrashPages={this.state.excludeTrashPages}
->>>>>>> 8065dd19
       >
       </SearchControl>
     );
