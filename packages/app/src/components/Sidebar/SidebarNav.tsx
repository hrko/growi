--- conflicted
+++ resolved
@@ -79,14 +79,11 @@
       <div className="grw-sidebar-nav-primary-container">
         {!isSharedUser && <PrimaryItem contents={SidebarContentsType.CUSTOM} label="Custom Sidebar" iconName="code" onItemSelected={onItemSelected} />}
         {!isSharedUser && <PrimaryItem contents={SidebarContentsType.RECENT} label="Recent Changes" iconName="update" onItemSelected={onItemSelected} />}
-<<<<<<< HEAD
         {!isSharedUser && <PrimaryItem contents={SidebarContentsType.TREE} label="Page Tree" iconName="format_list_bulleted" onItemSelected={onItemSelected} />}
         {/* <PrimaryItem id="tag" label="Tags" iconName="icon-tag" /> */}
         {/* <PrimaryItem id="favorite" label="Favorite" iconName="fa fa-bookmark-o" /> */}
-=======
         {!isSharedUser && <PrimaryItem contents={SidebarContentsType.TAG} label="Tags" iconName="tag" onItemSelected={onItemSelected} /> }
         {/* <PrimaryItem id="favorite" label="Favorite" iconName="icon-star" /> */}
->>>>>>> d061cd2b
       </div>
       <div className="grw-sidebar-nav-secondary-container">
         {isAdmin && <SecondaryItem label="Admin" iconName="settings" href="/admin" />}
