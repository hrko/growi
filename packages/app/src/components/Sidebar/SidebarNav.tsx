--- conflicted
+++ resolved
@@ -80,11 +80,6 @@
   return (
     <div className="grw-sidebar-nav">
       <div className="grw-sidebar-nav-primary-container">
-<<<<<<< HEAD
-        {!isSharedUser && <PrimaryItem contents={SidebarContentsType.CUSTOM} label="Custom Sidebar" iconName="code" onItemSelected={onItemSelected} />}
-        {!isSharedUser && <PrimaryItem contents={SidebarContentsType.RECENT} label="Recent Changes" iconName="update" onItemSelected={onItemSelected} />}
-        {!isSharedUser && <PrimaryItem contents={SidebarContentsType.TAG} label="Tags" iconName="local_offer" onItemSelected={onItemSelected} /> }
-=======
         {/* eslint-disable max-len */}
         <PrimaryItem contents={SidebarContentsType.TREE} label="Page Tree" iconName="format_list_bulleted" onItemSelected={onItemSelected} />
         <PrimaryItem contents={SidebarContentsType.CUSTOM} label="Custom Sidebar" iconName="code" onItemSelected={onItemSelected} />
@@ -92,7 +87,6 @@
         {/* <PrimaryItem id="tag" label="Tags" iconName="icon-tag" /> */}
         {/* <PrimaryItem id="favorite" label="Favorite" iconName="fa fa-bookmark-o" /> */}
         <PrimaryItem contents={SidebarContentsType.TAG} label="Tags" iconName="tag" onItemSelected={onItemSelected} />
->>>>>>> 46f2f8fb
         {/* <PrimaryItem id="favorite" label="Favorite" iconName="icon-star" /> */}
         {/* eslint-enable max-len */}
       </div>
