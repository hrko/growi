import React, {
  useCallback, useState, FC, useEffect, memo,
} from 'react';
import nodePath from 'path';
import { useTranslation } from 'react-i18next';
import { pagePathUtils } from '@growi/core';

import { ItemNode } from './ItemNode';
import { IPageHasId } from '~/interfaces/page';
import { useSWRxPageChildren } from '../../../stores/page-listing';
import ClosableTextInput, { AlertInfo, AlertType } from '../../Common/ClosableTextInput';
import PageItemControl from '../../Common/Dropdown/PageItemControl';
import { IPageForPageDeleteModal } from '~/components/PageDeleteModal';

import TriangleIcon from '~/components/Icons/TriangleIcon';

const { isTopPage } = pagePathUtils;


interface ItemProps {
  isEnableActions: boolean
  itemNode: ItemNode
  targetId?: string
  isOpen?: boolean
  onClickDeleteByPage?(page: IPageForPageDeleteModal): void
}

// Utility to mark target
const markTarget = (children: ItemNode[], targetId?: string): void => {
  if (targetId == null) {
    return;
  }

  children.forEach((node) => {
    if (node.page._id === targetId) {
      node.page.isTarget = true;
    }
    return node;
  });
};

type ItemControlProps = {
  page: Partial<IPageHasId>
  isEnableActions: boolean
  isDeletable: boolean
  onClickDeleteButtonHandler?(): void
  onClickPlusButtonHandler?(): void
}

const ItemControl: FC<ItemControlProps> = memo((props: ItemControlProps) => {
  const onClickPlusButton = () => {
    if (props.onClickPlusButtonHandler == null) {
      return;
    }

    props.onClickPlusButtonHandler();
  };

  const onClickDeleteButton = () => {
    if (props.onClickDeleteButtonHandler == null) {
      return;
    }

    props.onClickDeleteButtonHandler();
  };

  if (props.page == null) {
    return <></>;
  }

  return (
    <>
      <PageItemControl page={props.page} onClickDeleteButton={onClickDeleteButton} isEnableActions={props.isEnableActions} isDeletable={props.isDeletable} />
      <button
        type="button"
        className="btn-link nav-link border-0 rounded grw-btn-page-management p-0"
        onClick={onClickPlusButton}
      >
        <i className="icon-plus text-muted d-block grw-pagetree-simple-line-icon grw-pagetree-icon p-1" />
      </button>
    </>
  );
});

const ItemCount: FC = () => {
  return (
    <>
      <span className="grw-pagetree-count badge badge-pill badge-light">
        {/* TODO: consider to show the number of children pages */}
      </span>
    </>
  );
};

const Item: FC<ItemProps> = (props: ItemProps) => {
  const { t } = useTranslation();
  const {
    itemNode, targetId, isOpen: _isOpen = false, onClickDeleteByPage, isEnableActions,
  } = props;

  const { page, children } = itemNode;

  const [currentChildren, setCurrentChildren] = useState(children);
  const [isOpen, setIsOpen] = useState(_isOpen);

  const [isNewPageInputShown, setNewPageInputShown] = useState(false);

  const { data, error } = useSWRxPageChildren(isOpen ? page._id : null);

  const hasChildren = useCallback((): boolean => {
    return currentChildren != null && currentChildren.length > 0;
  }, [currentChildren]);

  const onClickLoadChildren = useCallback(async() => {
    setIsOpen(!isOpen);
  }, [isOpen]);

  const onClickDeleteButtonHandler = useCallback(() => {
    if (onClickDeleteByPage == null) {
      return;
    }

    const { _id: pageId, revision: revisionId, path } = page;

    if (pageId == null || revisionId == null || path == null) {
      throw Error('Any of _id, revision, and path must not be null.');
    }

    const pageToDelete: IPageForPageDeleteModal = {
      pageId,
      revisionId: revisionId as string,
      path,
    };

    onClickDeleteByPage(pageToDelete);
  }, [page, onClickDeleteByPage]);

  const inputValidator = (title: string | null): AlertInfo | null => {
    if (title == null || title === '') {
      return {
        type: AlertType.ERROR,
        message: t('Page title is required'),
      };
    }

    return null;
  };

  // TODO: go to create page page
  const onPressEnterHandler = () => {
    console.log('Enter key was pressed!');
  };

  // didMount
  useEffect(() => {
    if (hasChildren()) setIsOpen(true);
  }, []);

  /*
   * Make sure itemNode.children and currentChildren are synced
   */
  useEffect(() => {
    if (children.length > currentChildren.length) {
      markTarget(children, targetId);
      setCurrentChildren(children);
    }
  }, []);

  /*
   * When swr fetch succeeded
   */
  useEffect(() => {
    if (isOpen && error == null && data != null) {
      const newChildren = ItemNode.generateNodesFromPages(data.children);
      markTarget(newChildren, targetId);
      setCurrentChildren(newChildren);
    }
  }, [data, isOpen]);

  return (
    <>
<<<<<<< HEAD
      <div style={opacityStyle} className="grw-pagetree-item d-flex align-items-center pr-1">
=======
      <div className={`grw-pagetree-item d-flex align-items-center ${page.isTarget ? 'grw-pagetree-is-target' : ''}`}>
>>>>>>> ef917626
        <button
          type="button"
          className={`grw-pagetree-button btn ${isOpen ? 'grw-pagetree-open' : ''}`}
          onClick={onClickLoadChildren}
        >
          <div className="grw-triangle-icon">
            <TriangleIcon />
          </div>
        </button>
        <a href={page._id} className="grw-pagetree-title-anchor flex-grow-1">
          <p className={`grw-pagetree-title m-auto ${page.isEmpty && 'text-muted'}`}>{nodePath.basename(page.path as string) || '/'}</p>
        </a>
        <div className="grw-pagetree-count-wrapper">
          <ItemCount />
        </div>
        <div className="grw-pagetree-control d-none">
          <ItemControl
            page={page}
            onClickDeleteButtonHandler={onClickDeleteButtonHandler}
            onClickPlusButtonHandler={() => { setNewPageInputShown(true) }}
            isEnableActions={isEnableActions}
            isDeletable={!page.isEmpty && !isTopPage(page.path as string)}
          />
        </div>
      </div>

      {isEnableActions && (
        <ClosableTextInput
          isShown={isNewPageInputShown}
          placeholder={t('Input title')}
          onClickOutside={() => { setNewPageInputShown(false) }}
          onPressEnter={onPressEnterHandler}
          inputValidator={inputValidator}
        />
      )}
      {
        isOpen && hasChildren() && currentChildren.map(node => (
          <div key={node.page._id} className="ml-3 mt-2">
            <Item
              isEnableActions={isEnableActions}
              itemNode={node}
              isOpen={false}
              targetId={targetId}
              onClickDeleteByPage={onClickDeleteByPage}
            />
          </div>
        ))
      }
    </>
  );

};

export default Item;<|MERGE_RESOLUTION|>--- conflicted
+++ resolved
@@ -179,11 +179,7 @@
 
   return (
     <>
-<<<<<<< HEAD
-      <div style={opacityStyle} className="grw-pagetree-item d-flex align-items-center pr-1">
-=======
-      <div className={`grw-pagetree-item d-flex align-items-center ${page.isTarget ? 'grw-pagetree-is-target' : ''}`}>
->>>>>>> ef917626
+      <div className={`grw-pagetree-item d-flex align-items-center pr-1 ${page.isTarget ? 'grw-pagetree-is-target' : ''}`}>
         <button
           type="button"
           className={`grw-pagetree-button btn ${isOpen ? 'grw-pagetree-open' : ''}`}
