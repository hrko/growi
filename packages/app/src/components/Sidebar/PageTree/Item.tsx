--- conflicted
+++ resolved
@@ -74,13 +74,8 @@
 const Item: FC<ItemProps> = (props: ItemProps) => {
   const { t } = useTranslation();
   const {
-<<<<<<< HEAD
-    itemNode, targetPathOrId, isOpen: _isOpen = false, onClickDuplicateMenuItem, onClickRenameMenuItem, onClickDeleteMenuItem, isEnableActions,
-    mutateSiblings,
-=======
     itemNode, targetPathOrId, isOpen: _isOpen = false, isEnabledAttachTitleHeader,
-    onClickDuplicateMenuItem, onClickRenameMenuItem, onClickDeleteMenuItem, isEnableActions,
->>>>>>> b750499e
+    onClickDuplicateMenuItem, onClickRenameMenuItem, onClickDeleteMenuItem, isEnableActions, mutateSiblings,
   } = props;
 
   const { page, children } = itemNode;
