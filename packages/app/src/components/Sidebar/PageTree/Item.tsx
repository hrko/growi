import React, {
  useCallback, useState, FC, useEffect,
} from 'react';
import { DropdownToggle } from 'reactstrap';
import { useTranslation } from 'react-i18next';

import { useDrag, useDrop } from 'react-dnd';

import nodePath from 'path';

import { pathUtils, pagePathUtils } from '@growi/core';

import loggerFactory from '~/utils/logger';

import { toastWarning, toastError, toastSuccess } from '~/client/util/apiNotification';

import { useSWRxPageChildren } from '~/stores/page-listing';
import { apiv3Put, apiv3Post } from '~/client/util/apiv3-client';
import { IPageForPageDuplicateModal } from '~/stores/modal';

import TriangleIcon from '~/components/Icons/TriangleIcon';
import { bookmark, unbookmark } from '~/client/services/page-operation';
import ClosableTextInput, { AlertInfo, AlertType } from '../../Common/ClosableTextInput';
import { PageItemControl } from '../../Common/Dropdown/PageItemControl';
import { ItemNode } from './ItemNode';
import { usePageTreeDescCountMap } from '~/stores/ui';
import {
  IPageHasId, IPageInfoAll, IPageToDeleteWithMeta, IPageToRenameWithMeta,
} from '~/interfaces/page';


const logger = loggerFactory('growi:cli:Item');


interface ItemProps {
  isEnableActions: boolean
  itemNode: ItemNode
  targetPathOrId?: string
  isScrolled: boolean,
  isOpen?: boolean
  isEnabledAttachTitleHeader?: boolean
  onRenamed?(): void
  onClickDuplicateMenuItem?(pageToDuplicate: IPageForPageDuplicateModal): void
<<<<<<< HEAD
  onClickRenameMenuItem?(pageToRename: IPageToRenameWithMeta): void
=======
>>>>>>> b5171a4e
  onClickDeleteMenuItem?(pageToDelete: IPageToDeleteWithMeta): void
}

// Utility to mark target
const markTarget = (children: ItemNode[], targetPathOrId?: string): void => {
  if (targetPathOrId == null) {
    return;
  }

  children.forEach((node) => {
    if (node.page._id === targetPathOrId || node.page.path === targetPathOrId) {
      node.page.isTarget = true;
    }
    return node;
  });
};


const bookmarkMenuItemClickHandler = async(_pageId: string, _newValue: boolean): Promise<void> => {
  const bookmarkOperation = _newValue ? bookmark : unbookmark;
  await bookmarkOperation(_pageId);
};

/**
 * Return new page path after the droppedPagePath is moved under the newParentPagePath
 * @param droppedPagePath
 * @param newParentPagePath
 * @returns
 */
const getNewPathAfterMoved = (droppedPagePath: string, newParentPagePath: string): string => {
  const pageTitle = nodePath.basename(droppedPagePath);
  return nodePath.join(newParentPagePath, pageTitle);
};

/**
 * Return whether the fromPage could be moved under the newParentPage
 * @param fromPage
 * @param newParentPage
 * @param printLog
 * @returns
 */
const canMoveUnderNewParent = (fromPage?: Partial<IPageHasId>, newParentPage?: Partial<IPageHasId>, printLog = false): boolean => {
  if (fromPage == null || newParentPage == null || fromPage.path == null || newParentPage.path == null) {
    if (printLog) {
      logger.warn('Any of page, page.path or droppedPage.path is null');
    }
    return false;
  }

  const newPathAfterMoved = getNewPathAfterMoved(fromPage.path, newParentPage.path);
  return pagePathUtils.canMoveByPath(fromPage.path, newPathAfterMoved);
};


type ItemCountProps = {
  descendantCount: number
}

const ItemCount: FC<ItemCountProps> = (props:ItemCountProps) => {
  return (
    <>
      <span className="grw-pagetree-count badge badge-pill badge-light text-muted">
        {props.descendantCount}
      </span>
    </>
  );
};

const Item: FC<ItemProps> = (props: ItemProps) => {
  const { t } = useTranslation();
  const {
    itemNode, targetPathOrId, isOpen: _isOpen = false, isEnabledAttachTitleHeader,
    onRenamed, onClickDuplicateMenuItem, onClickDeleteMenuItem, isEnableActions,
  } = props;

  const { page, children } = itemNode;

  const [currentChildren, setCurrentChildren] = useState(children);
  const [isOpen, setIsOpen] = useState(_isOpen);
  const [isNewPageInputShown, setNewPageInputShown] = useState(false);
  const [shouldHide, setShouldHide] = useState(false);
  const [isRenameInputShown, setRenameInputShown] = useState(false);

  const { data, mutate: mutateChildren } = useSWRxPageChildren(isOpen ? page._id : null);

  // descendantCount
  const { getDescCount } = usePageTreeDescCountMap();
  const descendantCount = getDescCount(page._id) || page.descendantCount || 0;


  // hasDescendants flag
  const isChildrenLoaded = currentChildren?.length > 0;
  const hasDescendants = descendantCount > 0 || isChildrenLoaded;

  // to re-show hidden item when useDrag end() callback
  const displayDroppedItemByPageId = useCallback((pageId) => {
    const target = document.getElementById(`pagetree-item-${pageId}`);
    if (target == null) {
      return;
    }

    // wait 500ms to avoid removing before d-none is set by useDrag end() callback
    setTimeout(() => {
      target.classList.remove('d-none');
    }, 500);
  }, []);

  const [, drag] = useDrag({
    type: 'PAGE_TREE',
    item: { page },
    canDrag: () => {
      const isDraggable = !pagePathUtils.isUserPage(page.path || '/');
      return isDraggable;
    },
    end: (item, monitor) => {
      // in order to set d-none to dropped Item
      const dropResult = monitor.getDropResult();
      if (dropResult != null) {
        setShouldHide(true);
      }
    },
    collect: monitor => ({
      isDragging: monitor.isDragging(),
      canDrag: monitor.canDrag(),
    }),
  });

  const pageItemDropHandler = async(item: ItemNode) => {
    const { page: droppedPage } = item;

    if (!canMoveUnderNewParent(droppedPage, page, true)) {
      return;
    }

    if (droppedPage.path == null || page.path == null) {
      return;
    }

    const newPagePath = getNewPathAfterMoved(droppedPage.path, page.path);

    try {
      await apiv3Put('/pages/rename', {
        pageId: droppedPage._id,
        revisionId: droppedPage.revision,
        newPagePath,
        isRenameRedirect: false,
        isRemainMetadata: false,
      });

      await mutateChildren();

      // force open
      setIsOpen(true);
    }
    catch (err) {
      // display the dropped item
      displayDroppedItemByPageId(droppedPage._id);

      if (err.code === 'operation__blocked') {
        toastWarning(t('pagetree.you_cannot_move_this_page_now'));
      }
      else {
        toastError(t('pagetree.something_went_wrong_with_moving_page'));
      }
    }
  };

  const [{ isOver }, drop] = useDrop<ItemNode, Promise<void>, { isOver: boolean }>(() => ({
    accept: 'PAGE_TREE',
    drop: pageItemDropHandler,
    hover: (item, monitor) => {
      // when a drag item is overlapped more than 1 sec, the drop target item will be opened.
      if (monitor.isOver()) {
        setTimeout(() => {
          if (monitor.isOver()) {
            setIsOpen(true);
          }
        }, 1000);
      }
    },
    canDrop: (item) => {
      const { page: droppedPage } = item;
      return canMoveUnderNewParent(droppedPage, page);
    },
    collect: monitor => ({
      isOver: monitor.isOver(),
    }),
  }));

  const hasChildren = useCallback((): boolean => {
    return currentChildren != null && currentChildren.length > 0;
  }, [currentChildren]);

  const onClickLoadChildren = useCallback(async() => {
    setIsOpen(!isOpen);
  }, [isOpen]);

  const onClickPlusButton = useCallback(() => {
    setNewPageInputShown(true);
  }, []);

  const duplicateMenuItemClickHandler = useCallback((): void => {
    if (onClickDuplicateMenuItem == null) {
      return;
    }

    const { _id: pageId, path } = page;

    if (pageId == null || path == null) {
      throw Error('Any of _id and path must not be null.');
    }

    const pageToDuplicate = { pageId, path };

    onClickDuplicateMenuItem(pageToDuplicate);
  }, [onClickDuplicateMenuItem, page]);

  const renameMenuItemClickHandler = useCallback(() => {
    setRenameInputShown(true);
  }, []);

<<<<<<< HEAD
  /*
  * Rename: TODO: rename page title on input form by #87757
  */

  // const onClickRenameButton = useCallback(async(_pageId: string): Promise<void> => {
  //   setRenameInputShown(true);
  // }, []);

  // const onPressEnterForRenameHandler = async(inputText: string) => {
  //   const parentPath = getParentPagePath(page.path as string)
  //   const newPagePath = `${parentPath}/${inputText}`;

  //   try {
  //     setPageTitle(inputText);
  //     setRenameInputShown(false);
  //     await apiv3Put('/pages/rename', { newPagePath, pageId: page._id, revisionId: page.revision });
  //   }
  //   catch (err) {
  //     // open ClosableInput and set pageTitle back to the previous title
  //     setPageTitle(nodePath.basename(pageTitle as string));
  //     setRenameInputShown(true);
  //     toastError(err);
  //   }
  // };

  const renameMenuItemClickHandler = useCallback(async(_pageId: string, pageInfo: IPageInfoAll | undefined): Promise<void> => {
    if (onClickRenameMenuItem == null) {
      return;
    }

    if (page._id == null || page.revision == null || page.path == null) {
      throw Error('Any of _id, revision, and path must not be null.');
    }

    const pageToRename: IPageToRenameWithMeta = {
      data: {
        _id: page._id,
        revision: page.revision as string,
        path: page.path,
      },
      meta: pageInfo,
    };

    onClickRenameMenuItem(pageToRename);
  }, [onClickRenameMenuItem, page]);
=======
  const onPressEnterForRenameHandler = async(inputText: string) => {
    const parentPath = pathUtils.addTrailingSlash(nodePath.dirname(page.path ?? ''));
    const newPagePath = nodePath.resolve(parentPath, inputText);

    if (newPagePath === page.path) {
      setRenameInputShown(false);
      return;
    }

    try {
      setRenameInputShown(false);
      await apiv3Put('/pages/rename', {
        pageId: page._id,
        revisionId: page.revision,
        newPagePath,
      });

      if (onRenamed != null) {
        onRenamed();
      }

      toastSuccess(t('renamed_pages', { path: page.path }));
    }
    catch (err) {
      setRenameInputShown(true);
      toastError(err);
    }
  };
>>>>>>> b5171a4e

  const deleteMenuItemClickHandler = useCallback(async(_pageId: string, pageInfo: IPageInfoAll | undefined): Promise<void> => {
    if (onClickDeleteMenuItem == null) {
      return;
    }

    if (page._id == null || page.revision == null || page.path == null) {
      throw Error('Any of _id, revision, and path must not be null.');
    }

    const pageToDelete: IPageToDeleteWithMeta = {
      data: {
        _id: page._id,
        revision: page.revision as string,
        path: page.path,
      },
      meta: pageInfo,
    };

    onClickDeleteMenuItem(pageToDelete);
  }, [onClickDeleteMenuItem, page]);

  const onPressEnterForCreateHandler = async(inputText: string) => {
    setNewPageInputShown(false);
    const parentPath = pathUtils.addTrailingSlash(page.path as string);
    const newPagePath = `${parentPath}${inputText}`;
    const isCreatable = pagePathUtils.isCreatablePage(newPagePath);

    if (!isCreatable) {
      toastWarning(t('you_can_not_create_page_with_this_name'));
      return;
    }

    let initBody = '';
    if (isEnabledAttachTitleHeader) {
      const pageTitle = pathUtils.addHeadingSlash(nodePath.basename(newPagePath));
      initBody = pathUtils.attachTitleHeader(pageTitle);
    }

    try {
      await apiv3Post('/pages/', {
        path: newPagePath,
        body: initBody,
        grant: page.grant,
        grantUserGroupId: page.grantedGroup,
        createFromPageTree: true,
      });
      mutateChildren();
      toastSuccess(t('successfully_saved_the_page'));
    }
    catch (err) {
      toastError(err);
    }
  };

  const inputValidator = (title: string | null): AlertInfo | null => {
    if (title == null || title === '' || title.trim() === '') {
      return {
        type: AlertType.WARNING,
        message: t('form_validation.title_required'),
      };
    }

    if (title.includes('/')) {
      return {
        type: AlertType.WARNING,
        message: t('form_validation.slashed_are_not_yet_supported'),
      };
    }

    return null;
  };


  useEffect(() => {
    if (!props.isScrolled && page.isTarget) {
      document.dispatchEvent(new CustomEvent('targetItemRendered'));
    }
  }, [props.isScrolled, page.isTarget]);

  // didMount
  useEffect(() => {
    if (hasChildren()) setIsOpen(true);
  }, [hasChildren]);

  /*
   * Make sure itemNode.children and currentChildren are synced
   */
  useEffect(() => {
    if (children.length > currentChildren.length) {
      markTarget(children, targetPathOrId);
      setCurrentChildren(children);
    }
  }, [children, currentChildren.length, targetPathOrId]);

  /*
   * When swr fetch succeeded
   */
  useEffect(() => {
    if (isOpen && data != null) {
      const newChildren = ItemNode.generateNodesFromPages(data.children);
      markTarget(newChildren, targetPathOrId);
      setCurrentChildren(newChildren);
    }
  }, [data, isOpen, targetPathOrId]);

  return (
    <div
      id={`pagetree-item-${page._id}`}
      className={`grw-pagetree-item-container ${isOver ? 'grw-pagetree-is-over' : ''}
    ${shouldHide ? 'd-none' : ''}`}
    >
      <li
        ref={(c) => { drag(c); drop(c) }}
        className={`list-group-item list-group-item-action border-0 py-0 pr-3 d-flex align-items-center ${page.isTarget ? 'grw-pagetree-is-target' : ''}`}
        id={page.isTarget ? 'grw-pagetree-is-target' : `grw-pagetree-list-${page._id}`}
      >
        <div className="grw-triangle-container d-flex justify-content-center">
          {hasDescendants && (
            <button
              type="button"
              className={`grw-pagetree-button btn ${isOpen ? 'grw-pagetree-open' : ''}`}
              onClick={onClickLoadChildren}
            >
              <div className="grw-triangle-icon d-flex justify-content-center">
                <TriangleIcon />
              </div>
            </button>
          )}
        </div>
        { isRenameInputShown && (
          <ClosableTextInput
            isShown
            value={nodePath.basename(page.path ?? '')}
            placeholder={t('Input page name')}
            onClickOutside={() => { setRenameInputShown(false) }}
            onPressEnter={onPressEnterForRenameHandler}
            inputValidator={inputValidator}
          />
        )}
        { !isRenameInputShown && (
          <a href={`/${page._id}`} className="grw-pagetree-title-anchor flex-grow-1">
            <p className={`text-truncate m-auto ${page.isEmpty && 'text-muted'}`}>{nodePath.basename(page.path ?? '') || '/'}</p>
          </a>
        )}
        {(descendantCount > 0) && (
          <div className="grw-pagetree-count-wrapper">
            <ItemCount descendantCount={descendantCount} />
          </div>
        )}
        <div className="grw-pagetree-control d-flex">
          <PageItemControl
            pageId={page._id}
            isEnableActions={isEnableActions}
            onClickBookmarkMenuItem={bookmarkMenuItemClickHandler}
            onClickDuplicateMenuItem={duplicateMenuItemClickHandler}
            onClickRenameMenuItem={renameMenuItemClickHandler}
            onClickDeleteMenuItem={deleteMenuItemClickHandler}
          >
            {/* pass the color property to reactstrap dropdownToggle props. https://6-4-0--reactstrap.netlify.app/components/dropdowns/  */}
            <DropdownToggle color="transparent" className="border-0 rounded btn-page-item-control p-0 grw-visible-on-hover mr-1">
              <i className="icon-options fa fa-rotate-90 text-muted p-1"></i>
            </DropdownToggle>
          </PageItemControl>
          <button
            type="button"
            className="border-0 rounded btn btn-page-item-control p-0 grw-visible-on-hover"
            onClick={onClickPlusButton}
          >
            <i className="icon-plus text-muted d-block p-0" />
          </button>
        </div>
      </li>

      {isEnableActions && (
        <ClosableTextInput
          isShown={isNewPageInputShown}
          placeholder={t('Input page name')}
          onClickOutside={() => { setNewPageInputShown(false) }}
          onPressEnter={onPressEnterForCreateHandler}
          inputValidator={inputValidator}
        />
      )}
      {
        isOpen && hasChildren() && currentChildren.map(node => (
          <div key={node.page._id} className="grw-pagetree-item-children">
            <Item
              isEnableActions={isEnableActions}
              itemNode={node}
              isOpen={false}
              isScrolled={props.isScrolled}
              targetPathOrId={targetPathOrId}
              isEnabledAttachTitleHeader={isEnabledAttachTitleHeader}
              onRenamed={onRenamed}
              onClickDuplicateMenuItem={onClickDuplicateMenuItem}
              onClickDeleteMenuItem={onClickDeleteMenuItem}
            />
          </div>
        ))
      }
    </div>
  );

};

export default Item;<|MERGE_RESOLUTION|>--- conflicted
+++ resolved
@@ -25,7 +25,7 @@
 import { ItemNode } from './ItemNode';
 import { usePageTreeDescCountMap } from '~/stores/ui';
 import {
-  IPageHasId, IPageInfoAll, IPageToDeleteWithMeta, IPageToRenameWithMeta,
+  IPageHasId, IPageInfoAll, IPageToDeleteWithMeta,
 } from '~/interfaces/page';
 
 
@@ -41,10 +41,6 @@
   isEnabledAttachTitleHeader?: boolean
   onRenamed?(): void
   onClickDuplicateMenuItem?(pageToDuplicate: IPageForPageDuplicateModal): void
-<<<<<<< HEAD
-  onClickRenameMenuItem?(pageToRename: IPageToRenameWithMeta): void
-=======
->>>>>>> b5171a4e
   onClickDeleteMenuItem?(pageToDelete: IPageToDeleteWithMeta): void
 }
 
@@ -266,53 +262,6 @@
     setRenameInputShown(true);
   }, []);
 
-<<<<<<< HEAD
-  /*
-  * Rename: TODO: rename page title on input form by #87757
-  */
-
-  // const onClickRenameButton = useCallback(async(_pageId: string): Promise<void> => {
-  //   setRenameInputShown(true);
-  // }, []);
-
-  // const onPressEnterForRenameHandler = async(inputText: string) => {
-  //   const parentPath = getParentPagePath(page.path as string)
-  //   const newPagePath = `${parentPath}/${inputText}`;
-
-  //   try {
-  //     setPageTitle(inputText);
-  //     setRenameInputShown(false);
-  //     await apiv3Put('/pages/rename', { newPagePath, pageId: page._id, revisionId: page.revision });
-  //   }
-  //   catch (err) {
-  //     // open ClosableInput and set pageTitle back to the previous title
-  //     setPageTitle(nodePath.basename(pageTitle as string));
-  //     setRenameInputShown(true);
-  //     toastError(err);
-  //   }
-  // };
-
-  const renameMenuItemClickHandler = useCallback(async(_pageId: string, pageInfo: IPageInfoAll | undefined): Promise<void> => {
-    if (onClickRenameMenuItem == null) {
-      return;
-    }
-
-    if (page._id == null || page.revision == null || page.path == null) {
-      throw Error('Any of _id, revision, and path must not be null.');
-    }
-
-    const pageToRename: IPageToRenameWithMeta = {
-      data: {
-        _id: page._id,
-        revision: page.revision as string,
-        path: page.path,
-      },
-      meta: pageInfo,
-    };
-
-    onClickRenameMenuItem(pageToRename);
-  }, [onClickRenameMenuItem, page]);
-=======
   const onPressEnterForRenameHandler = async(inputText: string) => {
     const parentPath = pathUtils.addTrailingSlash(nodePath.dirname(page.path ?? ''));
     const newPagePath = nodePath.resolve(parentPath, inputText);
@@ -341,7 +290,6 @@
       toastError(err);
     }
   };
->>>>>>> b5171a4e
 
   const deleteMenuItemClickHandler = useCallback(async(_pageId: string, pageInfo: IPageInfoAll | undefined): Promise<void> => {
     if (onClickDeleteMenuItem == null) {
