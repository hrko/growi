--- conflicted
+++ resolved
@@ -23,15 +23,11 @@
 import ClosableTextInput, { AlertInfo, AlertType } from '../../Common/ClosableTextInput';
 import { PageItemControl } from '../../Common/Dropdown/PageItemControl';
 import { ItemNode } from './ItemNode';
-<<<<<<< HEAD
-import { IPageInfoAll, IPageToDeleteWithMeta } from '~/interfaces/page';
-=======
-import { IPageHasId } from '~/interfaces/page';
+import { IPageHasId, IPageInfoAll, IPageToDeleteWithMeta } from '~/interfaces/page';
 
 
 const logger = loggerFactory('growi:cli:Item');
 
->>>>>>> 9b33473c
 
 interface ItemProps {
   isEnableActions: boolean
