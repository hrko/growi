import React from 'react';
import PropTypes from 'prop-types';
import detectIndent from 'detect-indent';

import { throttle, debounce } from 'throttle-debounce';
import { envUtils } from '@growi/core';
import loggerFactory from '~/utils/logger';

import AppContainer from '~/client/services/AppContainer';
import PageContainer from '~/client/services/PageContainer';

import { withUnstatedContainers } from './UnstatedUtils';
import Editor from './PageEditor/Editor';
import Preview from './PageEditor/Preview';
import scrollSyncHelper from './PageEditor/ScrollSyncHelper';
import { ConflictDiffModal } from './PageEditor/ConflictDiffModal';

import EditorContainer from '~/client/services/EditorContainer';

import { getOptionsToSave } from '~/client/util/editor';

// TODO: remove this when omitting unstated is completed
import {
  useEditorMode, useSelectedGrant, useSelectedGrantGroupId, useSelectedGrantGroupName,
} from '~/stores/ui';
import { useIsEditable, useSlackChannels } from '~/stores/context';
import { useIsSlackEnabled } from '~/stores/editor';

const logger = loggerFactory('growi:PageEditor');

class PageEditor extends React.Component {

  constructor(props) {
    super(props);

    this.previewElement = React.createRef();

    const config = this.props.appContainer.getConfig();
    const isUploadable = config.upload.image || config.upload.file;
    const isUploadableFile = config.upload.file;
    const isMathJaxEnabled = !!config.env.MATHJAX;

    this.state = {
      markdown: this.props.pageContainer.state.markdown,
      isUploadable,
      isUploadableFile,
      isMathJaxEnabled,
    };

    this.setCaretLine = this.setCaretLine.bind(this);
    this.focusToEditor = this.focusToEditor.bind(this);
    this.onMarkdownChanged = this.onMarkdownChanged.bind(this);
    this.onSaveWithShortcut = this.onSaveWithShortcut.bind(this);
    this.onUpload = this.onUpload.bind(this);
    this.onEditorScroll = this.onEditorScroll.bind(this);
    this.onEditorScrollCursorIntoView = this.onEditorScrollCursorIntoView.bind(this);
    this.onPreviewScroll = this.onPreviewScroll.bind(this);
    this.saveDraft = this.saveDraft.bind(this);
    this.clearDraft = this.clearDraft.bind(this);

    // for scrolling
    this.lastScrolledDateWithCursor = null;
    this.isOriginOfScrollSyncEditor = false;
    this.isOriginOfScrollSyncEditor = false;

    // create throttled function
    this.scrollPreviewByEditorLineWithThrottle = throttle(20, this.scrollPreviewByEditorLine);
    this.scrollPreviewByCursorMovingWithThrottle = throttle(20, this.scrollPreviewByCursorMoving);
    this.scrollEditorByPreviewScrollWithThrottle = throttle(20, this.scrollEditorByPreviewScroll);
    this.setMarkdownStateWithDebounce = debounce(50, throttle(100, (value) => {
      this.setState({ markdown: value });
    }));
    this.saveDraftWithDebounce = debounce(800, this.saveDraft);

    // Detect indent size from contents (only when users are allowed to change it)
    // TODO: https://youtrack.weseek.co.jp/issue/GW-5368
    if (!this.props.appContainer.config.isIndentSizeForced && this.state.markdown) {
      const detectedIndent = detectIndent(this.state.markdown);
      if (detectedIndent.type === 'space' && new Set([2, 4]).has(detectedIndent.amount)) {
        this.props.editorContainer.setState({ indentSize: detectedIndent.amount });
      }
    }
  }

  componentWillMount() {
    this.props.appContainer.registerComponentInstance('PageEditor', this);
  }

  getMarkdown() {
    return this.state.markdown;
  }

  updateEditorValue(markdown) {
    this.editor.setValue(markdown);
  }

  focusToEditor() {
    this.editor.forceToFocus();
  }

  /**
   * set caret position of editor
   * @param {number} line
   */
  setCaretLine(line) {
    this.editor.setCaretLine(line);
    scrollSyncHelper.scrollPreview(this.previewElement, line);
  }

  /**
   * the change event handler for `markdown` state
   * @param {string} value
   */
  onMarkdownChanged(value) {
    const { pageContainer } = this.props;
    this.setMarkdownStateWithDebounce(value);
    // only when the first time to edit
    if (!pageContainer.state.revisionId) {
      this.saveDraftWithDebounce();
    }
  }

  // Displays an alert if there is a difference with pageContainer's markdown
  componentDidUpdate(prevProps, prevState) {
    const { pageContainer, editorContainer } = this.props;

    if (this.state.markdown !== prevState.markdown) {
      if (pageContainer.state.markdown !== this.state.markdown) {
        editorContainer.enableUnsavedWarning();
      }
    }
  }

  /**
   * save and update state of containers
   */
  async onSaveWithShortcut() {
    const {
      isSlackEnabled, slackChannels, grant, grantGroupId, grantGroupName, editorContainer, pageContainer,
    } = this.props;

    const optionsToSave = getOptionsToSave(isSlackEnabled, slackChannels, grant, grantGroupId, grantGroupName, editorContainer);

    try {
      // disable unsaved warning
      editorContainer.disableUnsavedWarning();

      // eslint-disable-next-line no-unused-vars
      const { page, tags } = await pageContainer.save(this.state.markdown, this.props.editorMode, optionsToSave);
      logger.debug('success to save');

      pageContainer.showSuccessToastr();

      // update state of EditorContainer
      editorContainer.setState({ tags });
    }
    catch (error) {
      logger.error('failed to save', error);
      pageContainer.showErrorToastr(error);
    }
  }

  /**
   * the upload event handler
   * @param {any} file
   */
  async onUpload(file) {
    const {
      appContainer, pageContainer, mutateGrant,
    } = this.props;

    try {
      let res = await appContainer.apiGet('/attachments.limit', {
        fileSize: file.size,
      });

      if (!res.isUploadable) {
        throw new Error(res.errorMessage);
      }

      const formData = new FormData();
      const { pageId, path } = pageContainer.state;
      formData.append('_csrf', appContainer.csrfToken);
      formData.append('file', file);
      formData.append('path', path);
      if (pageId != null) {
        formData.append('page_id', pageContainer.state.pageId);
      }

      res = await appContainer.apiPost('/attachments.add', formData);
      const attachment = res.attachment;
      const fileName = attachment.originalName;

      let insertText = `[${fileName}](${attachment.filePathProxied})`;
      // when image
      if (attachment.fileFormat.startsWith('image/')) {
        // modify to "![fileName](url)" syntax
        insertText = `!${insertText}`;
      }
      this.editor.insertText(insertText);

      // when if created newly
      if (res.pageCreated) {
        logger.info('Page is created', res.page._id);
        pageContainer.updateStateAfterSave(res.page, res.tags, res.revision, this.props.editorMode);
        mutateGrant(res.page.grant);
      }
    }
    catch (e) {
      logger.error('failed to upload', e);
      pageContainer.showErrorToastr(e);
    }
    finally {
      this.editor.terminateUploadingState();
    }
  }

  /**
   * the scroll event handler from codemirror
   * @param {any} data {left, top, width, height, clientWidth, clientHeight} object that represents the current scroll position,
   *                    the size of the scrollable area, and the size of the visible area (minus scrollbars).
   *                    And data.line is also available that is added by Editor component
   * @see https://codemirror.net/doc/manual.html#events
   */
  onEditorScroll(data) {
    // prevent scrolling
    //   if the elapsed time from last scroll with cursor is shorter than 40ms
    const now = new Date();
    if (now - this.lastScrolledDateWithCursor < 40) {
      return;
    }

    this.scrollPreviewByEditorLineWithThrottle(data.line);
  }

  /**
   * the scroll event handler from codemirror
   * @param {number} line
   * @see https://codemirror.net/doc/manual.html#events
   */
  onEditorScrollCursorIntoView(line) {
    // record date
    this.lastScrolledDateWithCursor = new Date();
    this.scrollPreviewByCursorMovingWithThrottle(line);
  }

  /**
   * scroll Preview element by scroll event
   * @param {number} line
   */
  scrollPreviewByEditorLine(line) {
    if (this.previewElement == null) {
      return;
    }

    // prevent circular invocation
    if (this.isOriginOfScrollSyncPreview) {
      this.isOriginOfScrollSyncPreview = false; // turn off the flag
      return;
    }

    // turn on the flag
    this.isOriginOfScrollSyncEditor = true;
    scrollSyncHelper.scrollPreview(this.previewElement, line);
  }

  /**
   * scroll Preview element by cursor moving
   * @param {number} line
   */
  scrollPreviewByCursorMoving(line) {
    if (this.previewElement == null) {
      return;
    }

    // prevent circular invocation
    if (this.isOriginOfScrollSyncPreview) {
      this.isOriginOfScrollSyncPreview = false; // turn off the flag
      return;
    }

    // turn on the flag
    this.isOriginOfScrollSyncEditor = true;
    scrollSyncHelper.scrollPreviewToRevealOverflowing(this.previewElement, line);
  }

  /**
   * the scroll event handler from Preview component
   * @param {number} offset
   */
  onPreviewScroll(offset) {
    this.scrollEditorByPreviewScrollWithThrottle(offset);
  }

  /**
   * scroll Editor component by scroll event of Preview component
   * @param {number} offset
   */
  scrollEditorByPreviewScroll(offset) {
    if (this.previewElement == null) {
      return;
    }

    // prevent circular invocation
    if (this.isOriginOfScrollSyncEditor) {
      this.isOriginOfScrollSyncEditor = false; // turn off the flag
      return;
    }

    // turn on the flag
    this.isOriginOfScrollSyncPreview = true;
    scrollSyncHelper.scrollEditor(this.editor, this.previewElement, offset);
  }

  saveDraft() {
    const { pageContainer, editorContainer } = this.props;
    editorContainer.saveDraft(pageContainer.state.path, this.state.markdown);
  }

  clearDraft() {
    this.props.editorContainer.clearDraft(this.props.pageContainer.state.path);
  }

  render() {
    if (!this.props.isEditable) {
      return null;
    }

    const config = this.props.appContainer.getConfig();
    const noCdn = envUtils.toBoolean(config.env.NO_CDN);

    const { path } = this.props.pageContainer.state;

    return (
<<<<<<< HEAD
      <div className="d-flex flex-wrap">
        <div className="page-editor-editor-container flex-grow-1 flex-basis-0 mw-0">
          <Editor
            ref={(c) => { this.editor = c }}
            value={this.state.markdown}
            noCdn={noCdn}
            isMobile={this.props.appContainer.isMobile}
            isUploadable={this.state.isUploadable}
            isUploadableFile={this.state.isUploadableFile}
            onScroll={this.onEditorScroll}
            onScrollCursorIntoView={this.onEditorScrollCursorIntoView}
            onChange={this.onMarkdownChanged}
            onUpload={this.onUpload}
            onSave={this.onSaveWithShortcut}
          />
        </div>
        <div className="d-none d-lg-block page-editor-preview-container flex-grow-1 flex-basis-0 mw-0">
          <Preview
            markdown={this.state.markdown}
            // eslint-disable-next-line no-return-assign
            inputRef={(el) => { return this.previewElement = el }}
            isMathJaxEnabled={this.state.isMathJaxEnabled}
            renderMathJaxOnInit={false}
            onScroll={this.onPreviewScroll}
          />
=======
      <>
        <div className="d-flex flex-wrap">
          <div className="page-editor-editor-container flex-grow-1 flex-basis-0 mw-0">
            <Editor
              ref={(c) => { this.editor = c }}
              value={this.state.markdown}
              noCdn={noCdn}
              isMobile={this.props.appContainer.isMobile}
              isUploadable={this.state.isUploadable}
              isUploadableFile={this.state.isUploadableFile}
              emojiStrategy={emojiStrategy}
              onScroll={this.onEditorScroll}
              onScrollCursorIntoView={this.onEditorScrollCursorIntoView}
              onChange={this.onMarkdownChanged}
              onUpload={this.onUpload}
              onSave={this.onSaveWithShortcut}
            />
          </div>
          <div className="d-none d-lg-block page-editor-preview-container flex-grow-1 flex-basis-0 mw-0">
            <Preview
              markdown={this.state.markdown}
              pagePath={path}
              // eslint-disable-next-line no-return-assign
              inputRef={(el) => { return this.previewElement = el }}
              isMathJaxEnabled={this.state.isMathJaxEnabled}
              renderMathJaxOnInit={false}
              onScroll={this.onPreviewScroll}
            />
          </div>
>>>>>>> 0863258e
        </div>
        <ConflictDiffModal
          isOpen={this.props.pageContainer.state.isConflictDiffModalOpen}
          onClose={() => this.props.pageContainer.setState({ isConflictDiffModalOpen: false })}
          appContainer={this.props.appContainer}
          pageContainer={this.props.pageContainer}
          markdownOnEdit={this.state.markdown}
        />
      </>
    );
  }

}

/**
 * Wrapper component for using unstated
 */
const PageEditorHOCWrapper = withUnstatedContainers(PageEditor, [AppContainer, PageContainer, EditorContainer]);

const PageEditorWrapper = (props) => {
  const { data: isEditable } = useIsEditable();
  const { data: editorMode } = useEditorMode();
  const { data: isSlackEnabled } = useIsSlackEnabled();
  const { data: slackChannels } = useSlackChannels();
  const { data: grant, mutate: mutateGrant } = useSelectedGrant();
  const { data: grantGroupId } = useSelectedGrantGroupId();
  const { data: grantGroupName } = useSelectedGrantGroupName();

  if (isEditable == null || editorMode == null) {
    return null;
  }

  return (
    <PageEditorHOCWrapper
      {...props}
      isEditable={isEditable}
      editorMode={editorMode}
      isSlackEnabled={isSlackEnabled}
      slackChannels={slackChannels}
      grant={grant}
      grantGroupId={grantGroupId}
      grantGroupName={grantGroupName}
      mutateGrant={mutateGrant}
    />
  );
};

PageEditor.propTypes = {
  appContainer: PropTypes.instanceOf(AppContainer).isRequired,
  pageContainer: PropTypes.instanceOf(PageContainer).isRequired,
  editorContainer: PropTypes.instanceOf(EditorContainer).isRequired,

  isEditable: PropTypes.bool.isRequired,

  // TODO: remove this when omitting unstated is completed
  editorMode: PropTypes.string.isRequired,
  isSlackEnabled: PropTypes.bool.isRequired,
  slackChannels: PropTypes.string.isRequired,
  grant: PropTypes.number.isRequired,
  grantGroupId: PropTypes.string,
  grantGroupName: PropTypes.string,
  mutateGrant: PropTypes.func,
};

export default PageEditorWrapper;<|MERGE_RESOLUTION|>--- conflicted
+++ resolved
@@ -332,7 +332,6 @@
     const { path } = this.props.pageContainer.state;
 
     return (
-<<<<<<< HEAD
       <div className="d-flex flex-wrap">
         <div className="page-editor-editor-container flex-grow-1 flex-basis-0 mw-0">
           <Editor
@@ -358,37 +357,6 @@
             renderMathJaxOnInit={false}
             onScroll={this.onPreviewScroll}
           />
-=======
-      <>
-        <div className="d-flex flex-wrap">
-          <div className="page-editor-editor-container flex-grow-1 flex-basis-0 mw-0">
-            <Editor
-              ref={(c) => { this.editor = c }}
-              value={this.state.markdown}
-              noCdn={noCdn}
-              isMobile={this.props.appContainer.isMobile}
-              isUploadable={this.state.isUploadable}
-              isUploadableFile={this.state.isUploadableFile}
-              emojiStrategy={emojiStrategy}
-              onScroll={this.onEditorScroll}
-              onScrollCursorIntoView={this.onEditorScrollCursorIntoView}
-              onChange={this.onMarkdownChanged}
-              onUpload={this.onUpload}
-              onSave={this.onSaveWithShortcut}
-            />
-          </div>
-          <div className="d-none d-lg-block page-editor-preview-container flex-grow-1 flex-basis-0 mw-0">
-            <Preview
-              markdown={this.state.markdown}
-              pagePath={path}
-              // eslint-disable-next-line no-return-assign
-              inputRef={(el) => { return this.previewElement = el }}
-              isMathJaxEnabled={this.state.isMathJaxEnabled}
-              renderMathJaxOnInit={false}
-              onScroll={this.onPreviewScroll}
-            />
-          </div>
->>>>>>> 0863258e
         </div>
         <ConflictDiffModal
           isOpen={this.props.pageContainer.state.isConflictDiffModalOpen}
@@ -397,7 +365,7 @@
           pageContainer={this.props.pageContainer}
           markdownOnEdit={this.state.markdown}
         />
-      </>
+      </div>
     );
   }
 
