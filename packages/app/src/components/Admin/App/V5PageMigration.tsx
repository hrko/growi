--- conflicted
+++ resolved
@@ -10,7 +10,6 @@
 const V5PageMigration: FC<any> = (props) => {
   const [isV5PageMigrationModalShown, setIsV5PageMigrationModalShown] = useState(false);
   const { adminAppContainer } = props;
-  const { isV5Compatible } = adminAppContainer.state;
   const { t } = useTranslation();
 
   const onConfirm = async() => {
@@ -24,14 +23,6 @@
     }
   };
 
-<<<<<<< HEAD
-  const onNotNowClicked = async() => {
-    // not show toastr
-    await adminAppContainer.v5PageMigrationHandler('notNow');
-  };
-
-=======
->>>>>>> cceca31f
   return (
     <>
       <V5PageMigrationModal
