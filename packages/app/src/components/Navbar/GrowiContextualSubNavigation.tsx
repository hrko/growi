import React, { useState, useCallback } from 'react';
import PropTypes from 'prop-types';

import { useTranslation } from 'react-i18next';

import { DropdownItem } from 'reactstrap';

import { withUnstatedContainers } from '../UnstatedUtils';
import EditorContainer from '~/client/services/EditorContainer';
import {
  EditorMode, useDrawerMode, useEditorMode, useIsDeviceSmallerThanMd, useIsAbleToShowPageManagement, useIsAbleToShowTagLabel,
  useIsAbleToShowPageEditorModeManager, useIsAbleToShowPageAuthors, usePageAccessoriesModal, PageAccessoriesModalContents,
  usePageDuplicateModalStatus, usePageRenameModalStatus, usePageDeleteModal, usePagePresentationModalStatus,
} from '~/stores/ui';
import {
  useCurrentCreatedAt, useCurrentUpdatedAt, useCurrentPageId, useRevisionId, useCurrentPagePath,
  useCreator, useRevisionAuthor, useCurrentUser, useIsGuestUser, useIsSharedUser, useShareLinkId,
} from '~/stores/context';
import { useSWRTagsInfo } from '~/stores/page';


import { toastSuccess, toastError } from '~/client/util/apiNotification';
import { apiPost } from '~/client/util/apiv1-client';
import { IPageHasId } from '~/interfaces/page';

import HistoryIcon from '../Icons/HistoryIcon';
import AttachmentIcon from '../Icons/AttachmentIcon';
import ShareLinkIcon from '../Icons/ShareLinkIcon';
import { AdditionalMenuItemsRendererProps } from '../Common/Dropdown/PageItemControl';
import { SubNavButtons } from './SubNavButtons';
import PageEditorModeManager from './PageEditorModeManager';
import { GrowiSubNavigation } from './GrowiSubNavigation';
import PresentationIcon from '../Icons/PresentationIcon';
import CreateTemplateModal from '../CreateTemplateModal';
import { exportAsMarkdown } from '~/client/services/page-operation';


type AdditionalMenuItemsProps = AdditionalMenuItemsRendererProps & {
  pageId: string,
  revisionId: string,
  isLinkSharingDisabled?: boolean,
  onClickTemplateMenuItem: (isPageTemplateModalShown: boolean) => void,

}

const AdditionalMenuItems = (props: AdditionalMenuItemsProps): JSX.Element => {
  const { t } = useTranslation();

  const {
<<<<<<< HEAD
    pageId, revisionId, isLinkSharingDisabled,
  } = props;
=======
    pageId, revisionId, isLinkSharingDisabled, onClickTemplateMenuItem,
  } = props;

  const openPageTemplateModalHandler = () => {
    onClickTemplateMenuItem(true);
  };
>>>>>>> 63db55c7

  const { data: isGuestUser } = useIsGuestUser();
  const { data: isSharedUser } = useIsSharedUser();
  const { open: openPresentationModal } = usePagePresentationModalStatus();

  const { open } = usePageAccessoriesModal();

  const hrefForPresentationModal = '?presentation=1';

  return (
    <>
      {/* Presentation */}
      <DropdownItem onClick={() => openPresentationModal(hrefForPresentationModal)}>
        <i className="icon-fw"><PresentationIcon /></i>
        { t('Presentation Mode') }
      </DropdownItem>

      {/* Export markdown */}
      <DropdownItem onClick={() => exportAsMarkdown(pageId, revisionId, 'md')}>
        <i className="icon-fw icon-cloud-download"></i>
        {t('export_bulk.export_page_markdown')}
      </DropdownItem>

      <DropdownItem divider />

      {/*
        TODO: show Tooltip when menu is disabled
        refs: PageAccessoriesModalControl
      */}
      <DropdownItem
        onClick={() => open(PageAccessoriesModalContents.PageHistory)}
        disabled={isGuestUser || isSharedUser}
      >
        <span className="mr-1"><HistoryIcon /></span>
        {t('History')}
      </DropdownItem>

      <DropdownItem
        onClick={() => open(PageAccessoriesModalContents.Attachment)}
      >
        <span className="mr-1"><AttachmentIcon /></span>
        {t('attachment_data')}
      </DropdownItem>

      <DropdownItem
        onClick={() => open(PageAccessoriesModalContents.ShareLink)}
        disabled={isGuestUser || isSharedUser || isLinkSharingDisabled}
      >
        <span className="mr-1"><ShareLinkIcon /></span>
        {t('share_links.share_link_management')}
      </DropdownItem>

      <DropdownItem divider />

      {/* Create template */}
      <DropdownItem onClick={openPageTemplateModalHandler}>
        <i className="icon-fw icon-magic-wand"></i> { t('template.option_label.create/edit') }
      </DropdownItem>
    </>
  );
};


const GrowiContextualSubNavigation = (props) => {
  const { data: isDeviceSmallerThanMd } = useIsDeviceSmallerThanMd();
  const { data: isDrawerMode } = useDrawerMode();
  const { data: editorMode, mutate: mutateEditorMode } = useEditorMode();
  const { data: createdAt } = useCurrentCreatedAt();
  const { data: updatedAt } = useCurrentUpdatedAt();
  const { data: pageId } = useCurrentPageId();
  const { data: revisionId } = useRevisionId();
  const { data: path } = useCurrentPagePath();
  const { data: creator } = useCreator();
  const { data: revisionAuthor } = useRevisionAuthor();
  const { data: currentUser } = useCurrentUser();
  const { data: isGuestUser } = useIsGuestUser();
  const { data: isSharedUser } = useIsSharedUser();
  const { data: shareLinkId } = useShareLinkId();

  const { data: isAbleToShowPageManagement } = useIsAbleToShowPageManagement();
  const { data: isAbleToShowTagLabel } = useIsAbleToShowTagLabel();
  const { data: isAbleToShowPageEditorModeManager } = useIsAbleToShowPageEditorModeManager();
  const { data: isAbleToShowPageAuthors } = useIsAbleToShowPageAuthors();

  const { mutate: mutateSWRTagsInfo, data: tagsInfoData } = useSWRTagsInfo(pageId);

  const { open: openDuplicateModal } = usePageDuplicateModalStatus();
  const { open: openRenameModal } = usePageRenameModalStatus();
  const { open: openDeleteModal } = usePageDeleteModal();

  const [isPageTemplateModalShown, setIsPageTempleteModalShown] = useState(false);

  const {
    editorContainer, isCompactMode, isLinkSharingDisabled,
  } = props;

  const isViewMode = editorMode === EditorMode.View;

  const tagsUpdatedHandler = useCallback(async(newTags: string[]) => {
    // It will not be reflected in the DB until the page is refreshed
    if (editorMode === EditorMode.Editor) {
      return editorContainer.setState({ tags: newTags });
    }

    try {
      const { tags } = await apiPost('/tags.update', { pageId, revisionId, tags: newTags }) as { tags };

      // revalidate SWRTagsInfo
      mutateSWRTagsInfo();
      // update editorContainer.state
      editorContainer.setState({ tags });

      toastSuccess('updated tags successfully');
    }
    catch (err) {
      toastError(err, 'fail to update tags');
    }
  // eslint-disable-next-line react-hooks/exhaustive-deps
  }, [pageId]);

  const duplicateItemClickedHandler = useCallback(async(pageId, path) => {
    openDuplicateModal(pageId, path);
  }, [openDuplicateModal]);

  const renameItemClickedHandler = useCallback(async(pageId, revisionId, path) => {
    openRenameModal(pageId, revisionId, path);
  }, [openRenameModal]);

  const deleteItemClickedHandler = useCallback(async(pageToDelete) => {
    openDeleteModal([pageToDelete]);
  }, [openDeleteModal]);

  const templateMenuItemClickHandler = useCallback(() => {
    setIsPageTempleteModalShown(true);
  }, []);


  const ControlComponents = useCallback(() => {
    function onPageEditorModeButtonClicked(viewType) {
      mutateEditorMode(viewType);
    }

    return (
      <>
        <div className="h-50 d-flex flex-column align-items-end justify-content-center">
          { pageId != null && isViewMode && (
            <SubNavButtons
              isCompactMode={isCompactMode}
              pageId={pageId}
              shareLinkId={shareLinkId}
              revisionId={revisionId}
              path={path}
              disableSeenUserInfoPopover={isSharedUser}
              showPageControlDropdown={isAbleToShowPageManagement}
              additionalMenuItemRenderer={props => (
                <AdditionalMenuItems
                  {...props}
                  pageId={pageId}
                  revisionId={revisionId}
                  isLinkSharingDisabled={isLinkSharingDisabled}
<<<<<<< HEAD
=======
                  onClickTemplateMenuItem={templateMenuItemClickHandler}
>>>>>>> 63db55c7
                />
              )}
              onClickDuplicateMenuItem={duplicateItemClickedHandler}
              onClickRenameMenuItem={renameItemClickedHandler}
              onClickDeleteMenuItem={deleteItemClickedHandler}
            />
          ) }
        </div>
        <div className="h-50 d-flex flex-column align-items-end justify-content-center">
          {isAbleToShowPageEditorModeManager && (
            <PageEditorModeManager
              onPageEditorModeButtonClicked={onPageEditorModeButtonClicked}
              isBtnDisabled={isGuestUser}
              editorMode={editorMode}
              isDeviceSmallerThanMd={isDeviceSmallerThanMd}
            />
          )}
        </div>
        {currentUser != null && (
          <CreateTemplateModal
            path={path}
            isOpen={isPageTemplateModalShown}
            onClose={() => setIsPageTempleteModalShown(false)}
          />
        )}
      </>
    );
  }, [
    pageId, revisionId, shareLinkId, editorMode, mutateEditorMode, isCompactMode,
<<<<<<< HEAD
    isLinkSharingDisabled, isDeviceSmallerThanMd, isGuestUser, isSharedUser,
=======
    isLinkSharingDisabled, isDeviceSmallerThanMd, isGuestUser, isSharedUser, currentUser,
>>>>>>> 63db55c7
    isViewMode, isAbleToShowPageEditorModeManager, isAbleToShowPageManagement,
    duplicateItemClickedHandler, renameItemClickedHandler, deleteItemClickedHandler,
    path, templateMenuItemClickHandler, isPageTemplateModalShown,
  ]);


  if (path == null) {
    return <></>;
  }

  const currentPage: Partial<IPageHasId> = {
    _id: pageId ?? undefined,
    path,
    revision: revisionId ?? undefined,
    creator: creator ?? undefined,
    lastUpdateUser: revisionAuthor,
    createdAt: createdAt ?? undefined,
    updatedAt: updatedAt ?? undefined,
  };


  return (
    <GrowiSubNavigation
      page={currentPage}
      showDrawerToggler={isDrawerMode}
      showTagLabel={isAbleToShowTagLabel}
      showPageAuthors={isAbleToShowPageAuthors}
      isGuestUser={isGuestUser}
      isDrawerMode={isDrawerMode}
      isCompactMode={isCompactMode}
      tags={tagsInfoData?.tags || []}
      tagsUpdatedHandler={tagsUpdatedHandler}
      controls={ControlComponents}
    />
  );
};

/**
 * Wrapper component for using unstated
 */
const GrowiContextualSubNavigationWrapper = withUnstatedContainers(GrowiContextualSubNavigation, [EditorContainer]);


GrowiContextualSubNavigation.propTypes = {
  editorContainer: PropTypes.instanceOf(EditorContainer).isRequired,

  isCompactMode: PropTypes.bool,
  isLinkSharingDisabled: PropTypes.bool,
};

export default GrowiContextualSubNavigationWrapper;<|MERGE_RESOLUTION|>--- conflicted
+++ resolved
@@ -47,17 +47,12 @@
   const { t } = useTranslation();
 
   const {
-<<<<<<< HEAD
-    pageId, revisionId, isLinkSharingDisabled,
-  } = props;
-=======
     pageId, revisionId, isLinkSharingDisabled, onClickTemplateMenuItem,
   } = props;
 
   const openPageTemplateModalHandler = () => {
     onClickTemplateMenuItem(true);
   };
->>>>>>> 63db55c7
 
   const { data: isGuestUser } = useIsGuestUser();
   const { data: isSharedUser } = useIsSharedUser();
@@ -218,10 +213,7 @@
                   pageId={pageId}
                   revisionId={revisionId}
                   isLinkSharingDisabled={isLinkSharingDisabled}
-<<<<<<< HEAD
-=======
                   onClickTemplateMenuItem={templateMenuItemClickHandler}
->>>>>>> 63db55c7
                 />
               )}
               onClickDuplicateMenuItem={duplicateItemClickedHandler}
@@ -251,11 +243,7 @@
     );
   }, [
     pageId, revisionId, shareLinkId, editorMode, mutateEditorMode, isCompactMode,
-<<<<<<< HEAD
-    isLinkSharingDisabled, isDeviceSmallerThanMd, isGuestUser, isSharedUser,
-=======
     isLinkSharingDisabled, isDeviceSmallerThanMd, isGuestUser, isSharedUser, currentUser,
->>>>>>> 63db55c7
     isViewMode, isAbleToShowPageEditorModeManager, isAbleToShowPageManagement,
     duplicateItemClickedHandler, renameItemClickedHandler, deleteItemClickedHandler,
     path, templateMenuItemClickHandler, isPageTemplateModalShown,
