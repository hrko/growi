import React, { useState, useCallback } from 'react';
import { useTranslation } from 'react-i18next';
import PropTypes from 'prop-types';


import { DropdownItem } from 'reactstrap';

<<<<<<< HEAD
import { OnRenamedFunction, OnDeletedFunction } from '~/interfaces/ui';
import { IPageHasId, IPageWithMeta } from '~/interfaces/page';
=======
import { OnDuplicatedFunction, OnRenamedFunction, OnDeletedFunction } from '~/interfaces/ui';
import { IPageHasId } from '~/interfaces/page';
>>>>>>> be6ff0a9

import { withUnstatedContainers } from '../UnstatedUtils';
import EditorContainer from '~/client/services/EditorContainer';
import {
  EditorMode, useDrawerMode, useEditorMode, useIsDeviceSmallerThanMd, useIsAbleToShowPageManagement, useIsAbleToShowTagLabel,
  useIsAbleToShowPageEditorModeManager, useIsAbleToShowPageAuthors,
} from '~/stores/ui';
import {
  usePageAccessoriesModal, PageAccessoriesModalContents, IPageForPageDuplicateModal,
  usePageDuplicateModal, usePageRenameModal, IPageForPageRenameModal, usePageDeleteModal, usePagePresentationModal,
} from '~/stores/modal';


import {
  useCurrentCreatedAt, useCurrentUpdatedAt, useCurrentPageId, useRevisionId, useCurrentPagePath,
  useCreator, useRevisionAuthor, useCurrentUser, useIsGuestUser, useIsSharedUser, useShareLinkId,
} from '~/stores/context';
import { useSWRTagsInfo } from '~/stores/page';


import { toastSuccess, toastError } from '~/client/util/apiNotification';
import { apiPost } from '~/client/util/apiv1-client';

import HistoryIcon from '../Icons/HistoryIcon';
import AttachmentIcon from '../Icons/AttachmentIcon';
import ShareLinkIcon from '../Icons/ShareLinkIcon';
import { AdditionalMenuItemsRendererProps } from '../Common/Dropdown/PageItemControl';
import { SubNavButtons } from './SubNavButtons';
import PageEditorModeManager from './PageEditorModeManager';
import { GrowiSubNavigation } from './GrowiSubNavigation';
import PresentationIcon from '../Icons/PresentationIcon';
import CreateTemplateModal from '../CreateTemplateModal';
import { exportAsMarkdown } from '~/client/services/page-operation';


type AdditionalMenuItemsProps = AdditionalMenuItemsRendererProps & {
  pageId: string,
  revisionId: string,
  isLinkSharingDisabled?: boolean,
  onClickTemplateMenuItem: (isPageTemplateModalShown: boolean) => void,

}

const AdditionalMenuItems = (props: AdditionalMenuItemsProps): JSX.Element => {
  const { t } = useTranslation();

  const {
    pageId, revisionId, isLinkSharingDisabled, onClickTemplateMenuItem,
  } = props;

  const openPageTemplateModalHandler = () => {
    onClickTemplateMenuItem(true);
  };

  const { data: isGuestUser } = useIsGuestUser();
  const { data: isSharedUser } = useIsSharedUser();

  const { open: openPresentationModal } = usePagePresentationModal();
  const { open: openAccessoriesModal } = usePageAccessoriesModal();

  const hrefForPresentationModal = `${pageId}/?presentation=1`;

  return (
    <>
      {/* Presentation */}
      <DropdownItem
        onClick={() => openPresentationModal(hrefForPresentationModal)}
        data-testid="open-presentation-modal-btn"
      >
        <i className="icon-fw"><PresentationIcon /></i>
        { t('Presentation Mode') }
      </DropdownItem>

      {/* Export markdown */}
      <DropdownItem onClick={() => exportAsMarkdown(pageId, revisionId, 'md')}>
        <i className="icon-fw icon-cloud-download"></i>
        {t('export_bulk.export_page_markdown')}
      </DropdownItem>

      <DropdownItem divider />

      {/*
        TODO: show Tooltip when menu is disabled
        refs: PageAccessoriesModalControl
      */}
      <DropdownItem
        onClick={() => openAccessoriesModal(PageAccessoriesModalContents.PageHistory)}
        disabled={isGuestUser || isSharedUser}
      >
        <span className="mr-1"><HistoryIcon /></span>
        {t('History')}
      </DropdownItem>

      <DropdownItem
        onClick={() => openAccessoriesModal(PageAccessoriesModalContents.Attachment)}
      >
        <span className="mr-1"><AttachmentIcon /></span>
        {t('attachment_data')}
      </DropdownItem>

      <DropdownItem
        onClick={() => openAccessoriesModal(PageAccessoriesModalContents.ShareLink)}
        disabled={isGuestUser || isSharedUser || isLinkSharingDisabled}
      >
        <span className="mr-1"><ShareLinkIcon /></span>
        {t('share_links.share_link_management')}
      </DropdownItem>

      <DropdownItem divider />

      {/* Create template */}
      <DropdownItem onClick={openPageTemplateModalHandler}>
        <i className="icon-fw icon-magic-wand"></i> { t('template.option_label.create/edit') }
      </DropdownItem>
    </>
  );
};


const GrowiContextualSubNavigation = (props) => {
  const { data: isDeviceSmallerThanMd } = useIsDeviceSmallerThanMd();
  const { data: isDrawerMode } = useDrawerMode();
  const { data: editorMode, mutate: mutateEditorMode } = useEditorMode();
  const { data: createdAt } = useCurrentCreatedAt();
  const { data: updatedAt } = useCurrentUpdatedAt();
  const { data: pageId } = useCurrentPageId();
  const { data: revisionId } = useRevisionId();
  const { data: path } = useCurrentPagePath();
  const { data: creator } = useCreator();
  const { data: revisionAuthor } = useRevisionAuthor();
  const { data: currentUser } = useCurrentUser();
  const { data: isGuestUser } = useIsGuestUser();
  const { data: isSharedUser } = useIsSharedUser();
  const { data: shareLinkId } = useShareLinkId();

  const { data: isAbleToShowPageManagement } = useIsAbleToShowPageManagement();
  const { data: isAbleToShowTagLabel } = useIsAbleToShowTagLabel();
  const { data: isAbleToShowPageEditorModeManager } = useIsAbleToShowPageEditorModeManager();
  const { data: isAbleToShowPageAuthors } = useIsAbleToShowPageAuthors();

  const { mutate: mutateSWRTagsInfo, data: tagsInfoData } = useSWRTagsInfo(pageId);

  const { open: openDuplicateModal } = usePageDuplicateModal();
  const { open: openRenameModal } = usePageRenameModal();
  const { open: openDeleteModal } = usePageDeleteModal();

  const [isPageTemplateModalShown, setIsPageTempleteModalShown] = useState(false);

  const {
    editorContainer, isCompactMode, isLinkSharingDisabled,
  } = props;

  const isViewMode = editorMode === EditorMode.View;

  const tagsUpdatedHandler = useCallback(async(newTags: string[]) => {
    // It will not be reflected in the DB until the page is refreshed
    if (editorMode === EditorMode.Editor) {
      return editorContainer.setState({ tags: newTags });
    }

    try {
      const { tags } = await apiPost('/tags.update', { pageId, revisionId, tags: newTags }) as { tags };

      // revalidate SWRTagsInfo
      mutateSWRTagsInfo();
      // update editorContainer.state
      editorContainer.setState({ tags });

      toastSuccess('updated tags successfully');
    }
    catch (err) {
      toastError(err, 'fail to update tags');
    }
  // eslint-disable-next-line react-hooks/exhaustive-deps
  }, [pageId]);

  const duplicateItemClickedHandler = useCallback(async(page: IPageForPageDuplicateModal) => {
    const duplicatedHandler: OnDuplicatedFunction = (fromPath, toPath) => {
      window.location.href = toPath;
    };
    openDuplicateModal(page, { onDuplicated: duplicatedHandler });
  }, [openDuplicateModal]);

  const renameItemClickedHandler = useCallback(async(page: IPageForPageRenameModal) => {
    const renamedHandler: OnRenamedFunction = () => {
      window.location.reload();
    };
    openRenameModal(page, { onRenamed: renamedHandler });
  }, [openRenameModal]);

  const onDeletedHandler: OnDeletedFunction = useCallback((pathOrPathsToDelete, isRecursively, isCompletely) => {
    if (typeof pathOrPathsToDelete !== 'string') {
      return;
    }

    const path = pathOrPathsToDelete;

    if (isCompletely) {
      // redirect to NotFound Page
      window.location.href = path;
    }
    else {
      window.location.reload();
    }
  }, []);

  const deleteItemClickedHandler = useCallback((pageWithMeta: IPageWithMeta) => {
    openDeleteModal([pageWithMeta], { onDeleted: onDeletedHandler });
  }, [onDeletedHandler, openDeleteModal]);

  const templateMenuItemClickHandler = useCallback(() => {
    setIsPageTempleteModalShown(true);
  }, []);


  const ControlComponents = useCallback(() => {
    function onPageEditorModeButtonClicked(viewType) {
      mutateEditorMode(viewType);
    }

    const className = `d-flex flex-column align-items-end justify-content-center ${isViewMode ? ' h-50' : ''}`;

    return (
      <>
        <div className={className}>
          { pageId != null && isViewMode && (
            <SubNavButtons
              isCompactMode={isCompactMode}
              pageId={pageId}
              shareLinkId={shareLinkId}
              revisionId={revisionId}
              path={path}
              disableSeenUserInfoPopover={isSharedUser}
              showPageControlDropdown={isAbleToShowPageManagement}
              additionalMenuItemRenderer={props => (
                <AdditionalMenuItems
                  {...props}
                  pageId={pageId}
                  revisionId={revisionId}
                  isLinkSharingDisabled={isLinkSharingDisabled}
                  onClickTemplateMenuItem={templateMenuItemClickHandler}
                />
              )}
              onClickDuplicateMenuItem={duplicateItemClickedHandler}
              onClickRenameMenuItem={renameItemClickedHandler}
              onClickDeleteMenuItem={deleteItemClickedHandler}
            />
          ) }
        </div>
        <div className={className}>
          {isAbleToShowPageEditorModeManager && (
            <PageEditorModeManager
              onPageEditorModeButtonClicked={onPageEditorModeButtonClicked}
              isBtnDisabled={isGuestUser}
              editorMode={editorMode}
              isDeviceSmallerThanMd={isDeviceSmallerThanMd}
            />
          )}
        </div>
        {currentUser != null && (
          <CreateTemplateModal
            path={path}
            isOpen={isPageTemplateModalShown}
            onClose={() => setIsPageTempleteModalShown(false)}
          />
        )}
      </>
    );
  }, [
    pageId, revisionId, shareLinkId, editorMode, mutateEditorMode, isCompactMode,
    isLinkSharingDisabled, isDeviceSmallerThanMd, isGuestUser, isSharedUser, currentUser,
    isViewMode, isAbleToShowPageEditorModeManager, isAbleToShowPageManagement,
    duplicateItemClickedHandler, renameItemClickedHandler, deleteItemClickedHandler,
    path, templateMenuItemClickHandler, isPageTemplateModalShown,
  ]);


  if (path == null) {
    return <></>;
  }

  const currentPage: Partial<IPageHasId> = {
    _id: pageId ?? undefined,
    path,
    revision: revisionId ?? undefined,
    creator: creator ?? undefined,
    lastUpdateUser: revisionAuthor,
    createdAt: createdAt ?? undefined,
    updatedAt: updatedAt ?? undefined,
  };


  return (
    <GrowiSubNavigation
      page={currentPage}
      showDrawerToggler={isDrawerMode}
      showTagLabel={isAbleToShowTagLabel}
      showPageAuthors={isAbleToShowPageAuthors}
      isGuestUser={isGuestUser}
      isDrawerMode={isDrawerMode}
      isCompactMode={isCompactMode}
      tags={tagsInfoData?.tags || []}
      tagsUpdatedHandler={tagsUpdatedHandler}
      controls={ControlComponents}
      additionalClasses={['container-fluid']}
    />
  );
};

/**
 * Wrapper component for using unstated
 */
const GrowiContextualSubNavigationWrapper = withUnstatedContainers(GrowiContextualSubNavigation, [EditorContainer]);


GrowiContextualSubNavigation.propTypes = {
  editorContainer: PropTypes.instanceOf(EditorContainer).isRequired,

  isCompactMode: PropTypes.bool,
  isLinkSharingDisabled: PropTypes.bool,
};

export default GrowiContextualSubNavigationWrapper;<|MERGE_RESOLUTION|>--- conflicted
+++ resolved
@@ -5,13 +5,8 @@
 
 import { DropdownItem } from 'reactstrap';
 
-<<<<<<< HEAD
-import { OnRenamedFunction, OnDeletedFunction } from '~/interfaces/ui';
+import { OnDuplicatedFunction, OnRenamedFunction, OnDeletedFunction } from '~/interfaces/ui';
 import { IPageHasId, IPageWithMeta } from '~/interfaces/page';
-=======
-import { OnDuplicatedFunction, OnRenamedFunction, OnDeletedFunction } from '~/interfaces/ui';
-import { IPageHasId } from '~/interfaces/page';
->>>>>>> be6ff0a9
 
 import { withUnstatedContainers } from '../UnstatedUtils';
 import EditorContainer from '~/client/services/EditorContainer';
