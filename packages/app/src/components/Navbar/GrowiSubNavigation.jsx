--- conflicted
+++ resolved
@@ -4,14 +4,11 @@
 import { withUnstatedContainers } from '../UnstatedUtils';
 import AppContainer from '~/client/services/AppContainer';
 import PageContainer from '~/client/services/PageContainer';
+import EditorContainer from '~/client/services/EditorContainer';
 import {
   EditorMode, useDrawerMode, useEditorMode, useIsDeviceSmallerThanMd,
 } from '~/stores/ui';
-<<<<<<< HEAD
-import EditorContainer from '~/client/services/EditorContainer';
-=======
 import { useCurrentCreatedAt, useCurrentUpdatedAt } from '~/stores/context';
->>>>>>> 575d43ee
 
 import TagLabels from '../Page/TagLabels';
 import SubNavButtons from './SubNavButtons';
@@ -37,22 +34,16 @@
   } = props;
 
   const {
-<<<<<<< HEAD
     pageId,
     revisionId,
     path,
     isDeletable,
     isAbleToDeleteCompletely,
-    createdAt,
     creator,
-    updatedAt,
     revisionAuthor,
     isPageExist,
     isTrashPage,
     tags,
-=======
-    pageId, path, creator, revisionAuthor, isPageExist,
->>>>>>> 575d43ee
   } = pageContainer.state;
 
   const { isGuestUser, isSharedUser } = appContainer;
