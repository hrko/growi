import React, { useCallback } from 'react';

import { IPageInfoAll, isIPageInfoForEntity, isIPageInfoForOperation } from '~/interfaces/page';

import { useSWRxPageInfo } from '../../stores/page';
import { useSWRBookmarkInfo } from '../../stores/bookmark';
import { useSWRxUsersList } from '../../stores/user';
import { useIsGuestUser } from '~/stores/context';
import { IPageForPageDeleteModal } from '~/stores/ui';

import SubscribeButton from '../SubscribeButton';
import LikeButtons from '../LikeButtons';
import BookmarkButtons from '../BookmarkButtons';
import SeenUserInfo from '../User/SeenUserInfo';
import { toggleBookmark, toggleLike, toggleSubscribe } from '~/client/services/page-operation';
import { AdditionalMenuItemsRendererProps, PageItemControl } from '../Common/Dropdown/PageItemControl';


type CommonProps = {
  isCompactMode?: boolean,
  disableSeenUserInfoPopover?: boolean,
  showPageControlDropdown?: boolean,
  additionalMenuItemRenderer?: React.FunctionComponent<AdditionalMenuItemsRendererProps>,
  onClickDuplicateMenuItem?: (pageId: string, path: string) => void,
  onClickRenameMenuItem?: (pageId: string, revisionId: string, path: string) => void,
  onClickDeleteMenuItem?: (pageToDelete: IPageForPageDeleteModal | null) => void,
}

type SubNavButtonsSubstanceProps= CommonProps & {
  pageId: string,
  shareLinkId?: string | null,
  revisionId: string,
  path?: string | null,
  pageInfo: IPageInfoAll,
}

const SubNavButtonsSubstance = (props: SubNavButtonsSubstanceProps): JSX.Element => {
  const {
<<<<<<< HEAD
    pageInfo, pageId, revisionId, path, isCompactMode, disableSeenUserInfoPopover, showPageControlDropdown,
    additionalMenuItemRenderer, onClickDuplicateMenuItem, onClickRenameMenuItem, onClickDeleteMenuItem,
=======
    pageInfo,
    pageId, revisionId, path, shareLinkId,
    isCompactMode, disableSeenUserInfoPopover, showPageControlDropdown, additionalMenuItemRenderer, onClickRenameMenuItem, onClickDeleteMenuItem,
>>>>>>> 8dd2678d
  } = props;

  const { data: isGuestUser } = useIsGuestUser();

  const { mutate: mutatePageInfo } = useSWRxPageInfo(pageId, shareLinkId);

  const { data: bookmarkInfo, mutate: mutateBookmarkInfo } = useSWRBookmarkInfo(pageId);

  const likerIds = isIPageInfoForEntity(pageInfo) ? (pageInfo.likerIds ?? []).slice(0, 15) : [];
  const seenUserIds = isIPageInfoForEntity(pageInfo) ? (pageInfo.seenUserIds ?? []).slice(0, 15) : [];

  // Put in a mixture of seenUserIds and likerIds data to make the cache work
  const { data: usersList } = useSWRxUsersList([...likerIds, ...seenUserIds]);
  const likers = usersList != null ? usersList.filter(({ _id }) => likerIds.includes(_id)).slice(0, 15) : [];
  const seenUsers = usersList != null ? usersList.filter(({ _id }) => seenUserIds.includes(_id)).slice(0, 15) : [];

  const subscribeClickhandler = useCallback(async() => {
    if (isGuestUser == null || isGuestUser) {
      return;
    }
    if (!isIPageInfoForOperation(pageInfo)) {
      return;
    }

    await toggleSubscribe(pageId, pageInfo.subscriptionStatus);
    mutatePageInfo();
  }, [isGuestUser, mutatePageInfo, pageId, pageInfo]);

  const likeClickhandler = useCallback(async() => {
    if (isGuestUser == null || isGuestUser) {
      return;
    }
    if (!isIPageInfoForOperation(pageInfo)) {
      return;
    }

    await toggleLike(pageId, pageInfo.isLiked);
    mutatePageInfo();
  }, [isGuestUser, mutatePageInfo, pageId, pageInfo]);

  const bookmarkClickHandler = useCallback(async() => {
    if (isGuestUser == null || isGuestUser) {
      return;
    }
    if (!isIPageInfoForOperation(pageInfo)) {
      return;
    }

    await toggleBookmark(pageId, pageInfo.isBookmarked);
    mutatePageInfo();
    mutateBookmarkInfo();
  }, [isGuestUser, mutateBookmarkInfo, mutatePageInfo, pageId, pageInfo]);

  const duplicateMenuItemClickHandler = useCallback(async(_pageId: string): Promise<void> => {
    if (onClickDuplicateMenuItem == null) {
      return;
    }

    if (path == null) {
      throw Error('path must not be null.');
    }

    onClickDuplicateMenuItem(pageId, path);
  }, [onClickDuplicateMenuItem, pageId, path]);

  const renameMenuItemClickHandler = useCallback(async(_pageId: string): Promise<void> => {
    if (onClickRenameMenuItem == null || path == null) {
      return;
    }

    onClickRenameMenuItem(pageId, revisionId, path);
  }, [onClickRenameMenuItem, pageId, path, revisionId]);

  const deleteMenuItemClickHandler = useCallback(async(_pageId: string): Promise<void> => {
    if (onClickDeleteMenuItem == null || path == null) {
      return;
    }

    const pageToDelete: IPageForPageDeleteModal = {
      pageId,
      revisionId,
      path,
    };

    onClickDeleteMenuItem(pageToDelete);
  }, [onClickDeleteMenuItem, pageId, path, revisionId]);

  if (!isIPageInfoForOperation(pageInfo)) {
    return <></>;
  }


  const {
    sumOfLikers, isLiked, bookmarkCount, isBookmarked,
  } = pageInfo;

  return (
    <div className="d-flex" style={{ gap: '2px' }}>
      <span>
        <SubscribeButton
          status={pageInfo.subscriptionStatus}
          onClick={subscribeClickhandler}
        />
      </span>
      <LikeButtons
        hideTotalNumber={isCompactMode}
        onLikeClicked={likeClickhandler}
        sumOfLikers={sumOfLikers}
        isLiked={isLiked}
        likers={likers}
      />
      <BookmarkButtons
        hideTotalNumber={isCompactMode}
        bookmarkCount={bookmarkCount}
        isBookmarked={isBookmarked}
        bookmarkedUsers={bookmarkInfo?.bookmarkedUsers}
        onBookMarkClicked={bookmarkClickHandler}
      />
      <SeenUserInfo seenUsers={seenUsers} disabled={disableSeenUserInfoPopover} />
      { showPageControlDropdown && (
        <PageItemControl
          pageId={pageId}
          pageInfo={pageInfo}
          isEnableActions={!isGuestUser}
          additionalMenuItemRenderer={additionalMenuItemRenderer}
          onClickRenameMenuItem={renameMenuItemClickHandler}
          onClickDuplicateMenuItem={duplicateMenuItemClickHandler}
          onClickDeleteMenuItem={deleteMenuItemClickHandler}
        />
      )}
    </div>
  );
};

type SubNavButtonsProps= CommonProps & {
  pageId: string,
  shareLinkId?: string | null,
  revisionId?: string | null,
  path?: string | null
};

export const SubNavButtons = (props: SubNavButtonsProps): JSX.Element => {
  const {
<<<<<<< HEAD
    pageId, revisionId, path, onClickDuplicateMenuItem, onClickRenameMenuItem, onClickDeleteMenuItem,
  } = props;

  const { data: pageInfo, error } = useSWRxPageInfo(pageId ?? null);


  const duplicateItemClickedHandler = useCallback(async(pageId, path) => {
    if (onClickDuplicateMenuItem == null) {
      return;
    }
    await onClickDuplicateMenuItem(pageId, path);
  }, [onClickDuplicateMenuItem]);

  const renameItemClickedHandler = useCallback(async(pageId, revisionId, path) => {
    if (onClickRenameMenuItem == null) {
      return;
    }
    await onClickRenameMenuItem(pageId, revisionId, path);
  }, [onClickRenameMenuItem]);

  const deleteItemClickedHandler = useCallback(async(pageToDelete) => {
    if (onClickDeleteMenuItem == null) {
      return;
    }
    await onClickDeleteMenuItem(pageToDelete);
  }, [onClickDeleteMenuItem]);
=======
    pageId, revisionId, path, shareLinkId, onClickRenameMenuItem, onClickDeleteMenuItem,
  } = props;

  const { data: pageInfo, error } = useSWRxPageInfo(pageId ?? null, shareLinkId);
>>>>>>> 8dd2678d

  if (revisionId == null || error != null) {
    return <></>;
  }

  if (!isIPageInfoForOperation(pageInfo)) {
    return <></>;
  }


  return (
    <SubNavButtonsSubstance
      {...props}
      pageInfo={pageInfo}
      pageId={pageId}
      revisionId={revisionId}
      path={path}
<<<<<<< HEAD
      onClickDuplicateMenuItem={duplicateItemClickedHandler}
      onClickRenameMenuItem={renameItemClickedHandler}
      onClickDeleteMenuItem={deleteItemClickedHandler}
=======
      onClickRenameMenuItem={onClickRenameMenuItem}
      onClickDeleteMenuItem={onClickDeleteMenuItem}
>>>>>>> 8dd2678d
    />
  );
};<|MERGE_RESOLUTION|>--- conflicted
+++ resolved
@@ -36,14 +36,9 @@
 
 const SubNavButtonsSubstance = (props: SubNavButtonsSubstanceProps): JSX.Element => {
   const {
-<<<<<<< HEAD
-    pageInfo, pageId, revisionId, path, isCompactMode, disableSeenUserInfoPopover, showPageControlDropdown,
-    additionalMenuItemRenderer, onClickDuplicateMenuItem, onClickRenameMenuItem, onClickDeleteMenuItem,
-=======
     pageInfo,
     pageId, revisionId, path, shareLinkId,
-    isCompactMode, disableSeenUserInfoPopover, showPageControlDropdown, additionalMenuItemRenderer, onClickRenameMenuItem, onClickDeleteMenuItem,
->>>>>>> 8dd2678d
+    isCompactMode, disableSeenUserInfoPopover, showPageControlDropdown, additionalMenuItemRenderer, onClickDuplicateMenuItem, onClickRenameMenuItem, onClickDeleteMenuItem,
   } = props;
 
   const { data: isGuestUser } = useIsGuestUser();
@@ -187,12 +182,10 @@
 
 export const SubNavButtons = (props: SubNavButtonsProps): JSX.Element => {
   const {
-<<<<<<< HEAD
-    pageId, revisionId, path, onClickDuplicateMenuItem, onClickRenameMenuItem, onClickDeleteMenuItem,
+    pageId, revisionId, path, shareLinkId, onClickDuplicateMenuItem, onClickRenameMenuItem, onClickDeleteMenuItem,
   } = props;
 
-  const { data: pageInfo, error } = useSWRxPageInfo(pageId ?? null);
-
+  const { data: pageInfo, error } = useSWRxPageInfo(pageId ?? null, shareLinkId);
 
   const duplicateItemClickedHandler = useCallback(async(pageId, path) => {
     if (onClickDuplicateMenuItem == null) {
@@ -200,26 +193,6 @@
     }
     await onClickDuplicateMenuItem(pageId, path);
   }, [onClickDuplicateMenuItem]);
-
-  const renameItemClickedHandler = useCallback(async(pageId, revisionId, path) => {
-    if (onClickRenameMenuItem == null) {
-      return;
-    }
-    await onClickRenameMenuItem(pageId, revisionId, path);
-  }, [onClickRenameMenuItem]);
-
-  const deleteItemClickedHandler = useCallback(async(pageToDelete) => {
-    if (onClickDeleteMenuItem == null) {
-      return;
-    }
-    await onClickDeleteMenuItem(pageToDelete);
-  }, [onClickDeleteMenuItem]);
-=======
-    pageId, revisionId, path, shareLinkId, onClickRenameMenuItem, onClickDeleteMenuItem,
-  } = props;
-
-  const { data: pageInfo, error } = useSWRxPageInfo(pageId ?? null, shareLinkId);
->>>>>>> 8dd2678d
 
   if (revisionId == null || error != null) {
     return <></>;
@@ -237,14 +210,9 @@
       pageId={pageId}
       revisionId={revisionId}
       path={path}
-<<<<<<< HEAD
       onClickDuplicateMenuItem={duplicateItemClickedHandler}
-      onClickRenameMenuItem={renameItemClickedHandler}
-      onClickDeleteMenuItem={deleteItemClickedHandler}
-=======
       onClickRenameMenuItem={onClickRenameMenuItem}
       onClickDeleteMenuItem={onClickDeleteMenuItem}
->>>>>>> 8dd2678d
     />
   );
 };