--- conflicted
+++ resolved
@@ -9,13 +9,9 @@
 import BookmarkButton from '../BookmarkButton';
 import LikeButtons from '../LikeButtons';
 import PageManagement from '../Page/PageManagement';
-import loggerFactory from '~/utils/logger';
+
 
 const logger = loggerFactory('growi:SubnavButtons');
-<<<<<<< HEAD
-=======
-
->>>>>>> f8fd0dee
 const SubnavButtons = (props) => {
   const {
     appContainer, navigationContainer, pageContainer, isCompactMode,
@@ -25,37 +21,31 @@
 
   /* eslint-disable react/prop-types */
   const PageReactionButtons = ({ pageContainer }) => {
-    const { pageId, isBookmarked, sumOfBookmarks } = pageContainer.state;
+    const {
+      state: {
+        pageId, likers, sumOfLikers, isLiked, isBookmarked, sumOfBookmarks,
+      },
+    } = pageContainer;
 
     const onChangeInvoked = () => {
       if (pageContainer.retrieveBookmarkInfo == null) { logger.error('retrieveBookmarkInfo is null') }
       else { pageContainer.retrieveBookmarkInfo() }
     };
 
-    const {
-      state: {
-        pageId, likers, sumOfLikers, isLiked,
-      },
-    } = pageContainer;
+    const likeInvoked = () => {
+      pageContainer.retrieveLikersAndSeenUsers();
+      pageContainer.updateStateAfterLike();
+    };
 
-    const onChangeInvoked = () => {
-      if (pageContainer.retrieveLikersAndSeenUsers == null) {
-        logger.error('retrieveBookmarkInfo is null');
-      }
-      else if (pageContainer.updateStateAfterLike == null) {
-        logger.error('updateStateAfterLike is null');
-      }
-      else {
-        pageContainer.retrieveLikersAndSeenUsers();
-        pageContainer.updateStateAfterLike();
-      }
+    const bookmarkInvoked = () => {
+      pageContainer.retrieveBookmarkInfo();
     };
 
     return (
       <>
         {pageContainer.isAbleToShowLikeButtons && (
           <span>
-            <LikeButtons onChangeInvoked={onChangeInvoked} pageId={pageId} likers={likers} sumOfLikers={sumOfLikers} isLiked={isLiked} />
+            <LikeButtons onChangeInvoked={likeInvoked} pageId={pageId} likers={likers} sumOfLikers={sumOfLikers} isLiked={isLiked} />
           </span>
         )}
         <span>
@@ -63,7 +53,7 @@
             pageId={pageId}
             isBookmarked={isBookmarked}
             sumOfBookmarks={sumOfBookmarks}
-            onChangeInvoked={onChangeInvoked}
+            onChangeInvoked={bookmarkInvoked}
           />
         </span>
       </>
