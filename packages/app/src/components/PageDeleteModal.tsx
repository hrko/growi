--- conflicted
+++ resolved
@@ -32,13 +32,10 @@
   const { data: deleteModalData, close: closeDeleteModal } = usePageDeleteModal();
 
   const isOpened = deleteModalData?.isOpened ?? false;
-<<<<<<< HEAD
   const pagesHoge = deleteModalData?.pages ?? false;
   const firstPagePath = pagesHoge[0]?.path ?? '';
-=======
   const isAbleToDeleteCompletely = deleteModalData?.isAbleToDeleteCompletely ?? false;
   const isDeleteCompletelyModal = deleteModalData?.isDeleteCompletelyModal ?? false;
->>>>>>> 4f87ce7b
 
   const [isDeleteRecursively, setIsDeleteRecursively] = useState(true);
   const [isDeleteCompletely, setIsDeleteCompletely] = useState(isDeleteCompletelyModal && isAbleToDeleteCompletely);
