--- conflicted
+++ resolved
@@ -62,13 +62,8 @@
         </div>
       </div>
       {/* TODO: replace the following elements deleteAll button , relevance button and include specificPath button component */}
-<<<<<<< HEAD
       <div className="d-flex align-items-center py-2 border-bottom border-gray">
-        <div className="d-flex mr-auto ml-3">
-=======
-      <div className="d-flex align-items-center py-3 border-bottom border-gray">
         <div className="d-flex mr-auto ml-4">
->>>>>>> 1155ce0e
           {/* Todo: design will be fixed in #80324. Function will be implemented in #77525 */}
           <DeleteSelectedPageGroup
             checkboxState={'' || CheckboxType.NONE_CHECKED} // Todo: change the left value to appropriate value
