import React, { FC, useState } from 'react';
import { useTranslation } from 'react-i18next';
import SearchPageForm from './SearchPageForm';
import AppContainer from '../../client/services/AppContainer';
import DeleteSelectedPageGroup from './DeleteSelectedPageGroup';
import SearchOptionModal from './SearchOptionModal';
import { CheckboxType, SORT_AXIS, SORT_ORDER } from '../../interfaces/search';


const { RELATION_SCORE, UPDATED_AT, CREATED_AT } = SORT_AXIS;
const { DESC, ASC } = SORT_ORDER;

type Props = {
  searchingKeyword: string,
  sort: SORT_AXIS,
  order: string,
  appContainer: AppContainer,
  searchResultCount: number,
  selectAllCheckboxType: CheckboxType,
  onClickDeleteAllButton?: () => void
  onClickSelectAllCheckbox?: (nextSelectAllCheckboxType: CheckboxType) => void,
  excludeUserPages: boolean,
  excludeTrashPages: boolean,
  onSearchInvoked: (data: {keyword: string}) => boolean,
  onExcludeUserPagesSwitched?: () => void,
  onExcludeTrashPagesSwitched?: () => void,
  onChangeSortInvoked?: (nextSort: SORT_AXIS, nextOrder: SORT_ORDER) => void,
}

const SearchControl: FC <Props> = (props: Props) => {

  const [isFileterOptionModalShown, setIsFileterOptionModalShown] = useState(false);
  // Temporaly workaround for lint error
  // later needs to be fixed: SearchControl to typescript componet
  const SearchPageFormTypeAny : any = SearchPageForm;
  const { t } = useTranslation('');
  const { searchResultCount } = props;

  const switchExcludeUserPagesHandler = () => {
    if (props.onExcludeUserPagesSwitched != null) {
      props.onExcludeUserPagesSwitched();
    }
  };

  const switchExcludeTrashPagesHandler = () => {
    if (props.onExcludeTrashPagesSwitched != null) {
      props.onExcludeTrashPagesSwitched();
    }
  };

<<<<<<< HEAD
  // TODO: imprement sort dropdown
  // refs: https://redmine.weseek.co.jp/issues/82513
  const onClickChangeSort = () => {
    if (props.onChangeSortInvoked != null) {
      const getNextSort = (sort: SORT_AXIS) => {
        switch (sort) {
          case RELATION_SCORE:
            return UPDATED_AT;
          case UPDATED_AT:
            return CREATED_AT;
          case CREATED_AT:
          default:
            return RELATION_SCORE;
        }
      };
      const nextSort = props.order === DESC ? props.sort : getNextSort(props.sort);
      const nextOrder = nextSort === props.sort ? ASC : DESC;
      props.onChangeSortInvoked(nextSort, nextOrder);
    }
  };

  const renderSortControlDropdown = () => {
    return (
      <>
        {Object.keys(SORT_AXIS).forEach((sortAxis) => {
          return <div>{SORT_AXIS[sortAxis]}</div>;
        })}
      </>
    );
  };

  const onDeleteSelectedPageHandler = () => {
    console.log('onDeleteSelectedPageHandler is called');
    // TODO: implement this function to delete selected pages.
    // https://estoc.weseek.co.jp/redmine/issues/77525
  };

  const onCheckAllPagesInvoked = (nextCheckboxState:CheckboxType) => {
    console.log(`onCheckAllPagesInvoked is called with arg ${nextCheckboxState}`);
    // Todo: set the checkboxState, isChecked, and indeterminate value of checkbox element according to the passed argument
    // https://estoc.weseek.co.jp/redmine/issues/77525

    // setting checkbox to indeterminate is required to use of useRef to access checkbox element.
    // ref: https://getbootstrap.com/docs/4.5/components/forms/#checkboxes
  };

=======
>>>>>>> 4bed4e94
  const openSearchOptionModalHandler = () => {
    setIsFileterOptionModalShown(true);
  };

  const closeSearchOptionModalHandler = () => {
    setIsFileterOptionModalShown(false);
  };

  const onRetrySearchInvoked = () => {
    if (props.onSearchInvoked != null) {
      props.onSearchInvoked({ keyword: props.searchingKeyword });
    }
  };

  const rednerSearchOptionModal = () => {
    return (
      <SearchOptionModal
        isOpen={isFileterOptionModalShown || false}
        onClickFilteringSearchResult={onRetrySearchInvoked}
        onClose={closeSearchOptionModalHandler}
        onExcludeUserPagesSwitched={switchExcludeUserPagesHandler}
        onExcludeTrashPagesSwitched={switchExcludeTrashPagesHandler}
        excludeUserPages={props.excludeUserPages}
        excludeTrashPages={props.excludeTrashPages}
      />
    );
  };

  return (
    <>
      <div className="search-page-nav d-flex py-3 align-items-center">
        <div className="flex-grow-1 mx-4">
          <SearchPageFormTypeAny
            keyword={props.searchingKeyword}
            appContainer={props.appContainer}
            onSearchFormChanged={props.onSearchInvoked}
          />
        </div>
        <div className="mr-4 d-flex">
          {/*
            TODO: imprement sort dropdown
            refs: https://redmine.weseek.co.jp/issues/82513
          */}
          <button type="button" onClick={onClickChangeSort}>change sort</button>
          <p>sort:{props.sort}, order: {props.order}</p>
          {renderSortControlDropdown()}
        </div>
      </div>
      {/* TODO: replace the following elements deleteAll button , relevance button and include specificPath button component */}
      <div className="d-flex align-items-center py-3 border-bottom border-gray">
        <div className="d-flex mr-auto ml-3">
          {/* Todo: design will be fixed in #80324. Function will be implemented in #77525 */}
          <DeleteSelectedPageGroup
            isSelectAllCheckboxDisabled={searchResultCount === 0}
            selectAllCheckboxType={props.selectAllCheckboxType}
            onClickDeleteAllButton={props.onClickDeleteAllButton}
            onClickSelectAllCheckbox={props.onClickSelectAllCheckbox}
          />
        </div>
        {/** filter option */}
        <div className="d-lg-none mr-4">
          <button
            type="button"
            className="btn"
            onClick={openSearchOptionModalHandler}
          >
            <i className="icon-equalizer"></i>
          </button>
        </div>
        <div className="d-none d-lg-flex align-items-center mr-3">
          <div className="border border-gray mr-3">
            <label className="px-3 py-2 mb-0 d-flex align-items-center" htmlFor="flexCheckDefault">
              <input
                className="mr-2"
                type="checkbox"
                id="flexCheckDefault"
                onClick={switchExcludeUserPagesHandler}
              />
              {t('Include Subordinated Target Page', { target: '/user' })}
            </label>
          </div>
          <div className="border border-gray">
            <label className="px-3 py-2 mb-0 d-flex align-items-center" htmlFor="flexCheckChecked">
              <input
                className="mr-2"
                type="checkbox"
                id="flexCheckChecked"
                onClick={switchExcludeTrashPagesHandler}
              />
              {t('Include Subordinated Target Page', { target: '/trash' })}
            </label>
          </div>
        </div>
      </div>
      {rednerSearchOptionModal()}
    </>
  );
};


export default SearchControl;<|MERGE_RESOLUTION|>--- conflicted
+++ resolved
@@ -48,7 +48,6 @@
     }
   };
 
-<<<<<<< HEAD
   // TODO: imprement sort dropdown
   // refs: https://redmine.weseek.co.jp/issues/82513
   const onClickChangeSort = () => {
@@ -80,23 +79,6 @@
     );
   };
 
-  const onDeleteSelectedPageHandler = () => {
-    console.log('onDeleteSelectedPageHandler is called');
-    // TODO: implement this function to delete selected pages.
-    // https://estoc.weseek.co.jp/redmine/issues/77525
-  };
-
-  const onCheckAllPagesInvoked = (nextCheckboxState:CheckboxType) => {
-    console.log(`onCheckAllPagesInvoked is called with arg ${nextCheckboxState}`);
-    // Todo: set the checkboxState, isChecked, and indeterminate value of checkbox element according to the passed argument
-    // https://estoc.weseek.co.jp/redmine/issues/77525
-
-    // setting checkbox to indeterminate is required to use of useRef to access checkbox element.
-    // ref: https://getbootstrap.com/docs/4.5/components/forms/#checkboxes
-  };
-
-=======
->>>>>>> 4bed4e94
   const openSearchOptionModalHandler = () => {
     setIsFileterOptionModalShown(true);
   };
