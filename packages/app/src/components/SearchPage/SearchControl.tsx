--- conflicted
+++ resolved
@@ -8,11 +8,8 @@
 type Props = {
   searchingKeyword: string,
   appContainer: AppContainer,
-<<<<<<< HEAD
   searchResultCount: number,
-=======
   selectAllCheckboxType: CheckboxType,
->>>>>>> 3da77c58
   onSearchInvoked: (data : any[]) => boolean,
   onExcludeUsersHome?: () => void,
   onExcludeTrash?: () => void,
@@ -57,16 +54,10 @@
       <div className="d-flex my-4">
         {/* Todo: design will be fixed in #80324. Function will be implemented in #77525 */}
         <DeleteSelectedPageGroup
-<<<<<<< HEAD
-          checkboxState={'' || CheckboxType.NONE_CHECKED} // Todo: change the left value to appropriate value
           isCheckboxDisabled={(searchResultCount == null || searchResultCount === 0) || false}
-          onClickInvoked={onDeleteSelectedPageHandler}
-          onCheckInvoked={onCheckAllPagesInvoked}
-=======
           selectAllCheckboxType={props.selectAllCheckboxType}
           onClickDeleteButton={onDeleteSelectedPageHandler}
           onClickSelectAllCheckbox={props.onClickSelectAllCheckbox}
->>>>>>> 3da77c58
         />
         <div className="d-flex align-items-center border rounded border-gray px-2 py-1 mr-2 ml-auto">
           <label className="my-0 mr-2" htmlFor="flexCheckDefault">
