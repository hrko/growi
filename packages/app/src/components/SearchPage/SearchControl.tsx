--- conflicted
+++ resolved
@@ -62,24 +62,17 @@
         </div>
       </div>
       {/* TODO: replace the following elements deleteAll button , relevance button and include specificPath button component */}
-<<<<<<< HEAD
       <div className="row py-3 border-bottom border-gray">
         <div className="col-3">
-          {/* TODO: replace the following button */}
-          <button type="button">delete button</button>
+          {/* Todo: design will be fixed in #80324. Function will be implemented in #77525 */}
+          <DeleteSelectedPageGroup
+            checkboxState={'' || CheckboxType.NONE_CHECKED} // Todo: change the left value to appropriate value
+            onClickInvoked={onDeleteSelectedPageHandler}
+            onCheckInvoked={onCheckAllPagesInvoked}
+          />
         </div>
         <div className="col-5"></div>
         <div className="col-2 d-flex align-items-center border border-gray">
-=======
-      <div className="d-flex my-4">
-        {/* Todo: design will be fixed in #80324. Function will be implemented in #77525 */}
-        <DeleteSelectedPageGroup
-          checkboxState={'' || CheckboxType.NONE_CHECKED} // Todo: change the left value to appropriate value
-          onClickInvoked={onDeleteSelectedPageHandler}
-          onCheckInvoked={onCheckAllPagesInvoked}
-        />
-        <div className="d-flex align-items-center border rounded border-gray px-2 py-1 mr-2 ml-auto">
->>>>>>> 119e4616
           <label className="my-0 mr-2" htmlFor="flexCheckDefault">
             {t('Include Subordinated Target Page', { target: '/user' })}
           </label>
