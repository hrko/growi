import React, { FC, memo } from 'react';

import Clamp from 'react-multiline-clamp';

import { UserPicture, PageListMeta, PagePathLabel } from '@growi/ui';
<<<<<<< HEAD
import { useIsDeviceSmallerThanMd } from '~/stores/ui';
=======
import { pagePathUtils } from '@growi/core';

>>>>>>> fd98eb34
import { IPageSearchResultData } from '../../interfaces/search';
import PageItemControl from '../Common/Dropdown/PageItemControl';

const { isTopPage } = pagePathUtils;

type Props = {
  page: IPageSearchResultData,
  isSelected: boolean,
  isChecked: boolean,
  isEnableActions: boolean,
  shortBody?: string
  onClickCheckbox?: (pageId: string) => void,
  onClickSearchResultItem?: (pageId: string) => void,
  onClickDeleteButton?: (pageId: string) => void,
}

const SearchResultListItem: FC<Props> = memo((props:Props) => {
  const {
    // todo: refactoring variable name to clear what changed
    page: { pageData, pageMeta }, isSelected, onClickSearchResultItem, onClickCheckbox, isChecked, isEnableActions, shortBody,
  } = props;

  const { data: isDeviceSmallerThanMd } = useIsDeviceSmallerThanMd();

  // Add prefix 'id_' in pageId, because scrollspy of bootstrap doesn't work when the first letter of id attr of target component is numeral.
  const pageId = `#${pageData._id}`;

  const pageTitle = (
    <PagePathLabel
      path={pageMeta.elasticSearchResult?.highlightedPath || pageData.path}
      isLatterOnly
      isPathIncludedHtml={pageMeta.elasticSearchResult?.isHtmlInPath}
    >
    </PagePathLabel>
  );
  const pagePathElem = (
    <PagePathLabel
      path={pageMeta.elasticSearchResult?.highlightedPath || pageData.path}
      isFormerOnly
      isPathIncludedHtml={pageMeta.elasticSearchResult?.isHtmlInPath}
    />
  );

  const responsiveListStyleClass = `${isDeviceSmallerThanMd ? '' : `list-group-item-action ${isSelected ? 'active' : ''}`}`;

  return (
    <li
      key={pageData._id}
      className={`w-100 page-list-li search-result-item border-bottom ${responsiveListStyleClass}`}
    >
      <a
        className="d-block h-100"
        href={pageId}
        onClick={() => onClickSearchResultItem != null && onClickSearchResultItem(pageData._id)}
      >
        <div className="d-flex h-100">
          {/* checkbox */}
          <div className="form-check d-flex align-items-center justify-content-center px-md-2 pl-3 pr-2 search-item-checkbox">
            <input
              className="form-check-input position-relative m-0"
              type="checkbox"
              id="flexCheckDefault"
              onChange={() => {
                if (onClickCheckbox != null) {
                  onClickCheckbox(pageData._id);
                }
              }}
              checked={isChecked}
            />
          </div>
          <div className="search-item-text p-md-3 pl-2 py-3 pr-3 flex-grow-1">
            {/* page path */}
            <h6 className="mb-1 py-1">
              <i className="icon-fw icon-home"></i>
              {pagePathElem}
            </h6>
            <div className="d-flex align-items-center mb-2">
              {/* Picture */}
              <span className="mr-2 d-none d-md-block">
                <UserPicture user={pageData.lastUpdateUser} size="sm" />
              </span>
              {/* page title */}
              <span className="py-1 h5 mr-2 mb-0">
                {pageTitle}
              </span>
              {/* page meta */}
              <div className="d-none d-md-flex item-meta py-0 px-1">
                <PageListMeta page={pageData} bookmarkCount={pageMeta.bookmarkCount} />
              </div>
              {/* doropdown icon includes page control buttons */}
<<<<<<< HEAD
              <div className="item-control ml-auto">
                <PageItemControl page={pageData} onClickDeleteButton={props.onClickDeleteButton} isEnableActions={isEnableActions} />
=======
              <div className="ml-auto">
                <PageItemControl
                  page={pageData}
                  onClickDeleteButton={props.onClickDeleteButton}
                  isEnableActions={isEnableActions}
                  isDeletable={!isTopPage(pageData.path)}
                />
>>>>>>> fd98eb34
              </div>
            </div>
            <div className="search-result-list-snippet py-1">
              <Clamp lines={2}>
                {
                  pageMeta.elasticSearchResult != null && pageMeta.elasticSearchResult?.snippet.length !== 0 ? (
                    <div dangerouslySetInnerHTML={{ __html: pageMeta.elasticSearchResult.snippet }}></div>
                  ) : (
                    <div>{ shortBody != null ? shortBody : 'Loading ...' }</div> // TODO: improve indicator
                  )
                }
              </Clamp>
            </div>
          </div>
        </div>
        {/* TODO: adjust snippet position */}
      </a>
    </li>
  );
});

export default SearchResultListItem;<|MERGE_RESOLUTION|>--- conflicted
+++ resolved
@@ -3,12 +3,9 @@
 import Clamp from 'react-multiline-clamp';
 
 import { UserPicture, PageListMeta, PagePathLabel } from '@growi/ui';
-<<<<<<< HEAD
+import { pagePathUtils } from '@growi/core';
 import { useIsDeviceSmallerThanMd } from '~/stores/ui';
-=======
-import { pagePathUtils } from '@growi/core';
 
->>>>>>> fd98eb34
 import { IPageSearchResultData } from '../../interfaces/search';
 import PageItemControl from '../Common/Dropdown/PageItemControl';
 
@@ -99,18 +96,13 @@
                 <PageListMeta page={pageData} bookmarkCount={pageMeta.bookmarkCount} />
               </div>
               {/* doropdown icon includes page control buttons */}
-<<<<<<< HEAD
               <div className="item-control ml-auto">
-                <PageItemControl page={pageData} onClickDeleteButton={props.onClickDeleteButton} isEnableActions={isEnableActions} />
-=======
-              <div className="ml-auto">
                 <PageItemControl
                   page={pageData}
                   onClickDeleteButton={props.onClickDeleteButton}
                   isEnableActions={isEnableActions}
                   isDeletable={!isTopPage(pageData.path)}
                 />
->>>>>>> fd98eb34
               </div>
             </div>
             <div className="search-result-list-snippet py-1">
