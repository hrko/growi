--- conflicted
+++ resolved
@@ -17,8 +17,8 @@
       snippet: string,
     }
   },
-<<<<<<< HEAD
-  onClickInvoked: (data: string) => void,
+  isSelected: boolean,
+  onClickInvoked?: (data: string) => void,
   toggleCheckBox: (page: {
     _id: string,
     path: string,
@@ -28,19 +28,13 @@
       snippet: string,
     }
   }) => void,
-=======
-  isSelected: boolean,
-  onClickInvoked?: (data: string) => void,
->>>>>>> b006a84b
 }
 
 const SearchResultListItem: FC<Props> = (props:Props) => {
 
-<<<<<<< HEAD
+  const { page, onClickInvoked } = props;
   const { page, onClickInvoked, toggleCheckBox } = props;
-=======
-  const { page, isSelected, onClickInvoked } = props;
->>>>>>> b006a84b
+  const { page, isSelected, onClickInvoked, toggleCheckBox } = props;
 
   // Add prefix 'id_' in pageId, because scrollspy of bootstrap doesn't work when the first letter of id attr of target component is numeral.
   const pageId = `#${page._id}`;
@@ -69,18 +63,13 @@
       >
         <div className="d-flex">
           {/* checkbox */}
-<<<<<<< HEAD
-          <div className="form-check my-auto mx-2">
+          <div className="form-check my-auto mr-3">
             <input
               className="form-check-input my-auto"
               type="checkbox"
               id="flexCheckDefault"
               onClick={() => { toggleCheckBox(page) }}
             />
-=======
-          <div className="form-check my-auto mr-3">
-            <input className="form-check-input my-auto" type="checkbox" value="" id="flexCheckDefault" />
->>>>>>> b006a84b
           </div>
           <div className="w-100">
             {/* page path */}
