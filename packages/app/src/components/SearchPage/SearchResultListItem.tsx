import React, { FC, useMemo } from 'react';
import { useTranslation } from 'react-i18next';
import { UserPicture, PageListMeta, PagePathLabel } from '@growi/ui';
import { DevidedPagePath } from '@growi/core';
import { Page } from './SearchResultList';

import loggerFactory from '~/utils/logger';

const logger = loggerFactory('growi:searchResultList');

type Props ={
<<<<<<< HEAD
  page: Page,
  onClickInvoked?: (data: string) => void,
=======
  page: {
    _id: string,
    path: string,
    noLink: boolean,
    lastUpdateUser: any
    elasticSearchResult: {
      snippet: string,
    }
  },
  onClickInvoked: (data: string) => void,
>>>>>>> e4c899ce
}

type PageItemProp ={
  page: Page,
}

const PageItemOperation: FC<Props> = (props:PageItemProp) => {

  const { page } = props;
  const { t } = useTranslation('');

  return (
    <>
      <button
        type="button"
        className="btn-link nav-link dropdown-toggle dropdown-toggle-no-caret border-0 rounded grw-btn-page-management py-0"
        data-toggle="dropdown"
      >
        <i className="fa fa-ellipsis-v text-muted"></i>
      </button>
      <div className="dropdown-menu dropdown-menu-right">

        {/* TODO: if there is the following button in XD add it here
        <button
          type="button"
          className="btn btn-link p-0"
          value={page.path}
          onClick={(e) => {
            window.location.href = e.currentTarget.value;
          }}
        >
          <i className="icon-login" />
        </button>
        */}

        {/*
          TODO: add function to the following buttons like using modal or others
          ref: https://estoc.weseek.co.jp/redmine/issues/79026
        */}
        <button className="dropdown-item text-danger" type="button" onClick={() => console.log('delete modal show')}>
          <i className="icon-fw icon-fire"></i>{t('Delete')}
        </button>
        <button className="dropdown-item" type="button" onClick={() => console.log('duplicate modal show')}>
          <i className="icon-fw icon-star"></i>{t('Add to bookmark')}
        </button>
        <button className="dropdown-item" type="button" onClick={() => console.log('duplicate modal show')}>
          <i className="icon-fw icon-docs"></i>{t('Duplicate')}
        </button>
        <button className="dropdown-item" type="button" onClick={() => console.log('rename function will be added')}>
          <i className="icon-fw  icon-action-redo"></i>{t('Move/Rename')}
        </button>
      </div>
    </>
  );

};


const SearchResultListItem: FC<Props> = (props:Props) => {
  const { page } = props;

  // Add prefix 'id_' in pageId, because scrollspy of bootstrap doesn't work when the first letter of id attr of target component is numeral.
  const pageId = `#${page._id}`;

  const dPagePath = new DevidedPagePath(page.path, false, true);
  const pagePathElem = <PagePathLabel page={page} isFormerOnly />;

<<<<<<< HEAD
  const onClickInvoked = (pageId) => {
    if (props.onClickInvoked != null) {
      onClickInvoked(pageId);
    }
  };
=======
  // TODO : send cetain  length of body (revisionBody) from elastisearch by adding some settings to the query and
  //         when keyword is not in page content, display revisionBody.
  // TASK : https://estoc.weseek.co.jp/redmine/issues/79606

  return (
    <li key={page._id} className="page-list-li w-100 border-bottom pr-4">
      <a
        className="d-block pt-3"
        href={pageId}
        onClick={() => {
          try {
            if (onClickInvoked == null) { throw new Error('onClickInvoked is null') }
            onClickInvoked(page._id);
          }
          catch (error) {
            logger.error(error);
          }
        }}
      >
        <div className="d-flex">
          {/* checkbox */}
          <div className="form-check my-auto mx-2">
            <input className="form-check-input my-auto" type="checkbox" value="" id="flexCheckDefault" />
          </div>
          <div className="w-100">
            {/* page path */}
            <small className="mb-1">
              <i className="icon-fw icon-home"></i>
              {pagePathElem}
            </small>
            <div className="d-flex my-1 align-items-center">
              {/* page title */}
              <h3 className="mb-0">
                <UserPicture user={page.lastUpdateUser} />
                <span className="mx-2">{dPagePath.latter}</span>
              </h3>
              {/* page meta */}
              <div className="d-flex mx-2">
                <PageListMeta page={page} />
              </div>
              {/* doropdown icon */}
              <div className="ml-auto">
                <i className="fa fa-ellipsis-v text-muted"></i>
              </div>

              {/* Todo: add the following icon into dropdown menu */}
              {/* <button
                type="button"
                className="btn btn-link p-0"
                value={page.path}
                onClick={(e) => {
                  window.location.href = e.currentTarget.value;
                }}
              >
                <i className="icon-login" />
              </button> */}
>>>>>>> e4c899ce

  const renderPageItem = useMemo(() => {
    return (
      <li key={page._id} className="page-list-li w-100 border-bottom pr-4">
        <a
          className="d-block pt-3"
          href={pageId}
          onClick={() => onClickInvoked(page._id)}
        >
          <div className="d-flex">
            {/* checkbox */}
            <div className="form-check my-auto mx-2">
              <input className="form-check-input my-auto" type="checkbox" value="" id="flexCheckDefault" />
            </div>
            <div className="w-100">
              {/* page path */}
              <small className="mb-1">
                <i className="icon-fw icon-home"></i>
                {pagePathElem}
              </small>
              <div className="d-flex my-1 align-items-center">
                {/* page title */}
                <h3 className="mb-0">
                  <UserPicture user={page.lastUpdateUser} />
                  <span className="mx-2">{dPagePath.latter}</span>
                </h3>
                {/* page meta */}
                <div className="d-flex mx-2">
                  <PageListMeta page={page} />
                </div>
                {/* doropdown icon */}
                <div className="ml-auto">
                  <PageItemOperation page={page} />
                </div>
              </div>
              <div className="mt-1">{page.snippet}</div>
            </div>
<<<<<<< HEAD
=======
            {/* eslint-disable-next-line react/no-danger */}
            <div className="mt-1" dangerouslySetInnerHTML={{ __html: page.elasticSearchResult.snippet }}></div>
>>>>>>> e4c899ce
          </div>
        </a>
      </li>
    );
  }, []);

  return (
    <>
      {renderPageItem}
    </>
  );
};

export default SearchResultListItem;<|MERGE_RESOLUTION|>--- conflicted
+++ resolved
@@ -2,35 +2,19 @@
 import { useTranslation } from 'react-i18next';
 import { UserPicture, PageListMeta, PagePathLabel } from '@growi/ui';
 import { DevidedPagePath } from '@growi/core';
-import { Page } from './SearchResultList';
+import { ISearchedPage } from './SearchResultList';
 
 import loggerFactory from '~/utils/logger';
 
 const logger = loggerFactory('growi:searchResultList');
 
 type Props ={
-<<<<<<< HEAD
-  page: Page,
-  onClickInvoked?: (data: string) => void,
-=======
-  page: {
-    _id: string,
-    path: string,
-    noLink: boolean,
-    lastUpdateUser: any
-    elasticSearchResult: {
-      snippet: string,
-    }
-  },
-  onClickInvoked: (data: string) => void,
->>>>>>> e4c899ce
+  page: ISearchedPage,
+  onClickInvoked?: (dISearchPageta: string) => void,
 }
 
-type PageItemProp ={
-  page: Page,
-}
 
-const PageItemOperation: FC<Props> = (props:PageItemProp) => {
+const PageItemControl: FC<Props> = (props: {page: ISearchedPage}) => {
 
   const { page } = props;
   const { t } = useTranslation('');
@@ -91,70 +75,11 @@
   const dPagePath = new DevidedPagePath(page.path, false, true);
   const pagePathElem = <PagePathLabel page={page} isFormerOnly />;
 
-<<<<<<< HEAD
   const onClickInvoked = (pageId) => {
     if (props.onClickInvoked != null) {
       onClickInvoked(pageId);
     }
   };
-=======
-  // TODO : send cetain  length of body (revisionBody) from elastisearch by adding some settings to the query and
-  //         when keyword is not in page content, display revisionBody.
-  // TASK : https://estoc.weseek.co.jp/redmine/issues/79606
-
-  return (
-    <li key={page._id} className="page-list-li w-100 border-bottom pr-4">
-      <a
-        className="d-block pt-3"
-        href={pageId}
-        onClick={() => {
-          try {
-            if (onClickInvoked == null) { throw new Error('onClickInvoked is null') }
-            onClickInvoked(page._id);
-          }
-          catch (error) {
-            logger.error(error);
-          }
-        }}
-      >
-        <div className="d-flex">
-          {/* checkbox */}
-          <div className="form-check my-auto mx-2">
-            <input className="form-check-input my-auto" type="checkbox" value="" id="flexCheckDefault" />
-          </div>
-          <div className="w-100">
-            {/* page path */}
-            <small className="mb-1">
-              <i className="icon-fw icon-home"></i>
-              {pagePathElem}
-            </small>
-            <div className="d-flex my-1 align-items-center">
-              {/* page title */}
-              <h3 className="mb-0">
-                <UserPicture user={page.lastUpdateUser} />
-                <span className="mx-2">{dPagePath.latter}</span>
-              </h3>
-              {/* page meta */}
-              <div className="d-flex mx-2">
-                <PageListMeta page={page} />
-              </div>
-              {/* doropdown icon */}
-              <div className="ml-auto">
-                <i className="fa fa-ellipsis-v text-muted"></i>
-              </div>
-
-              {/* Todo: add the following icon into dropdown menu */}
-              {/* <button
-                type="button"
-                className="btn btn-link p-0"
-                value={page.path}
-                onClick={(e) => {
-                  window.location.href = e.currentTarget.value;
-                }}
-              >
-                <i className="icon-login" />
-              </button> */}
->>>>>>> e4c899ce
 
   const renderPageItem = useMemo(() => {
     return (
@@ -187,16 +112,15 @@
                 </div>
                 {/* doropdown icon */}
                 <div className="ml-auto">
-                  <PageItemOperation page={page} />
+                  <PageItemControl page={page} />
                 </div>
               </div>
               <div className="mt-1">{page.snippet}</div>
             </div>
-<<<<<<< HEAD
-=======
+
             {/* eslint-disable-next-line react/no-danger */}
             <div className="mt-1" dangerouslySetInnerHTML={{ __html: page.elasticSearchResult.snippet }}></div>
->>>>>>> e4c899ce
+
           </div>
         </a>
       </li>
