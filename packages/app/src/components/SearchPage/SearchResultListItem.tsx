--- conflicted
+++ resolved
@@ -80,16 +80,7 @@
                 <PageItemControl page={pageData} onClickDeleteButton={props.onClickDeleteButton} />
               </div>
             </div>
-<<<<<<< HEAD
             <div className="my-2 search-result-list-snippet">
-              <Clamp
-                lines={2}
-              >
-                {pageMeta.elasticSearchResult != null
-                && <div className="mt-1" dangerouslySetInnerHTML={{ __html: pageMeta.elasticSearchResult.snippet }}></div>}
-              </Clamp>
-=======
-            <div className="my-2">
               {
                 pageMeta.elasticSearchResult != null && (
                   <Clamp lines={2}>
@@ -97,7 +88,6 @@
                   </Clamp>
                 )
               }
->>>>>>> d7895e08
             </div>
           </div>
         </div>
