import React, { FC } from 'react';
import { useTranslation } from 'react-i18next';
import { UserPicture, PageListMeta, PagePathLabel } from '@growi/ui';
import { DevidedPagePath } from '@growi/core';
import { ISearchedPage } from './SearchResultList';

import loggerFactory from '~/utils/logger';

import { ISearchedPage } from '../../interfaces/page';

const logger = loggerFactory('growi:searchResultList');

<<<<<<< HEAD
type Props ={
  page: ISearchedPage,
  isSelected: boolean,
  isChecked: boolean,
  onClickInvoked?: (data: string) => void,
  onChangedInvoked?: (page: ISearchedPage) => void,
}

const SearchResultListItem: FC<Props> = (props:Props) => {

  const {
    page, isSelected, onClickInvoked, onChangedInvoked, isChecked,
  } = props;
=======
type PageItemControlProps = {
  page: ISearchedPage,
}

const PageItemControl: FC<PageItemControlProps> = (props: {page: ISearchedPage}) => {

  const { page } = props;
  const { t } = useTranslation('');

  return (
    <>
      <button
        type="button"
        className="btn-link nav-link dropdown-toggle dropdown-toggle-no-caret border-0 rounded grw-btn-page-management py-0"
        data-toggle="dropdown"
      >
        <i className="fa fa-ellipsis-v text-muted"></i>
      </button>
      <div className="dropdown-menu dropdown-menu-right">

        {/* TODO: if there is the following button in XD add it here
        <button
          type="button"
          className="btn btn-link p-0"
          value={page.path}
          onClick={(e) => {
            window.location.href = e.currentTarget.value;
          }}
        >
          <i className="icon-login" />
        </button>
        */}

        {/*
          TODO: add function to the following buttons like using modal or others
          ref: https://estoc.weseek.co.jp/redmine/issues/79026
        */}
        <button className="dropdown-item text-danger" type="button" onClick={() => console.log('delete modal show')}>
          <i className="icon-fw icon-fire"></i>{t('Delete')}
        </button>
        <button className="dropdown-item" type="button" onClick={() => console.log('duplicate modal show')}>
          <i className="icon-fw icon-star"></i>{t('Add to bookmark')}
        </button>
        <button className="dropdown-item" type="button" onClick={() => console.log('duplicate modal show')}>
          <i className="icon-fw icon-docs"></i>{t('Duplicate')}
        </button>
        <button className="dropdown-item" type="button" onClick={() => console.log('rename function will be added')}>
          <i className="icon-fw  icon-action-redo"></i>{t('Move/Rename')}
        </button>
      </div>
    </>
  );

};

type Props = {
  page: ISearchedPage,
  isSelected: boolean,
  onClickInvoked?: (pageId: string) => void,
}

const SearchResultListItem: FC<Props> = (props:Props) => {
  const { page, isSelected } = props;
>>>>>>> cc28afcf

  // Add prefix 'id_' in pageId, because scrollspy of bootstrap doesn't work when the first letter of id attr of target component is numeral.
  const pageId = `#${page._id}`;

  const dPagePath = new DevidedPagePath(page.path, false, true);
  const pagePathElem = <PagePathLabel page={page} isFormerOnly />;

  const onClickInvoked = (pageId) => {
    if (props.onClickInvoked != null) {
      props.onClickInvoked(pageId);
    }
  };

  return (
    <li key={page._id} className={`page-list-li w-100 border-bottom pr-4 list-group-item-action ${isSelected ? 'active' : ''}`}>
      <a
        className="d-block pt-3"
        href={pageId}
        onClick={() => onClickInvoked(page._id)}
      >
        <div className="d-flex">
          {/* checkbox */}
          <div className="form-check my-auto mr-3">
            <input
              className="form-check-input my-auto"
              type="checkbox"
              id="flexCheckDefault"
              onClick={() => {
                try {
                  if (onChangedInvoked == null) { throw new Error('onChangedInvoked is null') }
                  onChangedInvoked(page);
                }
                catch (error) {
                  logger.error(error);
                }
              }}
              checked={isChecked}
            />
          </div>
          <div className="w-100">
            {/* page path */}
            <small className="mb-1">
              <i className="icon-fw icon-home"></i>
              {pagePathElem}
            </small>
            <div className="d-flex my-1 align-items-center">
              {/* page title */}
              <h3 className="mb-0">
                <UserPicture user={page.lastUpdateUser} />
                <span className="mx-2">{dPagePath.latter}</span>
              </h3>
              {/* page meta */}
              <div className="d-flex mx-2">
                <PageListMeta page={page} />
              </div>
              {/* doropdown icon includes page control buttons */}
              <div className="ml-auto">
                <PageItemControl page={page} />
              </div>
            </div>
          </div>
        </div>
        {/* TODO: adjust snippet position */}
        {page.snippet
          ? <div className="mt-1">page.snippet</div>
          : <div className="mt-1" dangerouslySetInnerHTML={{ __html: page.elasticSearchResult.snippet }}></div>
        }
      </a>
    </li>
  );
};

export default SearchResultListItem;<|MERGE_RESOLUTION|>--- conflicted
+++ resolved
@@ -6,25 +6,8 @@
 
 import loggerFactory from '~/utils/logger';
 
-import { ISearchedPage } from '../../interfaces/page';
-
 const logger = loggerFactory('growi:searchResultList');
 
-<<<<<<< HEAD
-type Props ={
-  page: ISearchedPage,
-  isSelected: boolean,
-  isChecked: boolean,
-  onClickInvoked?: (data: string) => void,
-  onChangedInvoked?: (page: ISearchedPage) => void,
-}
-
-const SearchResultListItem: FC<Props> = (props:Props) => {
-
-  const {
-    page, isSelected, onClickInvoked, onChangedInvoked, isChecked,
-  } = props;
-=======
 type PageItemControlProps = {
   page: ISearchedPage,
 }
@@ -83,12 +66,15 @@
 type Props = {
   page: ISearchedPage,
   isSelected: boolean,
+  onChangedInvoked?: (page: ISearchedPage) => void,
   onClickInvoked?: (pageId: string) => void,
 }
 
 const SearchResultListItem: FC<Props> = (props:Props) => {
-  const { page, isSelected } = props;
->>>>>>> cc28afcf
+
+  const {
+    page, isSelected, onClickInvoked, onChangedInvoked,
+  } = props;
 
   // Add prefix 'id_' in pageId, because scrollspy of bootstrap doesn't work when the first letter of id attr of target component is numeral.
   const pageId = `#${page._id}`;
@@ -96,18 +82,21 @@
   const dPagePath = new DevidedPagePath(page.path, false, true);
   const pagePathElem = <PagePathLabel page={page} isFormerOnly />;
 
-  const onClickInvoked = (pageId) => {
-    if (props.onClickInvoked != null) {
-      props.onClickInvoked(pageId);
-    }
-  };
 
   return (
     <li key={page._id} className={`page-list-li w-100 border-bottom pr-4 list-group-item-action ${isSelected ? 'active' : ''}`}>
       <a
         className="d-block pt-3"
         href={pageId}
-        onClick={() => onClickInvoked(page._id)}
+        onClick={() => {
+          try {
+            if (onClickInvoked == null) { throw new Error('onClickInvoked is null') }
+            onClickInvoked(page._id);
+          }
+          catch (error) {
+            logger.error(error);
+          }
+        }}
       >
         <div className="d-flex">
           {/* checkbox */}
@@ -125,7 +114,6 @@
                   logger.error(error);
                 }
               }}
-              checked={isChecked}
             />
           </div>
           <div className="w-100">
