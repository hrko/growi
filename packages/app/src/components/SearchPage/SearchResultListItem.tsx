--- conflicted
+++ resolved
@@ -1,4 +1,4 @@
-import React, { FC } from 'react';
+﻿import React, { FC } from 'react';
 import { useTranslation } from 'react-i18next';
 import { UserPicture, PageListMeta, PagePathLabel } from '@growi/ui';
 import { DevidedPagePath } from '@growi/core';
@@ -6,24 +6,8 @@
 
 import loggerFactory from '~/utils/logger';
 
-import { ISearchedPage } from '../../interfaces/page';
-
 const logger = loggerFactory('growi:searchResultList');
 
-<<<<<<< HEAD
-type Props ={
-  page: ISearchedPage,
-  isSelected: boolean,
-  onClickInvoked?: (data: string) => void,
-  onChangedInvoked?: (page: ISearchedPage) => void,
-}
-
-const SearchResultListItem: FC<Props> = (props:Props) => {
-
-  const {
-    page, isSelected, onClickInvoked, onChangedInvoked,
-  } = props;
-=======
 type PageItemControlProps = {
   page: ISearchedPage,
 }
@@ -82,12 +66,15 @@
 type Props = {
   page: ISearchedPage,
   isSelected: boolean,
+  onChangedInvoked?: (page: ISearchedPage) => void,
   onClickInvoked?: (pageId: string) => void,
 }
 
 const SearchResultListItem: FC<Props> = (props:Props) => {
-  const { page, isSelected } = props;
->>>>>>> cc28afcf
+
+  const {
+    page, isSelected, onClickInvoked, onChangedInvoked,
+  } = props;
 
   // Add prefix 'id_' in pageId, because scrollspy of bootstrap doesn't work when the first letter of id attr of target component is numeral.
   const pageId = `#${page._id}`;
@@ -95,18 +82,20 @@
   const dPagePath = new DevidedPagePath(page.path, false, true);
   const pagePathElem = <PagePathLabel page={page} isFormerOnly />;
 
-  const onClickInvoked = (pageId) => {
-    if (props.onClickInvoked != null) {
-      props.onClickInvoked(pageId);
-    }
-  };
-
   return (
     <li key={page._id} className={`page-list-li w-100 border-bottom pr-4 list-group-item-action ${isSelected ? 'active' : ''}`}>
       <a
         className="d-block pt-3"
         href={pageId}
-        onClick={() => onClickInvoked(page._id)}
+        onClick={() => {
+          try {
+            if (onClickInvoked == null) { throw new Error('onClickInvoked is null') }
+            onClickInvoked(page._id);
+          }
+          catch (error) {
+            logger.error(error);
+          }
+        }}
       >
         <div className="d-flex">
           {/* checkbox */}
