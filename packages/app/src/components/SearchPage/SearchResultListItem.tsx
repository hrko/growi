import React, { FC } from 'react';
import { useTranslation } from 'react-i18next';
import { UserPicture, PageListMeta, PagePathLabel } from '@growi/ui';
import { DevidedPagePath } from '@growi/core';
import { ISearchedPage } from './SearchResultList';

import loggerFactory from '~/utils/logger';

const logger = loggerFactory('growi:searchResultList');

type PageItemControlProps = {
  page: ISearchedPage,
}

const PageItemControl: FC<PageItemControlProps> = (props: {page: ISearchedPage}) => {

  const { page } = props;
  const { t } = useTranslation('');

  return (
    <>
      <button
        type="button"
        className="btn-link nav-link dropdown-toggle dropdown-toggle-no-caret border-0 rounded grw-btn-page-management py-0"
        data-toggle="dropdown"
      >
        <i className="fa fa-ellipsis-v text-muted"></i>
      </button>
      <div className="dropdown-menu dropdown-menu-right">

        {/* TODO: if there is the following button in XD add it here
        <button
          type="button"
          className="btn btn-link p-0"
          value={page.path}
          onClick={(e) => {
            window.location.href = e.currentTarget.value;
          }}
        >
          <i className="icon-login" />
        </button>
        */}

        {/*
          TODO: add function to the following buttons like using modal or others
          ref: https://estoc.weseek.co.jp/redmine/issues/79026
        */}
        <button className="dropdown-item text-danger" type="button" onClick={() => console.log('delete modal show')}>
          <i className="icon-fw icon-fire"></i>{t('Delete')}
        </button>
        <button className="dropdown-item" type="button" onClick={() => console.log('duplicate modal show')}>
          <i className="icon-fw icon-star"></i>{t('Add to bookmark')}
        </button>
        <button className="dropdown-item" type="button" onClick={() => console.log('duplicate modal show')}>
          <i className="icon-fw icon-docs"></i>{t('Duplicate')}
        </button>
        <button className="dropdown-item" type="button" onClick={() => console.log('rename function will be added')}>
          <i className="icon-fw  icon-action-redo"></i>{t('Move/Rename')}
        </button>
      </div>
    </>
  );

};

type Props = {
  page: ISearchedPage,
  isSelected: boolean,
  onChangedInvoked?: (page: ISearchedPage) => void,
  onClickInvoked?: (pageId: string) => void,
}

const SearchResultListItem: FC<Props> = (props:Props) => {

  const {
    page, isSelected, onClickInvoked, onChangedInvoked,
  } = props;

  // Add prefix 'id_' in pageId, because scrollspy of bootstrap doesn't work when the first letter of id attr of target component is numeral.
  const pageId = `#${page._id}`;

  const dPagePath = new DevidedPagePath(page.path, false, true);
  const pagePathElem = <PagePathLabel page={page} isFormerOnly />;

<<<<<<< HEAD

=======
>>>>>>> 2b6de14d
  return (
    <li key={page._id} className={`page-list-li w-100 border-bottom pr-4 list-group-item-action ${isSelected ? 'active' : ''}`}>
      <a
        className="d-block pt-3"
        href={pageId}
        onClick={() => {
          try {
            if (onClickInvoked == null) { throw new Error('onClickInvoked is null') }
            onClickInvoked(page._id);
          }
          catch (error) {
            logger.error(error);
          }
        }}
      >
        <div className="d-flex">
          {/* checkbox */}
          <div className="form-check my-auto mr-3">
            <input
              className="form-check-input my-auto"
              type="checkbox"
              id="flexCheckDefault"
              onClick={() => {
                try {
                  if (onChangedInvoked == null) { throw new Error('onChangedInvoked is null') }
                  onChangedInvoked(page);
                }
                catch (error) {
                  logger.error(error);
                }
              }}
            />
          </div>
          <div className="w-100">
            {/* page path */}
            <small className="mb-1">
              <i className="icon-fw icon-home"></i>
              {pagePathElem}
            </small>
            <div className="d-flex my-1 align-items-center">
              {/* page title */}
              <h3 className="mb-0">
                <UserPicture user={page.lastUpdateUser} />
                <span className="mx-2">{dPagePath.latter}</span>
              </h3>
              {/* page meta */}
              <div className="d-flex mx-2">
                <PageListMeta page={page} />
              </div>
              {/* doropdown icon includes page control buttons */}
              <div className="ml-auto">
                <PageItemControl page={page} />
              </div>
            </div>
          </div>
        </div>
        {/* TODO: adjust snippet position */}
        {page.snippet
          ? <div className="mt-1">page.snippet</div>
          : <div className="mt-1" dangerouslySetInnerHTML={{ __html: page.elasticSearchResult.snippet }}></div>
        }
      </a>
    </li>
  );
};

export default SearchResultListItem;<|MERGE_RESOLUTION|>--- conflicted
+++ resolved
@@ -1,4 +1,4 @@
-import React, { FC } from 'react';
+﻿import React, { FC } from 'react';
 import { useTranslation } from 'react-i18next';
 import { UserPicture, PageListMeta, PagePathLabel } from '@growi/ui';
 import { DevidedPagePath } from '@growi/core';
@@ -82,10 +82,6 @@
   const dPagePath = new DevidedPagePath(page.path, false, true);
   const pagePathElem = <PagePathLabel page={page} isFormerOnly />;
 
-<<<<<<< HEAD
-
-=======
->>>>>>> 2b6de14d
   return (
     <li key={page._id} className={`page-list-li w-100 border-bottom pr-4 list-group-item-action ${isSelected ? 'active' : ''}`}>
       <a
