import React, { FC, memo } from 'react';

import Clamp from 'react-multiline-clamp';

import { UserPicture, PageListMeta, PagePathLabel } from '@growi/ui';

import { IPageSearchResultData } from '../../interfaces/search';
import PageItemControl from '../Common/Dropdown/PageItemControl';


type Props = {
  page: IPageSearchResultData,
  isSelected: boolean,
  isChecked: boolean,
  isEnableActions: boolean,
  shortBody?: string
  onClickCheckbox?: (pageId: string) => void,
  onClickSearchResultItem?: (pageId: string) => void,
  onClickDeleteButton?: (pageId: string) => void,
}

const SearchResultListItem: FC<Props> = memo((props:Props) => {
  const {
    // todo: refactoring variable name to clear what changed
    page: { pageData, pageMeta }, isSelected, onClickSearchResultItem, onClickCheckbox, isChecked, isEnableActions, shortBody,
  } = props;

  // Add prefix 'id_' in pageId, because scrollspy of bootstrap doesn't work when the first letter of id attr of target component is numeral.
  const pageId = `#${pageData._id}`;

  const pageTitle = (
    <PagePathLabel
      path={pageMeta.elasticSearchResult?.highlightedPath || pageData.path}
      isLatterOnly
      isPathIncludedHtml={pageMeta.elasticSearchResult?.isHtmlInPath}
    >
    </PagePathLabel>
  );
  const pagePathElem = (
    <PagePathLabel
      path={pageMeta.elasticSearchResult?.highlightedPath || pageData.path}
      isFormerOnly
      isPathIncludedHtml={pageMeta.elasticSearchResult?.isHtmlInPath}
    />
  );

  return (
    <li key={pageData._id} className={`page-list-li search-page-item w-100 list-group-item-action pl-2 ${isSelected ? 'active' : ''}`}>
      <a
        className="d-block py-4 h-100"
        href={pageId}
        onClick={() => onClickSearchResultItem != null && onClickSearchResultItem(pageData._id)}
      >
        <div className="d-flex">
          {/* checkbox */}
          <div className="form-check my-auto mr-3">
            <input
              className="form-check-input my-auto"
              type="checkbox"
              id="flexCheckDefault"
              onChange={() => {
                if (onClickCheckbox != null) {
                  onClickCheckbox(pageData._id);
                }
              }}
              checked={isChecked}
            />
          </div>
          <div className="w-100">
            {/* page path */}
            <small className="mb-1">
              <i className="icon-fw icon-home"></i>
              {pagePathElem}
            </small>
            <div className="d-flex my-1 align-items-center">
              {/* page title */}
              <h3 className="mb-0">
                <UserPicture user={pageData.lastUpdateUser} />
                <span className="mx-2 search-result-page-title">{pageTitle}</span>
              </h3>
              {/* page meta */}
              <div className="d-flex mx-2">
                <PageListMeta page={pageData} bookmarkCount={pageMeta.bookmarkCount} />
              </div>
              {/* doropdown icon includes page control buttons */}
              <div className="ml-auto">
                <PageItemControl page={pageData} onClickDeleteButton={props.onClickDeleteButton} isEnableActions={isEnableActions} />
              </div>
            </div>
<<<<<<< HEAD
            <div className="my-2">
              <Clamp lines={2}>
                {
                  pageMeta.elasticSearchResult != null && pageMeta.elasticSearchResult?.snippet.length !== 0 ? (
=======
            <div className="my-2 search-result-list-snippet">
              {
                pageMeta.elasticSearchResult != null && (
                  <Clamp lines={2}>
>>>>>>> 7f6aaf42
                    <div className="mt-1" dangerouslySetInnerHTML={{ __html: pageMeta.elasticSearchResult.snippet }}></div>
                  ) : (
                    <div className="mt-1">{ shortBody != null ? shortBody : 'Loading ...' }</div> // TODO: improve indicator
                  )
                }
              </Clamp>
            </div>
          </div>
        </div>
        {/* TODO: adjust snippet position */}
      </a>
    </li>
  );
});

export default SearchResultListItem;<|MERGE_RESOLUTION|>--- conflicted
+++ resolved
@@ -87,17 +87,10 @@
                 <PageItemControl page={pageData} onClickDeleteButton={props.onClickDeleteButton} isEnableActions={isEnableActions} />
               </div>
             </div>
-<<<<<<< HEAD
-            <div className="my-2">
+            <div className="my-2 search-result-list-snippet">
               <Clamp lines={2}>
                 {
                   pageMeta.elasticSearchResult != null && pageMeta.elasticSearchResult?.snippet.length !== 0 ? (
-=======
-            <div className="my-2 search-result-list-snippet">
-              {
-                pageMeta.elasticSearchResult != null && (
-                  <Clamp lines={2}>
->>>>>>> 7f6aaf42
                     <div className="mt-1" dangerouslySetInnerHTML={{ __html: pageMeta.elasticSearchResult.snippet }}></div>
                   ) : (
                     <div className="mt-1">{ shortBody != null ? shortBody : 'Loading ...' }</div> // TODO: improve indicator
