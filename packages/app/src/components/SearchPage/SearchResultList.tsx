--- conflicted
+++ resolved
@@ -1,4 +1,4 @@
-import React, { FC } from 'react';
+﻿import React, { FC } from 'react';
 import SearchResultListItem from './SearchResultListItem';
 import { IPageHasId } from '../../interfaces/page';
 import PaginationWrapper from '../PaginationWrapper';
@@ -30,12 +30,8 @@
 
   return (
     <>
-<<<<<<< HEAD
-      {props.pages.map((page) => {
+      {Array.isArray(props.pages) && props.pages.map((page) => {
         const isChecked = selectedPages.has(page);
-=======
-      {Array.isArray(props.pages) && props.pages.map((page) => {
->>>>>>> f432964a
         return (
           <SearchResultListItem
             key={page._id}
