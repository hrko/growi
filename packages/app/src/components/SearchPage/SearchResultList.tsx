--- conflicted
+++ resolved
@@ -35,11 +35,7 @@
             key={page._id}
             page={page}
             onClickInvoked={props.onClickInvoked}
-<<<<<<< HEAD
             onClickCheckboxInvoked={props.onChangedInvoked}
-=======
-            onChangedInvoked={props.onChangedInvoked}
->>>>>>> bec353e5
             isSelected={page._id === focusedPageId || false}
           />
         );
