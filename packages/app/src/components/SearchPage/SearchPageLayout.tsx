import React, { FC } from 'react';
import { useTranslation } from 'react-i18next';

type SearchResultMeta = {
  took : number,
  total : number,
  results: number
}

type Props = {
  SearchControl: React.FunctionComponent,
  SearchResultList: React.FunctionComponent,
  SearchResultContent: React.FunctionComponent,
  searchResultMeta: SearchResultMeta,
  searchingKeyword: string,
  initialPagingLimit: number,
  onPagingLimitChanged: (limit: number) => void
}

const SearchPageLayout: FC<Props> = (props: Props) => {
  const { t } = useTranslation('');
  const {
    SearchResultList, SearchControl, SearchResultContent, searchResultMeta, searchingKeyword,
  } = props;

  return (
    <div className="content-main">
      <div className="search-result d-flex" id="search-result">
        <div className="flex-grow-1 flex-basis-0 page-list border boder-gray search-result-list" id="search-result-list">

          <nav><SearchControl></SearchControl></nav>
<<<<<<< HEAD
          <div className="d-flex align-items-start justify-content-between mt-3 ml-4">
            <div className="search-result-meta">
=======
          <div className="d-flex align-items-center justify-content-between mt-1 mb-3">
            <div className="search-result-meta text-nowrap mr-3">
>>>>>>> f47b11a6
              <span className="font-weight-light">{t('search_result.result_meta')} </span>
              <span className="h5">{`"${searchingKeyword}"`}</span>
              {/* Todo: replace "1-10" to the appropriate value */}
              <span className="ml-3">1-10 / {searchResultMeta.total || 0}</span>
            </div>
            <div className="input-group search-result-select-group">
              <div className="input-group-prepend">
                <label className="input-group-text text-secondary" htmlFor="inputGroupSelect01">{t('search_result.number_of_list_to_display')}</label>
              </div>
              <select className="custom-select" id="inputGroupSelect01" onChange={(e) => { props.onPagingLimitChanged(Number(e.target.value)) }}>
                {[20, 50, 100, 200].map((limit) => {
                  return <option selected={limit === props.initialPagingLimit} value={limit}>{limit}{t('search_result.page_number_unit')}</option>;
                })}
              </select>
            </div>
          </div>

          <div className="page-list">
            <ul className="page-list-ul page-list-ul-flat nav nav-pills"><SearchResultList></SearchResultList></ul>
          </div>
        </div>
        <div className="flex-grow-1 flex-basis-0 d-none d-lg-block search-result-content">
          <SearchResultContent></SearchResultContent>
        </div>
      </div>
    </div>
  );
};


export default SearchPageLayout;<|MERGE_RESOLUTION|>--- conflicted
+++ resolved
@@ -29,13 +29,8 @@
         <div className="flex-grow-1 flex-basis-0 page-list border boder-gray search-result-list" id="search-result-list">
 
           <nav><SearchControl></SearchControl></nav>
-<<<<<<< HEAD
-          <div className="d-flex align-items-start justify-content-between mt-3 ml-4">
-            <div className="search-result-meta">
-=======
-          <div className="d-flex align-items-center justify-content-between mt-1 mb-3">
+          <div className="d-flex align-items-center justify-content-between my-3 ml-4">
             <div className="search-result-meta text-nowrap mr-3">
->>>>>>> f47b11a6
               <span className="font-weight-light">{t('search_result.result_meta')} </span>
               <span className="h5">{`"${searchingKeyword}"`}</span>
               {/* Todo: replace "1-10" to the appropriate value */}
