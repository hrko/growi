--- conflicted
+++ resolved
@@ -6,25 +6,8 @@
 class SearchResultList extends React.Component {
 
   render() {
-<<<<<<< HEAD
     const { focusedPage } = this.props;
     const focusedPageId = focusedPage != null && focusedPage.id != null ? focusedPage.id : '';
-    console.log(focusedPageId);
-    return this.props.pages.map((page) => {
-      // TODO : send cetain  length of body (revisionBody) from elastisearch by adding some settings to the query and
-      //         when keyword is not in page content, display revisionBody.
-      // TASK : https://estoc.weseek.co.jp/redmine/issues/79606
-      return (
-        <SearchResultListItem
-          key={page._id}
-          page={page}
-          onClickInvoked={this.props.onClickInvoked}
-          isSelected={page._id === focusedPageId || false}
-          noLink
-        />
-      );
-    });
-=======
     return (
       <>
         {this.props.pages.map((page) => {
@@ -33,8 +16,10 @@
         // TASK : https://estoc.weseek.co.jp/redmine/issues/79606
           return (
             <SearchResultListItem
+              key={page._id}
               page={page}
               onClickInvoked={this.props.onClickInvoked}
+              isSelected={page._id === focusedPageId || false}
               noLink
             />
           );
@@ -51,7 +36,6 @@
         )}
       </>
     );
->>>>>>> 119e4616
   }
 
 }
