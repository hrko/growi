import React, { FC, useCallback } from 'react';
import PagePathNav from '../PagePathNav';
import { withUnstatedContainers } from '../UnstatedUtils';
import AppContainer from '../../client/services/AppContainer';
<<<<<<< HEAD
import TagLabels from '../Page/TagLabels';
import { toastSuccess, toastError } from '../../client/util/apiNotification';
import { apiPost } from '../../client/util/apiv1-client';
import { useSWRTagsInfo } from '../../stores/page';
=======
import SubNavButtons from '../Navbar/SubNavButtons';
>>>>>>> 5b98a73e

type Props = {
  appContainer:AppContainer
  pageId: string,
  path: string,
  isSignleLineMode?: boolean,
  isCompactMode?: boolean,
}


const SearchResultContentSubNavigation: FC<Props> = (props : Props) => {
  const {
    appContainer, pageId, path, isCompactMode, isSignleLineMode,
  } = props;
<<<<<<< HEAD

  const { data: tagInfoData, error: tagInfoError, mutate: mutateTagInfo } = useSWRTagsInfo(pageId);

  const tagsUpdatedHandler = useCallback(async(newTags) => {
    try {
      await apiPost('/tags.update', { pageId, tags: newTags });
      toastSuccess('updated tags successfully');
      mutateTagInfo();
    }
    catch (err) {
      toastError(err, 'fail to update tags');
    }
  }, [pageId, mutateTagInfo]);

  if (tagInfoError != null || tagInfoData == null) {
    return <></>;
  }
=======
>>>>>>> 5b98a73e
  const { isSharedUser } = appContainer;
  return (
    <div className={`grw-subnav container-fluid d-flex align-items-center justify-content-between ${isCompactMode ? 'grw-subnav-compact d-print-none' : ''}`}>
      {/* Left side */}
      <div className="grw-path-nav-container">
        {!isSharedUser && !isCompactMode && (
          <div className="grw-taglabels-container">
            <TagLabels tags={tagInfoData.tags} tagsUpdateInvoked={tagsUpdatedHandler} />
          </div>
        )}
        <PagePathNav pageId={pageId} pagePath={path} isCompactMode={isCompactMode} isSingleLineMode={isSignleLineMode} />
      </div>
      {/* Right side */}
      <div className="d-flex">
        <SubNavButtons isCompactMode={isCompactMode} pageId={pageId}></SubNavButtons>
      </div>
    </div>
  );
};


/**
 * Wrapper component for using unstated
 */
const SearchResultContentSubNavigationUnstatedWrapper = withUnstatedContainers(SearchResultContentSubNavigation, [AppContainer]);

// wrapping tsx component returned by withUnstatedContainers to avoid type error when this component used in other tsx components.
const SearchResultContentSubNavigationWrapper = (props) => {
  return <SearchResultContentSubNavigationUnstatedWrapper {...props}></SearchResultContentSubNavigationUnstatedWrapper>;
};
export default SearchResultContentSubNavigationWrapper;<|MERGE_RESOLUTION|>--- conflicted
+++ resolved
@@ -2,14 +2,11 @@
 import PagePathNav from '../PagePathNav';
 import { withUnstatedContainers } from '../UnstatedUtils';
 import AppContainer from '../../client/services/AppContainer';
-<<<<<<< HEAD
 import TagLabels from '../Page/TagLabels';
 import { toastSuccess, toastError } from '../../client/util/apiNotification';
 import { apiPost } from '../../client/util/apiv1-client';
 import { useSWRTagsInfo } from '../../stores/page';
-=======
 import SubNavButtons from '../Navbar/SubNavButtons';
->>>>>>> 5b98a73e
 
 type Props = {
   appContainer:AppContainer
@@ -24,7 +21,6 @@
   const {
     appContainer, pageId, path, isCompactMode, isSignleLineMode,
   } = props;
-<<<<<<< HEAD
 
   const { data: tagInfoData, error: tagInfoError, mutate: mutateTagInfo } = useSWRTagsInfo(pageId);
 
@@ -42,8 +38,6 @@
   if (tagInfoError != null || tagInfoData == null) {
     return <></>;
   }
-=======
->>>>>>> 5b98a73e
   const { isSharedUser } = appContainer;
   return (
     <div className={`grw-subnav container-fluid d-flex align-items-center justify-content-between ${isCompactMode ? 'grw-subnav-compact d-print-none' : ''}`}>
