import React, { FC } from 'react';
import { useTranslation } from 'react-i18next';
import { CheckboxType } from '../../interfaces/search';

type Props = {
  isSelectAllCheckboxDisabled: boolean,
  selectAllCheckboxType: CheckboxType,
  onClickDeleteAllButton?: () => void,
  onClickSelectAllCheckbox?: (nextSelectAllCheckboxType: CheckboxType) => void,
}

const DeleteSelectedPageGroup:FC<Props> = (props:Props) => {
  const { t } = useTranslation();
  const {
    onClickDeleteAllButton, onClickSelectAllCheckbox, selectAllCheckboxType,
  } = props;

  const onClickCheckbox = () => {
    if (onClickSelectAllCheckbox != null) {
      const next = selectAllCheckboxType === CheckboxType.ALL_CHECKED ? CheckboxType.NONE_CHECKED : CheckboxType.ALL_CHECKED;
      onClickSelectAllCheckbox(next);
    }
  };

  const onClickDeleteButton = () => {
    if (onClickDeleteAllButton != null) { onClickDeleteAllButton() }
  };

  return (
<<<<<<< HEAD
    <>
      {/** todo: implement the design for CheckboxType = INDETERMINATE */}
=======
    <div className="d-flex align-items-center">
>>>>>>> f47b11a6
      <input
        id="check-all-pages"
        type="checkbox"
        name="check-all-pages"
        className="custom-control custom-checkbox ml-1 align-self-center"
        disabled={props.isSelectAllCheckboxDisabled}
        onClick={onClickCheckbox}
        checked={selectAllCheckboxType !== CheckboxType.NONE_CHECKED}
      />
      <button
        type="button"
<<<<<<< HEAD
        className="btn text-danger font-weight-light p-0 ml-3"
        disabled={selectAllCheckboxType === CheckboxType.NONE_CHECKED}
        onClick={onClickDeleteButton}
=======
        className="btn text-danger font-weight-light p-0 ml-2"
        onClick={() => {
          if (onClickInvoked == null) { logger.error('onClickInvoked is null') }
          else { onClickInvoked() }
        }}
>>>>>>> f47b11a6
      >
        <i className="icon-trash"></i>
        {t('search_result.delete_all_selected_page')}
      </button>
    </div>
  );

};

export default DeleteSelectedPageGroup;<|MERGE_RESOLUTION|>--- conflicted
+++ resolved
@@ -27,12 +27,9 @@
   };
 
   return (
-<<<<<<< HEAD
-    <>
+
+    <div className="d-flex align-items-center">
       {/** todo: implement the design for CheckboxType = INDETERMINATE */}
-=======
-    <div className="d-flex align-items-center">
->>>>>>> f47b11a6
       <input
         id="check-all-pages"
         type="checkbox"
@@ -44,17 +41,9 @@
       />
       <button
         type="button"
-<<<<<<< HEAD
-        className="btn text-danger font-weight-light p-0 ml-3"
+        className="btn text-danger font-weight-light p-0 ml-2"
         disabled={selectAllCheckboxType === CheckboxType.NONE_CHECKED}
         onClick={onClickDeleteButton}
-=======
-        className="btn text-danger font-weight-light p-0 ml-2"
-        onClick={() => {
-          if (onClickInvoked == null) { logger.error('onClickInvoked is null') }
-          else { onClickInvoked() }
-        }}
->>>>>>> f47b11a6
       >
         <i className="icon-trash"></i>
         {t('search_result.delete_all_selected_page')}
