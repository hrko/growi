--- conflicted
+++ resolved
@@ -146,15 +146,10 @@
     else {
       toastSuccess(t('deleted_pages', { path }));
     }
-<<<<<<< HEAD
-
-  }, [t]);
-=======
     advancePt();
     advanceFts();
     advanceDpl();
   }, [advanceDpl, advanceFts, advancePt, t]);
->>>>>>> 0179f687
 
   const deleteItemClickedHandler = useCallback((pageToDelete: IPageToDeleteWithMeta) => {
     openDeleteModal([pageToDelete], { onDeleted: onDeletedHandler });
