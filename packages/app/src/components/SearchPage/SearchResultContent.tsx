import React, {
  FC, useRef, useCallback, useEffect,
} from 'react';

import { DropdownItem } from 'reactstrap';
import { useTranslation } from 'react-i18next';

import { IPageWithMeta } from '~/interfaces/page';
import { IPageSearchMeta } from '~/interfaces/search';

import { exportAsMarkdown } from '~/client/services/page-operation';

import RevisionLoader from '../Page/RevisionLoader';
import AppContainer from '../../client/services/AppContainer';
import { smoothScrollIntoView } from '~/client/util/smooth-scroll';
import { GrowiSubNavigation } from '../Navbar/GrowiSubNavigation';
import { SubNavButtons } from '../Navbar/SubNavButtons';
import { AdditionalMenuItemsRendererProps } from '../Common/Dropdown/PageItemControl';

import { usePageDeleteModal } from '~/stores/ui';


type AdditionalMenuItemsProps = AdditionalMenuItemsRendererProps & {
  pageId: string,
  revisionId: string,
}

const AdditionalMenuItems = (props: AdditionalMenuItemsProps): JSX.Element => {
  const { t } = useTranslation();

  const { pageId, revisionId } = props;

  return (
    <>
      <DropdownItem divider />

      {/* Export markdown */}
      <DropdownItem onClick={() => exportAsMarkdown(pageId, revisionId, 'md')}>
        <i className="icon-fw icon-cloud-download"></i>
        {t('export_bulk.export_page_markdown')}
      </DropdownItem>
    </>
  );
};


import { useIsRevisionBodyRendered } from '../../stores/context';

const SCROLL_OFFSET_TOP = 175; // approximate height of (navigation + subnavigation)

type Props ={
  appContainer: AppContainer,
  searchingKeyword:string,
  focusedSearchResultData : IPageWithMeta<IPageSearchMeta>,
  showPageControlDropdown?: boolean,
}

const SearchResultContent: FC<Props> = (props: Props) => {
<<<<<<< HEAD
  const contentRef = useRef(null);

  useEffect(() => {
    document.addEventListener('isRevisionBodyRendered', (e) => {
      if (contentRef.current != null) {
        const scrollTargetElement = contentRef.current as HTMLElement;
        const highlightedKeyword = scrollTargetElement.querySelector('.highlighted-keyword') as HTMLElement;
        if (highlightedKeyword) {
          smoothScrollIntoView(highlightedKeyword, SCROLL_OFFSET_TOP, scrollTargetElement);
        }
      }
    });
  }, []);

  const page = props.focusedSearchResultData?.pageData;
=======
  const {
    appContainer,
    focusedSearchResultData,
    showPageControlDropdown,
  } = props;
>>>>>>> ee3f6348

  const { open: openDeleteModal } = usePageDeleteModal();

  const page = focusedSearchResultData?.pageData;

  const growiRenderer = appContainer.getRenderer('searchresult');


  const deleteItemClickedHandler = useCallback(async(pageToDelete) => {
    openDeleteModal([pageToDelete]);
  }, [openDeleteModal]);

  const ControlComponents = useCallback(() => {
    if (page == null) {
      return <></>;
    }

    const revisionId = typeof page.revision === 'string'
      ? page.revision
      : page.revision._id;

    return (
      <>
        <div className="h-50 d-flex flex-column align-items-end justify-content-center">
          <SubNavButtons
            pageId={page._id}
            revisionId={revisionId}
            path={page.path}
            showPageControlDropdown={showPageControlDropdown}
            additionalMenuItemRenderer={props => <AdditionalMenuItems {...props} pageId={page._id} revisionId={revisionId} />}
            onClickDeleteMenuItem={deleteItemClickedHandler}
          />
        </div>
        <div className="h-50 d-flex flex-column align-items-end justify-content-center">
        </div>
      </>
    );
  }, [page, showPageControlDropdown, deleteItemClickedHandler]);

  // return if page is null
  if (page == null) return <></>;

  return (
    <div key={page._id} className="search-result-page grw-page-path-text-muted-container d-flex flex-column">
      <GrowiSubNavigation
        page={page}
        controls={ControlComponents}
      />
      <div className="search-result-page-content" ref={contentRef}>
        <RevisionLoader
          growiRenderer={growiRenderer}
          pageId={page._id}
          pagePath={page.path}
          revisionId={page.revision}
          highlightKeywords={props.searchingKeyword}
        />
      </div>
    </div>
  );
};


export default SearchResultContent;<|MERGE_RESOLUTION|>--- conflicted
+++ resolved
@@ -43,9 +43,6 @@
   );
 };
 
-
-import { useIsRevisionBodyRendered } from '../../stores/context';
-
 const SCROLL_OFFSET_TOP = 175; // approximate height of (navigation + subnavigation)
 
 type Props ={
@@ -56,7 +53,6 @@
 }
 
 const SearchResultContent: FC<Props> = (props: Props) => {
-<<<<<<< HEAD
   const contentRef = useRef(null);
 
   useEffect(() => {
@@ -71,14 +67,11 @@
     });
   }, []);
 
-  const page = props.focusedSearchResultData?.pageData;
-=======
   const {
     appContainer,
     focusedSearchResultData,
     showPageControlDropdown,
   } = props;
->>>>>>> ee3f6348
 
   const { open: openDeleteModal } = usePageDeleteModal();
 
