import React, { FC } from 'react';

import { IPageSearchResultData } from '../../interfaces/search';

import RevisionLoader from '../Page/RevisionLoader';
import AppContainer from '../../client/services/AppContainer';
import SearchResultContentSubNavigation from './SearchResultContentSubNavigation';

<<<<<<< HEAD
import { IPageSearchResultData } from '../../interfaces/search';

=======
// TODO : set focusedPage type to ?IPageSearchResultData once #80214 is merged
// PR: https://github.com/weseek/growi/pull/4649
>>>>>>> 02d157af

type Props ={
  appContainer: AppContainer,
  searchingKeyword:string,
<<<<<<< HEAD
  focusedPage: IPageSearchResultData,
=======
  focusedSearchResultData : IPageSearchResultData,
>>>>>>> 02d157af
}


const SearchResultContent: FC<Props> = (props: Props) => {
<<<<<<< HEAD
  // Temporaly workaround for lint error
  // later needs to be fixed: RevisoinRender to typescriptcomponet
  const RevisionRenderTypeAny: any = RevisionLoader;
  const renderPage = (page: IPageSearchResultData) => {
    const { pageData } = page;
    if (pageData == null) {
      return null;
    }

    const growiRenderer = props.appContainer.getRenderer('searchresult');
    let showTags = false;
    if (pageData.tags != null && pageData.tags.length > 0) { showTags = true }
    return (
      <div key={pageData._id} className="search-result-page mb-5">
        <h2>
          <a href={pageData.path} className="text-break">
            {pageData.path}
          </a>
          {showTags && (
            <div className="mt-1 small">
              <i className="tag-icon icon-tag"></i> {pageData.tags.join(', ')}
            </div>
          )}
        </h2>
        <RevisionRenderTypeAny
          growiRenderer={growiRenderer}
          pageId={pageData._id}
          pagePath={pageData.path}
          revisionId={pageData.revision}
          highlightKeywords={props.searchingKeyword}
        />
      </div>
    );
  };
  const content = renderPage(props.focusedPage);
=======
  const page = props.focusedSearchResultData?.pageData;
  // return if page is null
  if (page == null) return <></>;
  const growiRenderer = props.appContainer.getRenderer('searchresult');
>>>>>>> 02d157af
  return (
    <div key={page._id} className="search-result-page mb-5">
      <SearchResultContentSubNavigation
        pageId={page._id}
        revisionId={page.revision}
        path={page.path}
      >
      </SearchResultContentSubNavigation>
      <RevisionLoader
        growiRenderer={growiRenderer}
        pageId={page._id}
        pagePath={page.path}
        revisionId={page.revision}
        highlightKeywords={props.searchingKeyword}
      />
    </div>
  );
};


export default SearchResultContent;<|MERGE_RESOLUTION|>--- conflicted
+++ resolved
@@ -6,68 +6,21 @@
 import AppContainer from '../../client/services/AppContainer';
 import SearchResultContentSubNavigation from './SearchResultContentSubNavigation';
 
-<<<<<<< HEAD
-import { IPageSearchResultData } from '../../interfaces/search';
-
-=======
 // TODO : set focusedPage type to ?IPageSearchResultData once #80214 is merged
 // PR: https://github.com/weseek/growi/pull/4649
->>>>>>> 02d157af
 
 type Props ={
   appContainer: AppContainer,
   searchingKeyword:string,
-<<<<<<< HEAD
-  focusedPage: IPageSearchResultData,
-=======
   focusedSearchResultData : IPageSearchResultData,
->>>>>>> 02d157af
 }
 
 
 const SearchResultContent: FC<Props> = (props: Props) => {
-<<<<<<< HEAD
-  // Temporaly workaround for lint error
-  // later needs to be fixed: RevisoinRender to typescriptcomponet
-  const RevisionRenderTypeAny: any = RevisionLoader;
-  const renderPage = (page: IPageSearchResultData) => {
-    const { pageData } = page;
-    if (pageData == null) {
-      return null;
-    }
-
-    const growiRenderer = props.appContainer.getRenderer('searchresult');
-    let showTags = false;
-    if (pageData.tags != null && pageData.tags.length > 0) { showTags = true }
-    return (
-      <div key={pageData._id} className="search-result-page mb-5">
-        <h2>
-          <a href={pageData.path} className="text-break">
-            {pageData.path}
-          </a>
-          {showTags && (
-            <div className="mt-1 small">
-              <i className="tag-icon icon-tag"></i> {pageData.tags.join(', ')}
-            </div>
-          )}
-        </h2>
-        <RevisionRenderTypeAny
-          growiRenderer={growiRenderer}
-          pageId={pageData._id}
-          pagePath={pageData.path}
-          revisionId={pageData.revision}
-          highlightKeywords={props.searchingKeyword}
-        />
-      </div>
-    );
-  };
-  const content = renderPage(props.focusedPage);
-=======
   const page = props.focusedSearchResultData?.pageData;
   // return if page is null
   if (page == null) return <></>;
   const growiRenderer = props.appContainer.getRenderer('searchresult');
->>>>>>> 02d157af
   return (
     <div key={page._id} className="search-result-page mb-5">
       <SearchResultContentSubNavigation
