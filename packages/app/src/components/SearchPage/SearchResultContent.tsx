--- conflicted
+++ resolved
@@ -119,12 +119,6 @@
     openRenameModal(pageToRename);
   }, [openRenameModal]);
 
-<<<<<<< HEAD
-  const deleteItemClickedHandler = useCallback((pageToDelete: IPageToDeleteWithMeta) => {
-    openDeleteModal([pageToDelete]);
-  }, [openDeleteModal]);
-=======
-
   const onDeletedHandler: OnDeletedFunction = useCallback((pathOrPathsToDelete, isRecursively, isCompletely) => {
     if (typeof pathOrPathsToDelete !== 'string') {
       return;
@@ -138,12 +132,11 @@
       toastSuccess(t('deleted_pages', { path }));
     }
 
-  }, []);
+  }, [t]);
 
-  const deleteItemClickedHandler = useCallback((pageToDelete) => {
+  const deleteItemClickedHandler = useCallback((pageToDelete: IPageToDeleteWithMeta) => {
     openDeleteModal([pageToDelete], { onDeleted: onDeletedHandler });
-  }, [openDeleteModal, onDeletedHandler]);
->>>>>>> ad762f3b
+  }, [onDeletedHandler, openDeleteModal]);
 
   const ControlComponents = useCallback(() => {
     if (page == null) {
