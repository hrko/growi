import React from 'react';
import PropTypes from 'prop-types';

import { Waypoint } from 'react-waypoint';

import { withUnstatedContainers } from '../UnstatedUtils';
import GrowiRenderer from '~/client/util/GrowiRenderer';
import AppContainer from '~/client/services/AppContainer';
import loggerFactory from '~/utils/logger';

import RevisionRenderer from './RevisionRenderer';

/**
 * Load data from server and render RevisionBody component
 */
class LegacyRevisionLoader extends React.Component {

  constructor(props) {
    super(props);
    this.logger = loggerFactory('growi:Page:RevisionLoader');

    this.state = {
      markdown: '',
      isLoading: false,
      isLoaded: false,
      errors: null,
    };

    this.loadData = this.loadData.bind(this);
    this.onWaypointChange = this.onWaypointChange.bind(this);
  }

  componentWillMount() {
    if (!this.props.lazy) {
      this.loadData();
    }
  }

  async loadData() {
    if (!this.state.isLoaded && !this.state.isLoading) {
      this.setState({ isLoading: true });
    }

    const { pageId, revisionId } = this.props;


    // load data with REST API
    try {
      const res = await this.props.appContainer.apiv3Get(`/revisions/${revisionId}`, { pageId });

      this.setState({
        markdown: res.data.revision.body,
        errors: null,
      });

      if (this.props.onRevisionLoaded != null) {
        this.props.onRevisionLoaded(res.data.revision);
      }
    }
    catch (errors) {
      this.setState({ errors });
    }
    finally {
      this.setState({ isLoaded: true, isLoading: false });
    }

  }

  onWaypointChange(event) {
    if (event.currentPosition === Waypoint.above || event.currentPosition === Waypoint.inside) {
      this.loadData();
    }
  }

  render() {
    // ----- before load -----
    if (this.props.lazy && !this.state.isLoaded) {
      return (
        <Waypoint onPositionChange={this.onWaypointChange} bottomOffset="-100px">
          <div className="wiki"></div>
        </Waypoint>
      );
    }

    // ----- loading -----
    if (this.state.isLoading) {
      return (
        <div className="wiki">
          <div className="text-muted text-center">
            <i className="fa fa-2x fa-spinner fa-pulse mr-1"></i>
          </div>
        </div>
      );
    }

    // ----- after load -----
    let markdown = this.state.markdown;
    if (this.state.errors != null) {
      const errorMessages = this.state.errors.map((error) => {
        return `<span class="text-muted"><em>${error.message}</em></span>`;
      });
      markdown = errorMessages.join('');
    }

    return (
      <RevisionRenderer
        growiRenderer={this.props.growiRenderer}
        markdown={markdown}
        highlightKeywords={this.props.highlightKeywords}
        isRenderable={this.props.isRenderable}
      />
    );
  }

}

/**
 * Wrapper component for using unstated
 */
const LegacyRevisionLoaderWrapper = withUnstatedContainers(LegacyRevisionLoader, [AppContainer]);

LegacyRevisionLoader.propTypes = {
  appContainer: PropTypes.instanceOf(AppContainer).isRequired,

  growiRenderer: PropTypes.instanceOf(GrowiRenderer).isRequired,
  pageId: PropTypes.string.isRequired,
  revisionId: PropTypes.string.isRequired,
  lazy: PropTypes.bool,
  onRevisionLoaded: PropTypes.func,
<<<<<<< HEAD
  highlightKeywords: PropTypes.string,
=======
  highlightKeywords: PropTypes.arrayOf(PropTypes.string),
  isRenderable: PropTypes.bool,
>>>>>>> 14c2e33d
};

const RevisionLoader = (props) => {
  return <LegacyRevisionLoaderWrapper {...props}></LegacyRevisionLoaderWrapper>;
};
export default RevisionLoader;<|MERGE_RESOLUTION|>--- conflicted
+++ resolved
@@ -127,12 +127,8 @@
   revisionId: PropTypes.string.isRequired,
   lazy: PropTypes.bool,
   onRevisionLoaded: PropTypes.func,
-<<<<<<< HEAD
-  highlightKeywords: PropTypes.string,
-=======
   highlightKeywords: PropTypes.arrayOf(PropTypes.string),
   isRenderable: PropTypes.bool,
->>>>>>> 14c2e33d
 };
 
 const RevisionLoader = (props) => {
