import React, { FC, memo, useCallback } from 'react';

import Clamp from 'react-multiline-clamp';

import { UserPicture, PageListMeta, PagePathLabel } from '@growi/ui';
import { pagePathUtils, DevidedPagePath } from '@growi/core';
import { useIsDeviceSmallerThanLg } from '~/stores/ui';

import { IPageSearchResultData } from '../../interfaces/search';
import PageItemControl from '../Common/Dropdown/PageItemControl';

const { isTopPage, isUserNamePage } = pagePathUtils;

type Props = {
  page: IPageSearchResultData,
  isSelected: boolean, // is item selected(focused)
  isChecked: boolean, // is checkbox of item checked
  isEnableActions: boolean,
  shortBody?: string
  showPageUpdatedTime?: boolean, // whether to show page's updated time at the top-right corner of item
  onClickCheckbox?: (pageId: string) => void,
  onClickSearchResultItem?: (pageId: string) => void,
  onClickDeleteButton?: (pageId: string) => void,
}

const PageListItem: FC<Props> = memo((props:Props) => {
  const {
    // todo: refactoring variable name to clear what changed
    page: { pageData, pageMeta }, isSelected, onClickSearchResultItem, onClickCheckbox, isChecked, isEnableActions, shortBody,
    showPageUpdatedTime,
  } = props;

  const { data: isDeviceSmallerThanLg } = useIsDeviceSmallerThanLg();

  const pagePath: DevidedPagePath = new DevidedPagePath(pageData.path, true);

  const pageTitle = (
    <PagePathLabel
      path={pageMeta.elasticSearchResult?.highlightedPath || pageData.path}
      isLatterOnly
      isPathIncludedHtml={pageMeta.elasticSearchResult?.isHtmlInPath}
    >
    </PagePathLabel>
  );
  const pagePathElem = (
    <PagePathLabel
      path={pageMeta.elasticSearchResult?.highlightedPath || pageData.path}
      isFormerOnly
      isPathIncludedHtml={pageMeta.elasticSearchResult?.isHtmlInPath}
    />
  );

  // click event handler
  const clickHandler = useCallback(() => {
    // do nothing if mobile
    if (isDeviceSmallerThanLg) {
      return;
    }

    if (onClickSearchResultItem != null) {
      onClickSearchResultItem(pageData._id);
    }
  }, [isDeviceSmallerThanLg, onClickSearchResultItem, pageData._id]);

  const styleListGroupItem = (!isDeviceSmallerThanLg && onClickCheckbox != null) ? 'list-group-item-action' : '';
  // background color of list item changes when class "active" exists under 'grw-search-result-item'
  const styleActive = !isDeviceSmallerThanLg && isSelected ? 'active' : '';
  const styleBorder = onClickCheckbox != null ? 'border-bottom' : 'list-group-item p-0';

  return (
    <li
      key={pageData._id}
      className={`w-100 grw-search-result-item search-result-list ${styleListGroupItem} ${styleActive} ${styleBorder}}`
      }
    >
      <div
        className="h-100 text-break"
        onClick={clickHandler}
      >
        <div className="d-flex h-100">
          {/* checkbox */}
          {onClickCheckbox != null && (
            <div className="form-check d-flex align-items-center justify-content-center px-md-2 pl-3 pr-2 search-item-checkbox">
              <input
                className="form-check-input position-relative m-0"
                type="checkbox"
                id="flexCheckDefault"
                onChange={() => { onClickCheckbox(pageData._id) }}
                checked={isChecked}
              />
            </div>
          )}
          <div className="search-item-text p-md-3 pl-2 py-3 pr-3 flex-grow-1">
            {/* page path */}
            <h6 className="mb-1 py-1 d-flex">
              <a className="d-inline-block" href={pagePath.isRoot ? pagePath.latter : pagePath.former}>
                <i className="icon-fw icon-home"></i>
                {pagePathElem}
              </a>
              {showPageUpdatedTime && (<p className="ml-auto mb-0 mr-4 list-item-updated-time">Updated: 0000/00/00 00:00:00</p>)}
            </h6>
            <div className="d-flex align-items-center mb-2">
              {/* Picture */}
              <span className="mr-2 d-none d-md-block">
                <UserPicture user={pageData.lastUpdateUser} size="md" />
              </span>
              {/* page title */}
              <Clamp lines={1}>
                <span className="py-1 h5 mr-2 mb-0">
                  <a href={`/${pageData._id}`}>{pageTitle}</a>
                </span>
              </Clamp>

              {/* page meta */}
              <div className="d-none d-md-flex item-meta py-0 px-1">
                <PageListMeta page={pageData} bookmarkCount={pageMeta.bookmarkCount} shouldSpaceOutIcon />
              </div>
              {/* doropdown icon includes page control buttons */}
              <div className="item-control ml-auto">
                <PageItemControl
                  page={pageData}
                  onClickDeleteButtonHandler={props.onClickDeleteButton}
                  isEnableActions={isEnableActions}
<<<<<<< HEAD
                  isDeletable={!isTopPage(pageData.path) && !isUserNamePage(pageData.path)}
=======
                  isDeletable={!isTopPage(pageData.path)}
                  // Todo: add onClickRenameButtonHandler
>>>>>>> 157c66b6
                />
              </div>
            </div>
            <div className="grw-search-result-list-snippet py-1">
              <Clamp lines={2}>
                {
                  pageMeta.elasticSearchResult != null && pageMeta.elasticSearchResult?.snippet.length !== 0 ? (
                    <div dangerouslySetInnerHTML={{ __html: pageMeta.elasticSearchResult.snippet }}></div>
                  ) : (
                    <div>{ shortBody != null ? shortBody : 'Loading ...' }</div> // TODO: improve indicator
                  )
                }
              </Clamp>
            </div>
          </div>
        </div>
        {/* TODO: adjust snippet position */}
      </div>
    </li>
  );
});

export default PageListItem;<|MERGE_RESOLUTION|>--- conflicted
+++ resolved
@@ -121,12 +121,7 @@
                   page={pageData}
                   onClickDeleteButtonHandler={props.onClickDeleteButton}
                   isEnableActions={isEnableActions}
-<<<<<<< HEAD
                   isDeletable={!isTopPage(pageData.path) && !isUserNamePage(pageData.path)}
-=======
-                  isDeletable={!isTopPage(pageData.path)}
-                  // Todo: add onClickRenameButtonHandler
->>>>>>> 157c66b6
                 />
               </div>
             </div>
