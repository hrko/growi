--- conflicted
+++ resolved
@@ -28,24 +28,12 @@
     }
   };
   return (
-<<<<<<< HEAD
-    <>
-      <button
-        type="button"
-        className="dropdown-toggle dropdown-toggle-no-caret border-0 rounded grw-btn-page-management p-0"
-        data-toggle="dropdown"
-      >
+    <UncontrolledDropdown>
+      <DropdownToggle color="transparent" className="btn-link border-0 rounded grw-btn-page-management p-0">
         <i className="icon-options fa fa-rotate-90 text-muted p-1"></i>
-      </button>
-      <div className="dropdown-menu dropdown-menu-right">
-=======
-    <UncontrolledDropdown>
-      <DropdownToggle color="transparent" className="btn-link border-0 rounded grw-btn-page-management py-0 px-2">
-        <i className="fa fa-ellipsis-v text-muted p-1"></i>
       </DropdownToggle>
       <DropdownMenu positionFixed modifiers={{ preventOverflow: { boundariesElement: undefined } }}>
 
->>>>>>> 71ac5594
         {/* TODO: if there is the following button in XD add it here
         <button
           type="button"
@@ -65,9 +53,6 @@
         */}
 
         {/* TODO: show dropdown when permalink section is implemented */}
-<<<<<<< HEAD
-        {!isEnableActions && <p className="dropdown-item">{t('search_result.currently_not_implemented')}</p>}
-=======
 
         {!isEnableActions && (
           <DropdownItem>
@@ -76,7 +61,6 @@
             </p>
           </DropdownItem>
         )}
->>>>>>> 71ac5594
         {isEnableActions && (
           <DropdownItem onClick={() => toastr.warning(t('search_result.currently_not_implemented'))}>
             <i className="icon-fw icon-star"></i>
@@ -90,17 +74,10 @@
           </DropdownItem>
         )}
         {isEnableActions && (
-<<<<<<< HEAD
-          <button className="dropdown-item" type="button" onClick={() => toastr.warning(t('search_result.currently_not_implemented'))}>
-            <i className="icon-fw icon-note"></i>
-            {t('Rename')}
-          </button>
-=======
           <DropdownItem onClick={() => toastr.warning(t('search_result.currently_not_implemented'))}>
             <i className="icon-fw  icon-action-redo"></i>
             {t('Move/Rename')}
           </DropdownItem>
->>>>>>> 71ac5594
         )}
         {isDeletable && isEnableActions && (
           <>
