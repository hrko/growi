--- conflicted
+++ resolved
@@ -28,17 +28,10 @@
     <>
       <button
         type="button"
-<<<<<<< HEAD
-        className="btn-link nav-link dropdown-toggle dropdown-toggle-no-caret border-0 rounded grw-btn-page-management p-0"
-        data-toggle="dropdown"
-      >
-        <i className="fa fa-ellipsis-v text-muted fa-lg grw-pagetree-icon"></i>
-=======
         className="btn-link dropdown-toggle dropdown-toggle-no-caret border-0 rounded grw-btn-page-management py-0 px-2"
         data-toggle="dropdown"
       >
         <i className="fa fa-ellipsis-v text-muted p-1"></i>
->>>>>>> 74a25567
       </button>
       <div className="dropdown-menu dropdown-menu-right">
 
