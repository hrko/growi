--- conflicted
+++ resolved
@@ -13,11 +13,7 @@
 import { DevidedPagePath } from '@growi/core';
 import { useIsDeviceSmallerThanLg } from '~/stores/ui';
 import {
-<<<<<<< HEAD
-  usePageRenameModal, usePageDuplicateModal, usePageDeleteModal, OnDeletedFunction,
-=======
-  usePageRenameModal, usePageDuplicateModal, usePageDeleteModal, usePutBackPageMOdal,
->>>>>>> 60ed70ca
+  usePageRenameModal, usePageDuplicateModal, usePageDeleteModal, OnDeletedFunction, usePutBackPageMOdal,
 } from '~/stores/modal';
 import {
   IPageInfoAll, IPageWithMeta, isIPageInfoForEntity, isIPageInfoForListing,
@@ -189,11 +185,8 @@
                   forceHideMenuItems={forceHideMenuItems}
                   onClickRenameMenuItem={renameMenuItemClickHandler}
                   onClickDuplicateMenuItem={duplicateMenuItemClickHandler}
-<<<<<<< HEAD
                   onClickDeleteMenuItem={deleteMenuItemClickHandler}
-=======
                   onClickRevertMenuItem={revertMenuItemClickHandler}
->>>>>>> 60ed70ca
                 />
               </div>
             </div>
