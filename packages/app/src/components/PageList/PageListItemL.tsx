--- conflicted
+++ resolved
@@ -5,11 +5,7 @@
 
 import { UserPicture, PageListMeta } from '@growi/ui';
 import { DevidedPagePath } from '@growi/core';
-<<<<<<< HEAD
-import { useIsDeviceSmallerThanLg, usePageDuplicateModalStatus } from '~/stores/ui';
-=======
-import { useIsDeviceSmallerThanLg, usePageRenameModalStatus } from '~/stores/ui';
->>>>>>> 00af6e09
+import { useIsDeviceSmallerThanLg, usePageRenameModalStatus, usePageDuplicateModalStatus } from '~/stores/ui';
 import {
   IPageInfoAll, IPageWithMeta, isIPageInfoForEntity, isIPageInfoForListing,
 } from '~/interfaces/page';
@@ -38,11 +34,8 @@
   } = props;
 
   const { data: isDeviceSmallerThanLg } = useIsDeviceSmallerThanLg();
-<<<<<<< HEAD
   const { open: openDuplicateModal } = usePageDuplicateModalStatus();
-=======
   const { open: openRenameModal } = usePageRenameModalStatus();
->>>>>>> 00af6e09
 
   const elasticSearchResult = isIPageSearchMeta(pageMeta) ? pageMeta.elasticSearchResult : null;
   const revisionShortBody = isIPageInfoForListing(pageMeta) ? pageMeta.revisionShortBody : null;
@@ -65,18 +58,16 @@
     }
   }, [isDeviceSmallerThanLg, onClickItem, pageData._id]);
 
-<<<<<<< HEAD
   const onClickDuplicateMenuItem = () => {
     if (!pageData.isEmpty) {
       openDuplicateModal(pageData._id, pageData.path);
     }
   };
-=======
+
   const renameMenuItemClickHandler = useCallback(() => {
     const { _id: pageId, revision: revisionId, path } = pageData;
     openRenameModal(pageId, revisionId as string, path);
   }, [openRenameModal, pageData]);
->>>>>>> 00af6e09
 
   const styleListGroupItem = (!isDeviceSmallerThanLg && onClickCheckbox != null) ? 'list-group-item-action' : '';
   // background color of list item changes when class "active" exists under 'list-group-item'
