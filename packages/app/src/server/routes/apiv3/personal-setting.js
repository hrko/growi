--- conflicted
+++ resolved
@@ -4,11 +4,8 @@
 
 import { listLocaleIds } from '~/utils/locale-utils';
 
-<<<<<<< HEAD
+import EditorSettings from '../../models/editor-settings';
 import InAppNotificationSettings from '../../models/in-app-notification-settings';
-=======
-import EditorSettings from '../../models/editor-settings';
->>>>>>> f9833675
 
 const logger = loggerFactory('growi:routes:apiv3:personal-setting');
 
@@ -104,18 +101,15 @@
       body('providerType').isString().not().isEmpty(),
       body('accountId').isString().not().isEmpty(),
     ],
-<<<<<<< HEAD
-    inAppNotificationSettings: [
-      body('defaultSubscribeRules.*.name').isString(),
-      body('defaultSubscribeRules.*.isEnabled').optional().isBoolean(),
-=======
     editorSettings: [
       body('textlintSettings.isTextlintEnabled').optional().isBoolean(),
       body('textlintSettings.textlintRules.*.name').optional().isString(),
       body('textlintSettings.textlintRules.*.options').optional(),
       body('textlintSettings.textlintRules.*.isEnabled').optional().isBoolean(),
-
->>>>>>> f9833675
+    ],
+    inAppNotificationSettings: [
+      body('defaultSubscribeRules.*.name').isString(),
+      body('defaultSubscribeRules.*.isEnabled').optional().isBoolean(),
     ],
   };
 
@@ -481,7 +475,88 @@
   /**
    * @swagger
    *
-<<<<<<< HEAD
+   *    /personal-setting/editor-settings:
+   *      put:
+   *        tags: [EditorSetting]
+   *        operationId: putEditorSettings
+   *        summary: /editor-setting
+   *        description: Put editor preferences
+   *        responses:
+   *          200:
+   *            description: params of editor settings
+   *            content:
+   *              application/json:
+   *                schema:
+   *                  properties:
+   *                    currentUser:
+   *                      type: object
+   *                      description: editor settings
+   */
+  router.put('/editor-settings', accessTokenParser, loginRequiredStrictly, csrf, validator.editorSettings, apiV3FormValidator, async(req, res) => {
+    const query = { userId: req.user.id };
+    const textlintSettings = req.body.textlintSettings;
+    const document = {};
+
+    if (textlintSettings == null) {
+      return res.apiv3Err('no-settings-found');
+    }
+
+    if (textlintSettings.isTextlintEnabled != null) {
+      Object.assign(document, { 'textlintSettings.isTextlintEnabled': textlintSettings.isTextlintEnabled });
+    }
+    if (textlintSettings.textlintRules != null) {
+      Object.assign(document, { 'textlintSettings.textlintRules': textlintSettings.textlintRules });
+    }
+
+    // Insert if document does not exist, and return new values
+    // See: https://mongoosejs.com/docs/api.html#model_Model.findOneAndUpdate
+    const options = { upsert: true, new: true };
+    try {
+      const response = await EditorSettings.findOneAndUpdate(query, { $set: document }, options);
+      return res.apiv3(response);
+    }
+    catch (err) {
+      logger.error(err);
+      return res.apiv3Err('updating-editor-settings-failed');
+    }
+  });
+
+
+  /**
+   * @swagger
+   *
+   *    /personal-setting/editor-settings:
+   *      get:
+   *        tags: [EditorSetting]
+   *        operationId: getEditorSettings
+   *        summary: /editor-setting
+   *        description: Get editor preferences
+   *        responses:
+   *          200:
+   *            description: params of editor settings
+   *            content:
+   *              application/json:
+   *                schema:
+   *                  properties:
+   *                    currentUser:
+   *                      type: object
+   *                      description: editor settings
+   */
+  router.get('/editor-settings', accessTokenParser, loginRequiredStrictly, async(req, res) => {
+    try {
+      const query = { userId: req.user.id };
+      const response = await EditorSettings.findOne(query);
+      return res.apiv3(response);
+    }
+    catch (err) {
+      logger.error(err);
+      return res.apiv3Err('getting-editor-settings-failed');
+    }
+  });
+
+  /**
+   * @swagger
+   *
    *    /personal-setting/in-app-notification-settings:
    *      put:
    *        tags: [in-app-notification-settings]
@@ -491,24 +566,12 @@
    *        responses:
    *          200:
    *            description: params of InAppNotificationSettings
-=======
-   *    /personal-setting/editor-settings:
-   *      put:
-   *        tags: [EditorSetting]
-   *        operationId: putEditorSettings
-   *        summary: /editor-setting
-   *        description: Put editor preferences
-   *        responses:
-   *          200:
-   *            description: params of editor settings
->>>>>>> f9833675
    *            content:
    *              application/json:
    *                schema:
    *                  properties:
    *                    currentUser:
    *                      type: object
-<<<<<<< HEAD
    *                      description: in-app-notification-settings
    */
   // eslint-disable-next-line max-len
@@ -523,36 +586,10 @@
     const options = { upsert: true, new: true, runValidators: true };
     try {
       const response = await InAppNotificationSettings.findOneAndUpdate(query, { defaultSubscribeRules }, options);
-=======
-   *                      description: editor settings
-   */
-  router.put('/editor-settings', accessTokenParser, loginRequiredStrictly, csrf, validator.editorSettings, apiV3FormValidator, async(req, res) => {
-    const query = { userId: req.user.id };
-    const textlintSettings = req.body.textlintSettings;
-    const document = {};
-
-    if (textlintSettings == null) {
-      return res.apiv3Err('no-settings-found');
-    }
-
-    if (textlintSettings.isTextlintEnabled != null) {
-      Object.assign(document, { 'textlintSettings.isTextlintEnabled': textlintSettings.isTextlintEnabled });
-    }
-    if (textlintSettings.textlintRules != null) {
-      Object.assign(document, { 'textlintSettings.textlintRules': textlintSettings.textlintRules });
-    }
-
-    // Insert if document does not exist, and return new values
-    // See: https://mongoosejs.com/docs/api.html#model_Model.findOneAndUpdate
-    const options = { upsert: true, new: true };
-    try {
-      const response = await EditorSettings.findOneAndUpdate(query, { $set: document }, options);
->>>>>>> f9833675
       return res.apiv3(response);
     }
     catch (err) {
       logger.error(err);
-<<<<<<< HEAD
       return res.apiv3Err('updating-in-app-notification-settings-failed');
     }
   });
@@ -569,57 +606,26 @@
    *        responses:
    *          200:
    *            description: params of InAppNotificationSettings
-=======
-      return res.apiv3Err('updating-editor-settings-failed');
-    }
-  });
-
-
-  /**
-   * @swagger
-   *
-   *    /personal-setting/editor-settings:
-   *      get:
-   *        tags: [EditorSetting]
-   *        operationId: getEditorSettings
-   *        summary: /editor-setting
-   *        description: Get editor preferences
-   *        responses:
-   *          200:
-   *            description: params of editor settings
->>>>>>> f9833675
    *            content:
    *              application/json:
    *                schema:
    *                  properties:
    *                    currentUser:
    *                      type: object
-<<<<<<< HEAD
    *                      description: InAppNotificationSettings
    */
   router.get('/in-app-notification-settings', accessTokenParser, loginRequiredStrictly, async(req, res) => {
     const query = { userId: req.user.id };
     try {
       const response = await InAppNotificationSettings.findOne(query);
-=======
-   *                      description: editor settings
-   */
-  router.get('/editor-settings', accessTokenParser, loginRequiredStrictly, async(req, res) => {
-    try {
-      const query = { userId: req.user.id };
-      const response = await EditorSettings.findOne(query);
->>>>>>> f9833675
       return res.apiv3(response);
     }
     catch (err) {
       logger.error(err);
-<<<<<<< HEAD
       return res.apiv3Err('getting-in-app-notification-settings-failed');
-=======
-      return res.apiv3Err('getting-editor-settings-failed');
->>>>>>> f9833675
-    }
-  });
+    }
+  });
+
 
   return router;
 };