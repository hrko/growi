import rateLimit from 'express-rate-limit';
import loggerFactory from '~/utils/logger';

const logger = loggerFactory('growi:routes:apiv3:forgotPassword'); // eslint-disable-line no-unused-vars

const express = require('express');
const { body } = require('express-validator');
const { serializeUserSecurely } = require('../../models/serializers/user-serializer');

const router = express.Router();

module.exports = (crowi) => {
  const { appService, mailService, configManager } = crowi;
  const PasswordResetOrder = crowi.model('PasswordResetOrder');
  const User = crowi.model('User');
  const path = require('path');
  const csrf = require('../../middlewares/csrf')(crowi);
  const apiV3FormValidator = require('../../middlewares/apiv3-form-validator')(crowi);

  const validator = {
    password: [
      body('newPassword').isString().not().isEmpty()
        .isLength({ min: 6 })
        .withMessage('password must be at least 6 characters long'),
      // checking if password confirmation matches password
      body('newPasswordConfirm').isString().not().isEmpty()
        .custom((value, { req }) => {
          return (value === req.body.newPassword);
        }),
    ],
  };

<<<<<<< HEAD
  async function sendPasswordResetEmail(txtFile, i18n, email, url) {
=======
  const apiLimiter = rateLimit({
    windowMs: 15 * 60 * 1000, // 15 minutes
    max: 5, // limit each IP to 5 requests per windowMs
    message:
      'Too many requests were sent from this IP. Please try a password reset request again on the password reset request form',
  });

  async function sendPasswordResetEmail(email, url, i18n) {
>>>>>>> 2ca5334e
    return mailService.send({
      to: email,
      subject: 'Password Reset',
      template: path.join(crowi.localeDir, `${i18n}/notifications/${txtFile}.txt`),
      vars: {
        appTitle: appService.getAppTitle(),
        email,
        url,
      },
    });
  }

  router.post('/', async(req, res) => {
    const { email } = req.body;
    const grobalLang = configManager.getConfig('crowi', 'app:globalLang');
    const i18n = req.language || grobalLang;
    const appUrl = appService.getSiteUrl();

    try {
      const user = await User.findOne({ email });

      // when the user is not found or active
      if (user == null || user.status !== 2) {
        return res.apiv3Err('User not found or active');
      }

      const passwordResetOrderData = await PasswordResetOrder.createPasswordResetOrder(email);
      const url = new URL(`/forgot-password/${passwordResetOrderData.token}`, appUrl);
      const oneTimeUrl = url.href;
      await sendPasswordResetEmail('passwordReset', i18n, email, oneTimeUrl);
      return res.apiv3();
    }
    catch (err) {
      const msg = 'Error occurred during password reset request procedure';
      logger.error(err);
      return res.apiv3Err(msg);
    }
  });

<<<<<<< HEAD
  router.put('/', csrf, validator.password, apiV3FormValidator, async(req, res) => {
    const grobalLang = configManager.getConfig('crowi', 'app:globalLang');
    const i18n = req.language || grobalLang;
=======
  router.put('/', apiLimiter, csrf, validator.password, apiV3FormValidator, async(req, res) => {
    const { token, newPassword } = req.body;
>>>>>>> 2ca5334e

    const { token, newPassword } = req.body;
    const passwordResetOrder = await PasswordResetOrder.findOne({ token });
    const { email } = passwordResetOrder;

    const user = await User.findOne({ email });

    // when the user is not found or active
    if (user == null || user.status !== 2) {
      return res.apiv3Err('update-password-failed');
    }

    try {
      const userData = await user.updatePassword(newPassword);
      const serializedUserData = serializeUserSecurely(userData);
      await sendPasswordResetEmail('passwordResetSuccessful', i18n, email);
      return res.apiv3({ userData: serializedUserData });
    }
    catch (err) {
      logger.error(err);
      return res.apiv3Err('update-password-failed');
    }
  });

  return router;
};<|MERGE_RESOLUTION|>--- conflicted
+++ resolved
@@ -30,9 +30,6 @@
     ],
   };
 
-<<<<<<< HEAD
-  async function sendPasswordResetEmail(txtFile, i18n, email, url) {
-=======
   const apiLimiter = rateLimit({
     windowMs: 15 * 60 * 1000, // 15 minutes
     max: 5, // limit each IP to 5 requests per windowMs
@@ -40,8 +37,7 @@
       'Too many requests were sent from this IP. Please try a password reset request again on the password reset request form',
   });
 
-  async function sendPasswordResetEmail(email, url, i18n) {
->>>>>>> 2ca5334e
+  async function sendPasswordResetEmail(txtFile, i18n, email, url) {
     return mailService.send({
       to: email,
       subject: 'Password Reset',
@@ -81,16 +77,11 @@
     }
   });
 
-<<<<<<< HEAD
-  router.put('/', csrf, validator.password, apiV3FormValidator, async(req, res) => {
+  router.put('/', apiLimiter, csrf, validator.password, apiV3FormValidator, async(req, res) => {
     const grobalLang = configManager.getConfig('crowi', 'app:globalLang');
     const i18n = req.language || grobalLang;
-=======
-  router.put('/', apiLimiter, csrf, validator.password, apiV3FormValidator, async(req, res) => {
     const { token, newPassword } = req.body;
->>>>>>> 2ca5334e
 
-    const { token, newPassword } = req.body;
     const passwordResetOrder = await PasswordResetOrder.findOne({ token });
     const { email } = passwordResetOrder;
 
