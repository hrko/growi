import loggerFactory from '~/utils/logger';

const mongoose = require('mongoose');
const express = require('express');
const { body, query, param } = require('express-validator');
const axios = require('axios');
const urljoin = require('url-join');

const {
  getConnectionStatus, getConnectionStatuses, sendSuccessMessage, defaultSupportedCommandsNameForBroadcastUse, defaultSupportedCommandsNameForSingleUse,
} = require('@growi/slack');

const ErrorV3 = require('../../models/vo/error-apiv3');

const logger = loggerFactory('growi:routes:apiv3:slack-integration-settings');

const router = express.Router();

/**
 * @swagger
 *  tags:
 *    name: SlackIntegrationSettings
 */

/**
 * @swagger
 *
 *  components:
 *    schemas:
 *      BotType:
 *        description: BotType
 *        properties:
 *          currentBotType:
 *            type: string
 *      SlackIntegration:
 *        description: SlackIntegration
 *        type: object
 *        properties:
 *          currentBotType:
 *            type: string
 */


module.exports = (crowi) => {
  const accessTokenParser = require('../../middlewares/access-token-parser')(crowi);
  const loginRequiredStrictly = require('../../middlewares/login-required')(crowi);
  const adminRequired = require('../../middlewares/admin-required')(crowi);
  const csrf = require('../../middlewares/csrf')(crowi);
  const apiV3FormValidator = require('../../middlewares/apiv3-form-validator')(crowi);

  const SlackAppIntegration = mongoose.model('SlackAppIntegration');

  const validator = {
    BotType: [
      body('currentBotType').isString(),
    ],
    SlackIntegration: [
      body('currentBotType')
        .isIn(['officialBot', 'customBotWithoutProxy', 'customBotWithProxy']),
    ],
    proxyUri: [
      body('proxyUri').if(value => value !== '').trim().matches(/^(https?:\/\/)/)
        .isURL({ require_tld: false }),
    ],
    updateSupportedCommands: [
      body('supportedCommandsForSingleUse').toArray(),
      body('supportedCommandsForBroadcastUse').toArray(),
      param('id').isMongoId().withMessage('id is required'),
    ],
    RelationTest: [
      body('slackAppIntegrationId').isMongoId(),
      body('channel').trim().isString(),
    ],
    deleteIntegration: [
      query('integrationIdToDelete').isMongoId(),
    ],
    SlackChannel: [
      body('channel').trim().not().isEmpty()
        .isString(),
    ],
  };

  async function resetAllBotSettings() {
    await SlackAppIntegration.deleteMany();

    const params = {
      'slackbot:currentBotType': null,
      'slackbot:signingSecret': null,
      'slackbot:token': null,
      'slackbot:proxyServerUri': null,
    };
    const { configManager } = crowi;
    // update config without publishing S2sMessage
    return configManager.updateConfigsInTheSameNamespace('crowi', params, true);
  }

  async function updateSlackBotSettings(params) {
    const { configManager } = crowi;
    // update config without publishing S2sMessage
    return configManager.updateConfigsInTheSameNamespace('crowi', params, true);
  }

  async function getConnectionStatusesFromProxy(tokens) {
    const csv = tokens.join(',');
    const proxyUri = crowi.configManager.getConfig('crowi', 'slackbot:proxyServerUri');

    const result = await axios.get(urljoin(proxyUri, '/g2s/connection-status'), {
      headers: {
        'x-growi-gtop-tokens': csv,
      },
    });

    return result.data;
  }

  async function requestToProxyServer(token, method, endpoint, body) {
    const proxyUri = crowi.configManager.getConfig('crowi', 'slackbot:proxyServerUri');
    if (proxyUri == null) {
      throw new Error('Proxy URL is not registered');
    }

    const headers = {
      'x-growi-gtop-tokens': token,
    };

    const result = await axios[method](urljoin(proxyUri, endpoint), body, { headers });

    return result.data;
  }

  /**
   * @swagger
   *
   *    /slack-integration-settings/:
   *      get:
   *        tags: [SlackBotSettingParams]
   *        operationId: getSlackBotSettingParams
   *        summary: get /slack-integration
   *        description: Get current settings and connection statuses.
   *        responses:
   *          200:
   *            description: Succeeded to get info.
   */
  router.get('/', accessTokenParser, loginRequiredStrictly, adminRequired, async(req, res) => {

    const { configManager } = crowi;
    const currentBotType = configManager.getConfig('crowi', 'slackbot:currentBotType');

    // retrieve settings
    const settings = {};
    if (currentBotType === 'customBotWithoutProxy') {
      settings.slackSigningSecretEnvVars = configManager.getConfigFromEnvVars('crowi', 'slackbot:signingSecret');
      settings.slackBotTokenEnvVars = configManager.getConfigFromEnvVars('crowi', 'slackbot:token');
      settings.slackSigningSecret = configManager.getConfig('crowi', 'slackbot:signingSecret');
      settings.slackBotToken = configManager.getConfig('crowi', 'slackbot:token');
    }
    else {
      settings.proxyServerUri = crowi.configManager.getConfig('crowi', 'slackbot:proxyServerUri');
      settings.proxyUriEnvVars = configManager.getConfigFromEnvVars('crowi', 'slackbot:proxyServerUri');
    }

    // retrieve connection statuses
    let connectionStatuses = {};
    let errorMsg;
    let errorCode;
    if (currentBotType == null) {
      // no need to do anything
    }
    else if (currentBotType === 'customBotWithoutProxy') {
      const token = settings.slackBotToken;
      // check the token is not null
      if (token != null) {
        try {
          connectionStatuses = await getConnectionStatuses([token]);
        }
        catch (e) {
          errorMsg = 'Error occured in getting connection statuses';
          errorCode = 'get-connection-failed';
          logger.error(errorMsg, e);
        }
      }
    }
    else {
      try {
        const slackAppIntegrations = await SlackAppIntegration.find();
        settings.slackAppIntegrations = slackAppIntegrations;
      }
      catch (e) {
        errorMsg = 'Error occured in finding SlackAppIntegration entities.';
        errorCode = 'get-slackappintegration-failed';
        logger.error(errorMsg, e);
      }

      const proxyServerUri = settings.proxyServerUri;

      if (proxyServerUri != null && settings.slackAppIntegrations != null && settings.slackAppIntegrations.length > 0) {
        try {
          // key: slackAppIntegration.tokenGtoP, value: slackAppIntegration._id
          const tokenGtoPToSlackAppIntegrationId = {};
          settings.slackAppIntegrations.forEach((slackAppIntegration) => {
            tokenGtoPToSlackAppIntegrationId[slackAppIntegration.tokenGtoP] = slackAppIntegration._id;
          });
          const result = (await getConnectionStatusesFromProxy(Object.keys(tokenGtoPToSlackAppIntegrationId)));
          Object.entries(result.connectionStatuses).forEach(([tokenGtoP, connectionStatus]) => {
            connectionStatuses[tokenGtoPToSlackAppIntegrationId[tokenGtoP]] = connectionStatus;
          });
        }
        catch (e) {
          errorMsg = 'Incorrect Proxy URL';
          errorCode = 'test-connection-failed';
          logger.error(errorMsg, e);
        }
      }
    }

    return res.apiv3({
      currentBotType, settings, connectionStatuses, errorMsg, errorCode,
    });
  });

  /**
   * @swagger
   *
   *    /slack-integration-settings/:
   *      put:
   *        tags: [SlackIntegration]
   *        operationId: putSlackIntegration
   *        summary: put /slack-integration
   *        description: Put SlackIntegration setting.
   *        requestBody:
   *          required: true
   *          content:
   *            application/json:
   *              schema:
   *                $ref: '#/components/schemas/SlackIntegration'
   *        responses:
   *           200:
   *             description: Succeeded to put Slack Integration setting.
   */
  router.put('/', accessTokenParser, loginRequiredStrictly, adminRequired, csrf, validator.SlackIntegration, apiV3FormValidator, async(req, res) => {
    const { currentBotType } = req.body;

    const requestParams = {
      'slackbot:currentBotType': currentBotType,
    };

    try {
      await updateSlackBotSettings(requestParams);
      crowi.slackBotService.publishUpdatedMessage();

      const slackIntegrationSettingsParams = {
        currentBotType: crowi.configManager.getConfig('crowi', 'slackbot:currentBotType'),
      };
      return res.apiv3({ slackIntegrationSettingsParams });
    }
    catch (error) {
      const msg = 'Error occured in updating Slack bot setting';
      logger.error('Error', error);
      return res.apiv3Err(new ErrorV3(msg, 'update-SlackIntegrationSetting-failed'), 500);
    }
  });


  /**
   * @swagger
   *
   *    /slack-integration-settings/bot-type/:
   *      put:
   *        tags: [botType]
   *        operationId: putBotType
   *        summary: /slack-integration/bot-type
   *        description: Put botType setting.
   *        requestBody:
   *          required: true
   *          content:
   *            application/json:
   *              schema:
   *                $ref: '#/components/schemas/BotType'
   *        responses:
   *           200:
   *             description: Succeeded to put botType setting.
   */
  router.put('/bot-type', accessTokenParser, loginRequiredStrictly, adminRequired, csrf, validator.BotType, apiV3FormValidator, async(req, res) => {
    const { currentBotType } = req.body;

    await resetAllBotSettings();
    const requestParams = { 'slackbot:currentBotType': currentBotType };

    if (currentBotType === 'officialBot') {
      requestParams['slackbot:proxyServerUri'] = 'https://slackbot-proxy.growi.org';
    }

    try {
      await updateSlackBotSettings(requestParams);
      crowi.slackBotService.publishUpdatedMessage();

      // TODO Impl to delete AccessToken both of Proxy and GROWI when botType changes.
      const slackBotTypeParam = { slackBotType: crowi.configManager.getConfig('crowi', 'slackbot:currentBotType') };
      return res.apiv3({ slackBotTypeParam });
    }
    catch (error) {
      const msg = 'Error occured in updating Custom bot setting';
      logger.error('Error', error);
      return res.apiv3Err(new ErrorV3(msg, 'update-CustomBotSetting-failed'), 500);
    }
  });

  /**
   * @swagger
   *
   *    /slack-integration/bot-type/:
   *      delete:
   *        tags: [botType]
   *        operationId: deleteBotType
   *        summary: /slack-integration/bot-type
   *        description: Delete botType setting.
   *        requestBody:
   *          content:
   *            application/json:
   *              schema:
   *                $ref: '#/components/schemas/BotType'
   *        responses:
   *           200:
   *             description: Succeeded to delete botType setting.
   */
  router.delete('/bot-type', accessTokenParser, loginRequiredStrictly, adminRequired, csrf, apiV3FormValidator, async(req, res) => {

    await resetAllBotSettings();
    const params = { 'slackbot:currentBotType': null };

    try {
      await updateSlackBotSettings(params);
      crowi.slackBotService.publishUpdatedMessage();

      // TODO Impl to delete AccessToken both of Proxy and GROWI when botType changes.
      const slackBotTypeParam = { slackBotType: crowi.configManager.getConfig('crowi', 'slackbot:currentBotType') };
      return res.apiv3({ slackBotTypeParam });
    }
    catch (error) {
      const msg = 'Error occured in updating Custom bot setting';
      logger.error('Error', error);
      return res.apiv3Err(new ErrorV3(msg, 'update-CustomBotSetting-failed'), 500);
    }
  });

  /**
   * @swagger
   *
   *    /slack-integration-settings/without-proxy/update-settings/:
   *      put:
   *        tags: [UpdateWithoutProxySettings]
   *        operationId: putWithoutProxySettings
   *        summary: update customBotWithoutProxy settings
   *        description: Update customBotWithoutProxy setting.
   *        responses:
   *           200:
   *             description: Succeeded to put CustomBotWithoutProxy setting.
   */
  router.put('/without-proxy/update-settings', loginRequiredStrictly, adminRequired, csrf, async(req, res) => {
    const currentBotType = crowi.configManager.getConfig('crowi', 'slackbot:currentBotType');
    if (currentBotType !== 'customBotWithoutProxy') {
      const msg = 'Not CustomBotWithoutProxy';
      return res.apiv3Err(new ErrorV3(msg, 'not-customBotWithoutProxy'), 400);
    }

    const { slackSigningSecret, slackBotToken } = req.body;
    const requestParams = {
      'slackbot:signingSecret': slackSigningSecret,
      'slackbot:token': slackBotToken,
    };
    try {
      await updateSlackBotSettings(requestParams);
      crowi.slackBotService.publishUpdatedMessage();

      const customBotWithoutProxySettingParams = {
        slackSigningSecret: crowi.configManager.getConfig('crowi', 'slackbot:signingSecret'),
        slackBotToken: crowi.configManager.getConfig('crowi', 'slackbot:token'),
      };
      return res.apiv3({ customBotWithoutProxySettingParams });
    }
    catch (error) {
      const msg = 'Error occured in updating Custom bot setting';
      logger.error('Error', error);
      return res.apiv3Err(new ErrorV3(msg, 'update-CustomBotSetting-failed'), 500);
    }
  });


  /**
   * @swagger
   *
   *    /slack-integration-settings/slack-app-integrations:
   *      put:
   *        tags: [SlackIntegration]
   *        operationId: putSlackAppIntegrations
   *        summary: /slack-integration
   *        description: Generate SlackAppIntegrations
   *        responses:
   *          200:
   *            description: Succeeded to create slack app integration
   */
  router.put('/slack-app-integrations', loginRequiredStrictly, adminRequired, csrf, async(req, res) => {
    const SlackAppIntegrationRecordsNum = await SlackAppIntegration.countDocuments();
    if (SlackAppIntegrationRecordsNum >= 10) {
      const msg = 'Not be able to create more than 10 slack workspace integration settings';
      logger.error('Error', msg);
      return res.apiv3Err(new ErrorV3(msg, 'create-slackAppIntegeration-failed'), 500);
    }

    const { tokenGtoP, tokenPtoG } = await SlackAppIntegration.generateUniqueAccessTokens();
    try {
      const slackAppTokens = await SlackAppIntegration.create({
        tokenGtoP,
        tokenPtoG,
        supportedCommandsForBroadcastUse: defaultSupportedCommandsNameForBroadcastUse,
        supportedCommandsForSingleUse: defaultSupportedCommandsNameForSingleUse,
      });
      // MOCK DATA DELETE THIS GW-6972 ---------------
<<<<<<< HEAD
      /**
       * this code represents the creation of new SlackAppIntegration model
       */
=======
      /* This code represents the creation of the new SlackAppIntegration model instance. */
>>>>>>> 90303d5e
      const SlackAppIntegrationMock = mongoose.model('SlackAppIntegrationMock');
      const initialSupportedCommandsForBroadcastUse = new Map();
      const initialSupportedCommandsForSingleUse = new Map();
      defaultSupportedCommandsNameForBroadcastUse.forEach((commandName) => {
        initialSupportedCommandsForBroadcastUse.set(commandName, true);
      });
      defaultSupportedCommandsNameForSingleUse.forEach((commandName) => {
        initialSupportedCommandsForSingleUse.set(commandName, true);
      });
      const MOCK = await SlackAppIntegrationMock.create({
        tokenGtoP,
        tokenPtoG,
        permissionsForBroadcastUseCommands: initialSupportedCommandsForBroadcastUse,
        permissionsForSingleUseCommands: initialSupportedCommandsForSingleUse,
      });
      // MOCK DATA DELETE THIS GW-6972 ---------------
      return res.apiv3(slackAppTokens, 200);
    }
    catch (error) {
      const msg = 'Error occurred during creating slack integration settings procedure';
      logger.error('Error', error);
      return res.apiv3Err(new ErrorV3(msg, 'creating-slack-integration-settings-procedure-failed'), 500);
    }
  });

  /**
   * @swagger
   *
   *    /slack-integration-settings/regenerate-tokens:
   *      put:
   *        tags: [SlackIntegration]
   *        operationId: putRegenerateTokens
   *        summary: /slack-integration
   *        description: Regenerate SlackAppTokens
   *        responses:
   *          200:
   *            description: Succeeded to regenerate slack app tokens
   */
  router.put('/regenerate-tokens', loginRequiredStrictly, adminRequired, csrf, async(req, res) => {

    const { slackAppIntegrationId } = req.body;

    try {
      const { tokenGtoP, tokenPtoG } = await SlackAppIntegration.generateUniqueAccessTokens();
      const slackAppTokens = await SlackAppIntegration.findByIdAndUpdate(slackAppIntegrationId, { tokenGtoP, tokenPtoG });

      return res.apiv3(slackAppTokens, 200);
    }
    catch (error) {
      const msg = 'Error occurred during regenerating slack app tokens';
      logger.error('Error', error);
      return res.apiv3Err(new ErrorV3(msg, 'regenerating-slackAppTokens-failed'), 500);
    }
  });

  /**
   * @swagger
   *
   *    /slack-integration-settings/slack-app-integration:
   *      delete:
   *        tags: [SlackIntegration]
   *        operationId: deleteAccessTokens
   *        summary: delete accessTokens
   *        description: Delete accessTokens
   *        responses:
   *          200:
   *            description: Succeeded to delete access tokens for slack
   */
  router.delete('/slack-app-integration', validator.deleteIntegration, apiV3FormValidator, async(req, res) => {
    const SlackAppIntegration = mongoose.model('SlackAppIntegration');
    const { integrationIdToDelete } = req.query;
    try {
      const response = await SlackAppIntegration.findOneAndDelete({ _id: integrationIdToDelete });
      return res.apiv3({ response });
    }
    catch (error) {
      const msg = 'Error occured in deleting access token for slack app tokens';
      logger.error('Error', error);
      return res.apiv3Err(new ErrorV3(msg, 'update-slackAppTokens-failed'), 500);
    }
  });

  router.put('/proxy-uri', loginRequiredStrictly, adminRequired, csrf, validator.proxyUri, apiV3FormValidator, async(req, res) => {
    const { proxyUri } = req.body;

    const requestParams = { 'slackbot:proxyServerUri': proxyUri };

    try {
      await updateSlackBotSettings(requestParams);
      crowi.slackBotService.publishUpdatedMessage();
      return res.apiv3({});
    }
    catch (error) {
      const msg = 'Error occured in updating Custom bot setting';
      logger.error('Error', error);
      return res.apiv3Err(new ErrorV3(msg, 'update-CustomBotSetting-failed'), 500);
    }

  });

  /**
   * @swagger
   *
   *    /slack-integration-settings/:id/supported-commands:
   *      put:
   *        tags: [SlackIntegration]
   *        operationId: putSupportedCommands
   *        summary: /slack-integration-settings/:id/supported-commands
   *        description: update supported commands
   *        responses:
   *          200:
   *            description: Succeeded to update supported commands
   */
  router.put('/:id/supported-commands', loginRequiredStrictly, adminRequired, csrf, validator.updateSupportedCommands, apiV3FormValidator, async(req, res) => {
    const { supportedCommandsForBroadcastUse, supportedCommandsForSingleUse } = req.body;
    const { id } = req.params;

    try {
      const slackAppIntegration = await SlackAppIntegration.findByIdAndUpdate(
        id,
        { supportedCommandsForBroadcastUse, supportedCommandsForSingleUse },
        { new: true },
      );

      // await requestToProxyServer(
      //   slackAppIntegration.tokenGtoP,
      //   'put',
      //   '/g2s/supported-commands',
      //   {
      //     supportedCommandsForBroadcastUse: slackAppIntegration.supportedCommandsForBroadcastUse,
      //     supportedCommandsForSingleUse: slackAppIntegration.supportedCommandsForSingleUse,
      //   },
      // );

      // return res.apiv3({ slackAppIntegration });

      // MOCK DATA DELETE THIS GW-6972 ---------------
      /**
       * this code represents the update operation using request from client (slackapp integration settings page)
       * , then send request to proxy to update cache
       * permittedChannelsForEachCommandFromClient represents the data sent from client
       */
      const SlackAppIntegrationMock = mongoose.model('SlackAppIntegrationMock');
      // MOCK DATA FROM CLIENT assume that these data were sent from client
      const permittedChannelsForEachCommandFromClient = {
        channelsObject: { search: ['random'] },
      };
      const slackAppIntegrationMock = await SlackAppIntegrationMock.findOneAndUpdate(
        { tokenPtoG: slackAppIntegration.tokenPtoG },
        {
          supportedCommandsForBroadcastUse,
          supportedCommandsForSingleUse,
          permittedChannelsForEachCommand: permittedChannelsForEachCommandFromClient,
        },
        { new: true },
      );

      await requestToProxyServer(
        slackAppIntegrationMock.tokenGtoP,
        'put',
        '/g2s/supported-commands',
        {
          supportedCommandsForBroadcastUse: slackAppIntegrationMock.supportedCommandsForBroadcastUse,
          supportedCommandsForSingleUse: slackAppIntegrationMock.supportedCommandsForSingleUse,
          permittedChannelsForEachCommand: slackAppIntegrationMock.permittedChannelsForEachCommand,
        },
      );
      // MOCK DATA DELETE THIS GW-6972 ---------------

      return res.apiv3({ slackAppIntegrationMock });
    }
    catch (error) {
      const msg = 'Error occured in updating Custom bot setting';
      logger.error('Error', error);
      return res.apiv3Err(new ErrorV3(msg, 'update-CustomBotSetting-failed'), 500);
    }
  });

  /**
   * @swagger
   *
   *    /slack-integration-settings/with-proxy/relation-test:
   *      post:
   *        tags: [botType]
   *        operationId: postRelationTest
   *        summary: /slack-integration/bot-type
   *        description: Delete botType setting.
   *        requestBody:
   *          content:
   *            application/json:
   *              schema:
   *                properties:
   *                  slackAppIntegrationId:
   *                    type: string
   *        responses:
   *           200:
   *             description: Succeeded to delete botType setting.
   */
  router.post('/with-proxy/relation-test', loginRequiredStrictly, adminRequired, csrf, validator.RelationTest, apiV3FormValidator, async(req, res) => {
    const currentBotType = crowi.configManager.getConfig('crowi', 'slackbot:currentBotType');
    if (currentBotType === 'customBotWithoutProxy') {
      const msg = 'Not Proxy Type';
      return res.apiv3Err(new ErrorV3(msg, 'not-proxy-type'), 400);
    }

    const { slackAppIntegrationId } = req.body;
    let slackBotToken;
    try {
      const slackAppIntegration = await SlackAppIntegration.findOne({ _id: slackAppIntegrationId });
      if (slackAppIntegration == null) {
        const msg = 'Could not find SlackAppIntegration by id';
        return res.apiv3Err(new ErrorV3(msg, 'find-slackAppIntegration-failed'), 400);
      }

      // USE MOCK DATA HERE FOR cache creation at /relation-test GW-7021
      const result = await requestToProxyServer(
        slackAppIntegration.tokenGtoP,
        'post',
        '/g2s/relation-test',
        {
          supportedCommandsForBroadcastUse: slackAppIntegration.supportedCommandsForBroadcastUse,
          supportedCommandsForSingleUse: slackAppIntegration.supportedCommandsForSingleUse,
        },
      );

      slackBotToken = result.slackBotToken;
      if (slackBotToken == null) {
        const msg = 'Could not find slackBotToken by relation';
        return res.apiv3Err(new ErrorV3(msg, 'find-slackBotToken-failed'), 400);
      }
    }
    catch (error) {
      logger.error('Error', error);
      return res.apiv3Err(new ErrorV3(`Error occured while testing. Cause: ${error.message}`, 'test-failed', error.stack));
    }

    const { channel } = req.body;
    const appSiteURL = crowi.configManager.getConfig('crowi', 'app:siteUrl');
    try {
      await sendSuccessMessage(slackBotToken, channel, appSiteURL);
    }
    catch (error) {
      return res.apiv3Err(new ErrorV3(`Error occured while sending message. Cause: ${error.message}`, 'send-message-failed', error.stack));
    }
    return res.apiv3();

  });

  /**
   * @swagger
   *
   *    /slack-integration-settings/without-proxy/test:
   *      post:
   *        tags: [botType]
   *        operationId: postTest
   *        summary: test the connection
   *        description: Test the connection with slack work space.
   *        requestBody:
   *          content:
   *            application/json:
   *              schema:
   *                properties:
   *                  testChannel:
   *                    type: string
   *        responses:
   *           200:
   *             description: Succeeded to connect to slack work space.
   */
  router.post('/without-proxy/test', loginRequiredStrictly, adminRequired, csrf, validator.SlackChannel, apiV3FormValidator, async(req, res) => {
    const currentBotType = crowi.configManager.getConfig('crowi', 'slackbot:currentBotType');
    if (currentBotType !== 'customBotWithoutProxy') {
      const msg = 'Select Without Proxy Type';
      return res.apiv3Err(new ErrorV3(msg, 'select-not-proxy-type'), 400);
    }

    const slackBotToken = crowi.configManager.getConfig('crowi', 'slackbot:token');
    const status = await getConnectionStatus(slackBotToken);
    if (status.error != null) {
      return res.apiv3Err(new ErrorV3(`Error occured while getting connection. ${status.error}`, 'send-message-failed'));
    }

    const { channel } = req.body;
    const appSiteURL = crowi.configManager.getConfig('crowi', 'app:siteUrl');
    try {
      await sendSuccessMessage(slackBotToken, channel, appSiteURL);
    }
    catch (error) {
      return res.apiv3Err(new ErrorV3(`Error occured while sending message. Cause: ${error.message}`, 'send-message-failed', error.stack));
    }

    return res.apiv3();
  });

  return router;
};<|MERGE_RESOLUTION|>--- conflicted
+++ resolved
@@ -416,13 +416,7 @@
         supportedCommandsForSingleUse: defaultSupportedCommandsNameForSingleUse,
       });
       // MOCK DATA DELETE THIS GW-6972 ---------------
-<<<<<<< HEAD
-      /**
-       * this code represents the creation of new SlackAppIntegration model
-       */
-=======
       /* This code represents the creation of the new SlackAppIntegration model instance. */
->>>>>>> 90303d5e
       const SlackAppIntegrationMock = mongoose.model('SlackAppIntegrationMock');
       const initialSupportedCommandsForBroadcastUse = new Map();
       const initialSupportedCommandsForSingleUse = new Map();
