--- conflicted
+++ resolved
@@ -627,11 +627,8 @@
     const { id } = req.params;
     let slackBotToken;
     try {
-<<<<<<< HEAD
-      const slackAppIntegration = await SlackAppIntegrationMock.findOne({ _id: slackAppIntegrationId });
-=======
-      const slackAppIntegration = await SlackAppIntegration.findOne({ _id: id });
->>>>>>> 521ba918
+      const slackAppIntegration = await SlackAppIntegrationMock.findOne({ _id: id });
+      // const slackAppIntegration = await SlackAppIntegration.findOne({ _id: id });
       if (slackAppIntegration == null) {
         const msg = 'Could not find SlackAppIntegration by id';
         return res.apiv3Err(new ErrorV3(msg, 'find-slackAppIntegration-failed'), 400);
