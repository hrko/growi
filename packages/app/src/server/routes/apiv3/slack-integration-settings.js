import { SlackbotType } from '@growi/slack';

import loggerFactory from '~/utils/logger';


const mongoose = require('mongoose');
const express = require('express');
const { body, query, param } = require('express-validator');
const axios = require('axios');
const urljoin = require('url-join');

const {
  getConnectionStatus, getConnectionStatuses,
  sendSuccessMessage,
  defaultSupportedCommandsNameForBroadcastUse, defaultSupportedCommandsNameForSingleUse,
  REQUEST_TIMEOUT_FOR_GTOP,
} = require('@growi/slack');

const ErrorV3 = require('../../models/vo/error-apiv3');

const logger = loggerFactory('growi:routes:apiv3:slack-integration-settings');

const router = express.Router();

const OFFICIAL_SLACKBOT_PROXY_URI = 'https://slackbot-proxy.growi.org';

/**
 * @swagger
 *  tags:
 *    name: SlackIntegrationSettings
 */

/**
 * @swagger
 *
 *  components:
 *    schemas:
 *      BotType:
 *        description: BotType
 *        properties:
 *          currentBotType:
 *            type: string
 *      SlackIntegration:
 *        description: SlackIntegration
 *        type: object
 *        properties:
 *          currentBotType:
 *            type: string
 */


module.exports = (crowi) => {
  const accessTokenParser = require('../../middlewares/access-token-parser')(crowi);
  const loginRequiredStrictly = require('../../middlewares/login-required')(crowi);
  const adminRequired = require('../../middlewares/admin-required')(crowi);
  const csrf = require('../../middlewares/csrf')(crowi);
  const apiV3FormValidator = require('../../middlewares/apiv3-form-validator')(crowi);

  const SlackAppIntegration = mongoose.model('SlackAppIntegration');
  const SlackAppIntegrationMock = mongoose.model('SlackAppIntegrationMock');

  const validator = {
    botType: [
      body('currentBotType').isString(),
    ],
    slackIntegration: [
      body('currentBotType')
        .isIn(Object.values(SlackbotType)),
    ],
    proxyUri: [
      body('proxyUri').if(value => value !== '').trim().matches(/^(https?:\/\/)/)
        .isURL({ require_tld: false }),
    ],
    makePrimary: [
      param('id').isMongoId().withMessage('id is required'),
    ],
    updateSupportedCommands: [
      body('supportedCommandsForSingleUse').toArray(),
      body('supportedCommandsForBroadcastUse').toArray(),
      param('id').isMongoId().withMessage('id is required'),
    ],
    relationTest: [
      param('id').isMongoId(),
      body('channel').trim().isString(),
    ],
    regenerateTokens: [
      param('id').isMongoId(),
    ],
    deleteIntegration: [
      param('id').isMongoId(),
    ],
    slackChannel: [
      body('channel').trim().not().isEmpty()
        .isString(),
    ],
  };

  async function updateSlackBotSettings(params) {
    const { configManager } = crowi;
    // update config without publishing S2sMessage
    return configManager.updateConfigsInTheSameNamespace('crowi', params, true);
  }

  async function resetAllBotSettings(initializedType) {
    await SlackAppIntegration.deleteMany();

    const params = {
      'slackbot:currentBotType': initializedType,
      'slackbot:withoutProxy:signingSecret': null,
      'slackbot:withoutProxy:botToken': null,
      'slackbot:proxyUri': null,
    };

    // set url if officialBot is specified
    if (initializedType === SlackbotType.OFFICIAL) {
      params['slackbot:proxyUri'] = OFFICIAL_SLACKBOT_PROXY_URI;
    }

    return updateSlackBotSettings(params);
  }

  async function getConnectionStatusesFromProxy(tokens) {
    const csv = tokens.join(',');
    const proxyUri = crowi.configManager.getConfig('crowi', 'slackbot:proxyUri');

    const result = await axios.get(urljoin(proxyUri, '/g2s/connection-status'), {
      headers: {
        'x-growi-gtop-tokens': csv,
        timeout: REQUEST_TIMEOUT_FOR_GTOP,
      },
    });

    return result.data;
  }

  async function requestToProxyServer(token, method, endpoint, body) {
    const proxyUri = crowi.configManager.getConfig('crowi', 'slackbot:proxyUri');
    if (proxyUri == null) {
      throw new Error('Proxy URL is not registered');
    }

    try {
      const result = await axios[method](
        urljoin(proxyUri, endpoint),
        body, {
          headers: {
            'x-growi-gtop-tokens': token,
          },
          timeout: REQUEST_TIMEOUT_FOR_GTOP,
        },
      );

      return result.data;
    }
    catch (err) {
      throw new Error(`Requesting to proxy server failed: ${err.message}`);
    }
  }

  /**
   * @swagger
   *
   *    /slack-integration-settings/:
   *      get:
   *        tags: [SlackBotSettingParams]
   *        operationId: getSlackBotSettingParams
   *        summary: get /slack-integration
   *        description: Get current settings and connection statuses.
   *        responses:
   *          200:
   *            description: Succeeded to get info.
   */
  router.get('/', accessTokenParser, loginRequiredStrictly, adminRequired, async(req, res) => {

    const { configManager } = crowi;
    const currentBotType = configManager.getConfig('crowi', 'slackbot:currentBotType');

    // retrieve settings
    const settings = {};
    if (currentBotType === SlackbotType.CUSTOM_WITHOUT_PROXY) {
      settings.slackSigningSecretEnvVars = configManager.getConfigFromEnvVars('crowi', 'slackbot:withoutProxy:signingSecret');
      settings.slackBotTokenEnvVars = configManager.getConfigFromEnvVars('crowi', 'slackbot:withoutProxy:botToken');
      settings.slackSigningSecret = configManager.getConfig('crowi', 'slackbot:withoutProxy:signingSecret');
      settings.slackBotToken = configManager.getConfig('crowi', 'slackbot:withoutProxy:botToken');
    }
    else {
      settings.proxyServerUri = crowi.configManager.getConfig('crowi', 'slackbot:proxyUri');
      settings.proxyUriEnvVars = configManager.getConfigFromEnvVars('crowi', 'slackbot:proxyUri');
    }

    // retrieve connection statuses
    let connectionStatuses = {};
    let errorMsg;
    let errorCode;
    if (currentBotType == null) {
      // no need to do anything
    }
    else if (currentBotType === SlackbotType.CUSTOM_WITHOUT_PROXY) {
      const token = settings.slackBotToken;
      // check the token is not null
      if (token != null) {
        try {
          connectionStatuses = await getConnectionStatuses([token]);
        }
        catch (e) {
          errorMsg = 'Error occured in getting connection statuses';
          errorCode = 'get-connection-failed';
          logger.error(errorMsg, e);
        }
      }
    }
    else {
      try {
        const slackAppIntegrations = await SlackAppIntegration.find();
        settings.slackAppIntegrations = slackAppIntegrations;
      }
      catch (e) {
        errorMsg = 'Error occured in finding SlackAppIntegration entities.';
        errorCode = 'get-slackappintegration-failed';
        logger.error(errorMsg, e);
      }

      const proxyServerUri = settings.proxyServerUri;

      if (proxyServerUri != null && settings.slackAppIntegrations != null && settings.slackAppIntegrations.length > 0) {
        try {
          // key: slackAppIntegration.tokenGtoP, value: slackAppIntegration._id
          const tokenGtoPToSlackAppIntegrationId = {};
          settings.slackAppIntegrations.forEach((slackAppIntegration) => {
            tokenGtoPToSlackAppIntegrationId[slackAppIntegration.tokenGtoP] = slackAppIntegration._id;
          });
          const result = (await getConnectionStatusesFromProxy(Object.keys(tokenGtoPToSlackAppIntegrationId)));
          Object.entries(result.connectionStatuses).forEach(([tokenGtoP, connectionStatus]) => {
            connectionStatuses[tokenGtoPToSlackAppIntegrationId[tokenGtoP]] = connectionStatus;
          });
        }
        catch (e) {
          errorMsg = 'Something went wrong when retrieving information from Proxy Server.';
          errorCode = 'test-connection-failed';
          logger.error(errorMsg, e);
        }
      }
    }

    return res.apiv3({
      currentBotType, settings, connectionStatuses, errorMsg, errorCode,
    });
  });


  const handleBotTypeChanging = async(req, res, initializedBotType) => {
    await resetAllBotSettings(initializedBotType);
    crowi.slackIntegrationService.publishUpdatedMessage();

    // TODO Impl to delete AccessToken both of Proxy and GROWI when botType changes.
    const slackBotTypeParam = { slackBotType: crowi.configManager.getConfig('crowi', 'slackbot:currentBotType') };
    return res.apiv3({ slackBotTypeParam });
  };

  /**
   * @swagger
   *
   *    /slack-integration-settings/bot-type/:
   *      put:
   *        tags: [botType]
   *        operationId: putBotType
   *        summary: /slack-integration/bot-type
   *        description: Put botType setting.
   *        requestBody:
   *          required: true
   *          content:
   *            application/json:
   *              schema:
   *                $ref: '#/components/schemas/BotType'
   *        responses:
   *           200:
   *             description: Succeeded to put botType setting.
   */
  router.put('/bot-type', accessTokenParser, loginRequiredStrictly, adminRequired, csrf, validator.botType, apiV3FormValidator, async(req, res) => {
    const { currentBotType } = req.body;

    if (currentBotType == null) {
      return res.apiv3Err(new ErrorV3('The param \'currentBotType\' must be specified.', 'update-CustomBotSetting-failed'), 400);
    }

    try {
      await handleBotTypeChanging(req, res, currentBotType);
    }
    catch (error) {
      const msg = 'Error occured in updating Custom bot setting';
      logger.error('Error', error);
      return res.apiv3Err(new ErrorV3(msg, 'update-CustomBotSetting-failed'), 500);
    }
  });

  /**
   * @swagger
   *
   *    /slack-integration/bot-type/:
   *      delete:
   *        tags: [botType]
   *        operationId: deleteBotType
   *        summary: /slack-integration/bot-type
   *        description: Delete botType setting.
   *        requestBody:
   *          content:
   *            application/json:
   *              schema:
   *                $ref: '#/components/schemas/BotType'
   *        responses:
   *           200:
   *             description: Succeeded to delete botType setting.
   */
  router.delete('/bot-type', accessTokenParser, loginRequiredStrictly, adminRequired, csrf, apiV3FormValidator, async(req, res) => {
    try {
      await handleBotTypeChanging(req, res, null);
    }
    catch (error) {
      const msg = 'Error occured in resetting all';
      logger.error('Error', error);
      return res.apiv3Err(new ErrorV3(msg, 'resetting-all-failed'), 500);
    }
  });

  /**
   * @swagger
   *
   *    /slack-integration-settings/without-proxy/update-settings/:
   *      put:
   *        tags: [UpdateWithoutProxySettings]
   *        operationId: putWithoutProxySettings
   *        summary: update customBotWithoutProxy settings
   *        description: Update customBotWithoutProxy setting.
   *        responses:
   *           200:
   *             description: Succeeded to put CustomBotWithoutProxy setting.
   */
  router.put('/without-proxy/update-settings', loginRequiredStrictly, adminRequired, csrf, async(req, res) => {
    const currentBotType = crowi.configManager.getConfig('crowi', 'slackbot:currentBotType');
    if (currentBotType !== SlackbotType.CUSTOM_WITHOUT_PROXY) {
      const msg = 'Not CustomBotWithoutProxy';
      return res.apiv3Err(new ErrorV3(msg, 'not-customBotWithoutProxy'), 400);
    }

    const { slackSigningSecret, slackBotToken } = req.body;
    const requestParams = {
      'slackbot:withoutProxy:signingSecret': slackSigningSecret,
      'slackbot:withoutProxy:botToken': slackBotToken,
    };
    try {
      await updateSlackBotSettings(requestParams);
      crowi.slackIntegrationService.publishUpdatedMessage();

      const customBotWithoutProxySettingParams = {
        slackSigningSecret: crowi.configManager.getConfig('crowi', 'slackbot:withoutProxy:signingSecret'),
        slackBotToken: crowi.configManager.getConfig('crowi', 'slackbot:withoutProxy:botToken'),
      };
      return res.apiv3({ customBotWithoutProxySettingParams });
    }
    catch (error) {
      const msg = 'Error occured in updating Custom bot setting';
      logger.error('Error', error);
      return res.apiv3Err(new ErrorV3(msg, 'update-CustomBotSetting-failed'), 500);
    }
  });


  /**
   * @swagger
   *
   *    /slack-integration-settings/slack-app-integrations:
   *      post:
   *        tags: [SlackIntegration]
   *        operationId: putSlackAppIntegrations
   *        summary: /slack-integration
   *        description: Generate SlackAppIntegrations
   *        responses:
   *          200:
   *            description: Succeeded to create slack app integration
   */
<<<<<<< HEAD
  router.post('/slack-app-integrations', loginRequiredStrictly, adminRequired, csrf, async(req, res) => {
    const { tokenGtoP, tokenPtoG } = await SlackAppIntegration.generateUniqueAccessTokens();
    try {
      const count = await SlackAppIntegration.countDocuments();
      if (count >= 10) {
        const msg = 'Not be able to create more than 10 slack workspace integration settings';
        logger.error('Error', msg);
        return res.apiv3Err(new ErrorV3(msg, 'create-slackAppIntegeration-failed'), 500);
      }

      const slackAppTokens = await SlackAppIntegration.create({
        tokenGtoP,
        tokenPtoG,
        isPrimary: count === 0 ? true : undefined,
        supportedCommandsForBroadcastUse: defaultSupportedCommandsNameForBroadcastUse,
        supportedCommandsForSingleUse: defaultSupportedCommandsNameForSingleUse,
      });
=======
  router.put('/slack-app-integrations', loginRequiredStrictly, adminRequired, csrf, async(req, res) => {
    const SlackAppIntegrationMock = mongoose.model('SlackAppIntegrationMock');
    const SlackAppIntegrationMockRecordsNum = await SlackAppIntegrationMock.countDocuments();
    if (SlackAppIntegrationMockRecordsNum >= 10) {
      const msg = 'Not be able to create more than 10 slack workspace integration settings';
      logger.error('Error', msg);
      return res.apiv3Err(new ErrorV3(msg, 'create-slackAppIntegeration-failed'), 500);
    }

    const { tokenGtoP, tokenPtoG } = await SlackAppIntegrationMock.generateUniqueAccessTokens();
    try {
>>>>>>> 3ddfb471
      // MOCK DATA DELETE THIS GW-6972 ---------------
      /* This code represents the creation of the new SlackAppIntegration model instance. */
      const initialSupportedCommandsForBroadcastUse = new Map();
      const initialSupportedCommandsForSingleUse = new Map();
      defaultSupportedCommandsNameForBroadcastUse.forEach((commandName) => {
        initialSupportedCommandsForBroadcastUse.set(commandName, true);
      });
      defaultSupportedCommandsNameForSingleUse.forEach((commandName) => {
        initialSupportedCommandsForSingleUse.set(commandName, true);
      });
      const slackAppTokensMOCK = await SlackAppIntegrationMock.create({
        tokenGtoP,
        tokenPtoG,
        permissionsForBroadcastUseCommands: initialSupportedCommandsForBroadcastUse,
        permissionsForSingleUseCommands: initialSupportedCommandsForSingleUse,
      });
      // MOCK DATA DELETE THIS GW-6972 ---------------
      return res.apiv3(slackAppTokensMOCK, 200);
    }
    catch (error) {
      const msg = 'Error occurred during creating slack integration settings procedure';
      logger.error('Error', error);
      return res.apiv3Err(new ErrorV3(msg, 'creating-slack-integration-settings-procedure-failed'), 500);
    }
  });

  /**
   * @swagger
   *
   *    /slack-integration-settings/slack-app-integrations/:id:
   *      delete:
   *        tags: [SlackIntegration]
   *        operationId: deleteAccessTokens
   *        summary: delete accessTokens
   *        description: Delete accessTokens
   *        responses:
   *          200:
   *            description: Succeeded to delete access tokens for slack
   */
  router.delete('/slack-app-integrations/:id', validator.deleteIntegration, apiV3FormValidator, async(req, res) => {
    const SlackAppIntegration = mongoose.model('SlackAppIntegration');
    const { id } = req.params;

    try {
      const response = await SlackAppIntegration.findOneAndDelete({ _id: id });

      // update primary
      const countOfPrimary = await SlackAppIntegration.countDocuments({ isPrimary: true });
      if (countOfPrimary === 0) {
        await SlackAppIntegration.updateOne({}, { isPrimary: true });
      }

      return res.apiv3({ response });
    }
    catch (error) {
      const msg = 'Error occured in deleting access token for slack app tokens';
      logger.error('Error', error);
      return res.apiv3Err(new ErrorV3(msg, 'update-slackAppTokens-failed'), 500);
    }
  });

  router.put('/proxy-uri', loginRequiredStrictly, adminRequired, csrf, validator.proxyUri, apiV3FormValidator, async(req, res) => {
    const { proxyUri } = req.body;

    const requestParams = { 'slackbot:proxyUri': proxyUri };

    try {
      await updateSlackBotSettings(requestParams);
      crowi.slackIntegrationService.publishUpdatedMessage();
      return res.apiv3({});
    }
    catch (error) {
      const msg = 'Error occured in updating Custom bot setting';
      logger.error('Error', error);
      return res.apiv3Err(new ErrorV3(msg, 'delete-SlackAppIntegration-failed'), 500);
    }

  });

  /**
   * @swagger
   *
   *    /slack-integration-settings/slack-app-integrations/:id/makeprimary:
   *      put:
   *        tags: [SlackIntegration]
   *        operationId: makePrimary
   *        summary: /slack-integration
   *        description: Make SlackAppTokens primary
   *        responses:
   *          200:
   *            description: Succeeded to make it primary
   */
  // eslint-disable-next-line max-len
  router.put('/slack-app-integrations/:id/make-primary', loginRequiredStrictly, adminRequired, csrf, validator.makePrimary, apiV3FormValidator, async(req, res) => {

    const { id } = req.params;

    try {
      await SlackAppIntegration.bulkWrite([
        // unset isPrimary for others
        {
          updateMany: {
            filter: { _id: { $ne: id } },
            update: { $unset: { isPrimary: '' } },
          },
        },
        // set primary
        {
          updateOne: {
            filter: { _id: id },
            update: { isPrimary: true },
          },
        },
      ]);

      return res.apiv3();
    }
    catch (error) {
      const msg = 'Error occurred during making SlackAppIntegration primary';
      logger.error('Error', error);
      return res.apiv3Err(new ErrorV3(msg, 'making-primary-failed'), 500);
    }
  });

  /**
   * @swagger
   *
   *    /slack-integration-settings/slack-app-integrations/:id/regenerate-tokens:
   *      put:
   *        tags: [SlackIntegration]
   *        operationId: putRegenerateTokens
   *        summary: /slack-integration
   *        description: Regenerate SlackAppTokens
   *        responses:
   *          200:
   *            description: Succeeded to regenerate slack app tokens
   */
  // eslint-disable-next-line max-len
  router.put('/slack-app-integrations/:id/regenerate-tokens', loginRequiredStrictly, adminRequired, csrf, validator.regenerateTokens, apiV3FormValidator, async(req, res) => {

    const { id } = req.params;

    try {
      const { tokenGtoP, tokenPtoG } = await SlackAppIntegration.generateUniqueAccessTokens();
      const slackAppTokens = await SlackAppIntegration.findByIdAndUpdate(id, { tokenGtoP, tokenPtoG });

      return res.apiv3(slackAppTokens, 200);
    }
    catch (error) {
      const msg = 'Error occurred during regenerating slack app tokens';
      logger.error('Error', error);
      return res.apiv3Err(new ErrorV3(msg, 'regenerating-slackAppTokens-failed'), 500);
    }
  });

  /**
   * @swagger
   *
   *    /slack-integration-settings/slack-app-integrations/:id/supported-commands:
   *      put:
   *        tags: [SlackIntegration]
   *        operationId: putSupportedCommands
   *        summary: /slack-integration-settings/:id/supported-commands
   *        description: update supported commands
   *        responses:
   *          200:
   *            description: Succeeded to update supported commands
   */
  // eslint-disable-next-line max-len
  router.put('/slack-app-integrations/:id/supported-commands', loginRequiredStrictly, adminRequired, csrf, validator.updateSupportedCommands, apiV3FormValidator, async(req, res) => {
    const { supportedCommandsForBroadcastUse, supportedCommandsForSingleUse } = req.body;
    const { id } = req.params;

    try {
      // NOT MOCK DATA BUT REFER THIS GW-7006
      const slackAppIntegration = await SlackAppIntegration.findByIdAndUpdate(
        id,
        { supportedCommandsForBroadcastUse, supportedCommandsForSingleUse },
        { new: true },
      );

<<<<<<< HEAD
      const proxyUri = crowi.configManager.getConfig('crowi', 'slackbot:proxyUri');
      if (proxyUri != null) {
        await requestToProxyServer(
          slackAppIntegration.tokenGtoP,
          'put',
          '/g2s/supported-commands',
          {
            supportedCommandsForBroadcastUse: slackAppIntegration.supportedCommandsForBroadcastUse,
            supportedCommandsForSingleUse: slackAppIntegration.supportedCommandsForSingleUse,
          },
        );
      }
=======
      // MOCK DATA MODIFY THIS GW-6972 ---------------
      /**
       * this code represents the update operation using request from client (slackapp integration settings page)
       * , then send request to proxy to update cache
       * permittedChannelsForEachCommandFromClient represents the data sent from client
       */
      const SlackAppIntegrationMock = mongoose.model('SlackAppIntegrationMock');
      // MOCK DATA FROM CLIENT assume that these data were sent from client
      const permissionsForBroadcastUseCommandsFromClient = {
        search: false,
      };
      const permissionsForSingleUseCommandsFromClient = {
        create: ['random'],
      };
      const slackAppIntegrationMock = await SlackAppIntegrationMock.findOneAndUpdate(
        // MOCK DATA USE id IN req.params LIKE ABOVE
        { tokenPtoG: slackAppIntegration.tokenPtoG },
        {
          permissionsForBroadcastUseCommands: permissionsForBroadcastUseCommandsFromClient,
          permissionsForSingleUseCommands: permissionsForSingleUseCommandsFromClient,
        },
        { new: true },
      );

      await requestToProxyServer(
        slackAppIntegrationMock.tokenGtoP,
        'put',
        '/g2s/supported-commands',
        {
          permissionsForBroadcastUseCommands: slackAppIntegrationMock.permissionsForBroadcastUseCommands,
          permissionsForSingleUseCommands: slackAppIntegrationMock.permissionsForSingleUseCommands,
        },
      );
      // MOCK DATA MODIFY THIS GW-6972 ---------------
>>>>>>> 3ddfb471

      return res.apiv3({ slackAppIntegrationMock });
    }
    catch (error) {
      const msg = `Error occured in updating settings. Cause: ${error.message}`;
      logger.error('Error', error);
      return res.apiv3Err(new ErrorV3(msg, 'update-supported-commands-failed'), 500);
    }
  });

  /**
   * @swagger
   *
   *    /slack-integration-settings/slack-app-integrations/:id/relation-test:
   *      post:
   *        tags: [botType]
   *        operationId: postRelationTest
   *        summary: Test relation
   *        description: Delete botType setting.
   *        responses:
   *           200:
   *             description: Succeeded to delete botType setting.
   */
  // eslint-disable-next-line max-len
  router.post('/slack-app-integrations/:id/relation-test', loginRequiredStrictly, adminRequired, csrf, validator.relationTest, apiV3FormValidator, async(req, res) => {
    const currentBotType = crowi.configManager.getConfig('crowi', 'slackbot:currentBotType');
    if (currentBotType === SlackbotType.CUSTOM_WITHOUT_PROXY) {
      const msg = 'Not Proxy Type';
      return res.apiv3Err(new ErrorV3(msg, 'not-proxy-type'), 400);
    }

    const proxyUri = crowi.configManager.getConfig('crowi', 'slackbot:proxyUri');
    if (proxyUri == null) {
      return res.apiv3Err(new ErrorV3('Proxy URL is null.', 'not-proxy-Uri'), 400);
    }

    const { id } = req.params;
    let slackBotToken;
    try {
<<<<<<< HEAD
      const slackAppIntegration = await SlackAppIntegrationMock.findOne({ _id: id });
      // const slackAppIntegration = await SlackAppIntegration.findOne({ _id: id });
      if (slackAppIntegration == null) {
=======
      // MOCK DATA DELETE THIS GW-6972 ---------------
      const SlackAppIntegrationMock = mongoose.model('SlackAppIntegrationMock');
      const slackAppIntegrationMock = await SlackAppIntegrationMock.findOne({ _id: slackAppIntegrationId });
      // MOCK DATA DELETE THIS GW-6972 ---------------
      if (slackAppIntegrationMock == null) {
>>>>>>> 3ddfb471
        const msg = 'Could not find SlackAppIntegration by id';
        return res.apiv3Err(new ErrorV3(msg, 'find-slackAppIntegration-failed'), 400);
      }

      // USE MOCK DATA HERE FOR cache creation at /relation-test GW-7021
      const result = await requestToProxyServer(
        slackAppIntegrationMock.tokenGtoP,
        'post',
        '/g2s/relation-test',
        {
<<<<<<< HEAD
          permissionsForBroadcastUseCommands: slackAppIntegration.permissionsForBroadcastUseCommands,
          permissionsForSingleUseCommands: slackAppIntegration.permissionsForSingleUseCommands,
=======
          permissionsForBroadcastUseCommands: slackAppIntegrationMock.permissionsForBroadcastUseCommands,
          permissionsForSingleUseCommands: slackAppIntegrationMock.permissionsForSingleUseCommands,
>>>>>>> 3ddfb471
        },
      );

      slackBotToken = result.slackBotToken;
      if (slackBotToken == null) {
        const msg = 'Could not find slackBotToken by relation';
        return res.apiv3Err(new ErrorV3(msg, 'find-slackBotToken-failed'), 400);
      }
    }
    catch (error) {
      logger.error('Error', error);
      return res.apiv3Err(new ErrorV3(`Error occured while testing. Cause: ${error.message}`, 'test-failed', error.stack));
    }

    const { channel } = req.body;
    const appSiteURL = crowi.configManager.getConfig('crowi', 'app:siteUrl');
    try {
      await sendSuccessMessage(slackBotToken, channel, appSiteURL);
    }
    catch (error) {
      return res.apiv3Err(new ErrorV3(`Error occured while sending message. Cause: ${error.message}`, 'send-message-failed', error.stack));
    }
    return res.apiv3();

  });

  /**
   * @swagger
   *
   *    /slack-integration-settings/without-proxy/test:
   *      post:
   *        tags: [botType]
   *        operationId: postTest
   *        summary: test the connection
   *        description: Test the connection with slack work space.
   *        requestBody:
   *          content:
   *            application/json:
   *              schema:
   *                properties:
   *                  testChannel:
   *                    type: string
   *        responses:
   *           200:
   *             description: Succeeded to connect to slack work space.
   */
  router.post('/without-proxy/test', loginRequiredStrictly, adminRequired, csrf, validator.slackChannel, apiV3FormValidator, async(req, res) => {
    const currentBotType = crowi.configManager.getConfig('crowi', 'slackbot:currentBotType');
    if (currentBotType !== SlackbotType.CUSTOM_WITHOUT_PROXY) {
      const msg = 'Select Without Proxy Type';
      return res.apiv3Err(new ErrorV3(msg, 'select-not-proxy-type'), 400);
    }

    const slackBotToken = crowi.configManager.getConfig('crowi', 'slackbot:withoutProxy:botToken');
    const status = await getConnectionStatus(slackBotToken);
    if (status.error != null) {
      return res.apiv3Err(new ErrorV3(`Error occured while getting connection. ${status.error}`, 'send-message-failed'));
    }

    const { channel } = req.body;
    const appSiteURL = crowi.configManager.getConfig('crowi', 'app:siteUrl');
    try {
      await sendSuccessMessage(slackBotToken, channel, appSiteURL);
    }
    catch (error) {
      return res.apiv3Err(new ErrorV3(`Error occured while sending message. Cause: ${error.message}`, 'send-message-failed', error.stack));
    }

    return res.apiv3();
  });

  return router;
};<|MERGE_RESOLUTION|>--- conflicted
+++ resolved
@@ -378,25 +378,6 @@
    *          200:
    *            description: Succeeded to create slack app integration
    */
-<<<<<<< HEAD
-  router.post('/slack-app-integrations', loginRequiredStrictly, adminRequired, csrf, async(req, res) => {
-    const { tokenGtoP, tokenPtoG } = await SlackAppIntegration.generateUniqueAccessTokens();
-    try {
-      const count = await SlackAppIntegration.countDocuments();
-      if (count >= 10) {
-        const msg = 'Not be able to create more than 10 slack workspace integration settings';
-        logger.error('Error', msg);
-        return res.apiv3Err(new ErrorV3(msg, 'create-slackAppIntegeration-failed'), 500);
-      }
-
-      const slackAppTokens = await SlackAppIntegration.create({
-        tokenGtoP,
-        tokenPtoG,
-        isPrimary: count === 0 ? true : undefined,
-        supportedCommandsForBroadcastUse: defaultSupportedCommandsNameForBroadcastUse,
-        supportedCommandsForSingleUse: defaultSupportedCommandsNameForSingleUse,
-      });
-=======
   router.put('/slack-app-integrations', loginRequiredStrictly, adminRequired, csrf, async(req, res) => {
     const SlackAppIntegrationMock = mongoose.model('SlackAppIntegrationMock');
     const SlackAppIntegrationMockRecordsNum = await SlackAppIntegrationMock.countDocuments();
@@ -408,7 +389,6 @@
 
     const { tokenGtoP, tokenPtoG } = await SlackAppIntegrationMock.generateUniqueAccessTokens();
     try {
->>>>>>> 3ddfb471
       // MOCK DATA DELETE THIS GW-6972 ---------------
       /* This code represents the creation of the new SlackAppIntegration model instance. */
       const initialSupportedCommandsForBroadcastUse = new Map();
@@ -590,20 +570,6 @@
         { new: true },
       );
 
-<<<<<<< HEAD
-      const proxyUri = crowi.configManager.getConfig('crowi', 'slackbot:proxyUri');
-      if (proxyUri != null) {
-        await requestToProxyServer(
-          slackAppIntegration.tokenGtoP,
-          'put',
-          '/g2s/supported-commands',
-          {
-            supportedCommandsForBroadcastUse: slackAppIntegration.supportedCommandsForBroadcastUse,
-            supportedCommandsForSingleUse: slackAppIntegration.supportedCommandsForSingleUse,
-          },
-        );
-      }
-=======
       // MOCK DATA MODIFY THIS GW-6972 ---------------
       /**
        * this code represents the update operation using request from client (slackapp integration settings page)
@@ -638,7 +604,6 @@
         },
       );
       // MOCK DATA MODIFY THIS GW-6972 ---------------
->>>>>>> 3ddfb471
 
       return res.apiv3({ slackAppIntegrationMock });
     }
@@ -678,17 +643,11 @@
     const { id } = req.params;
     let slackBotToken;
     try {
-<<<<<<< HEAD
-      const slackAppIntegration = await SlackAppIntegrationMock.findOne({ _id: id });
-      // const slackAppIntegration = await SlackAppIntegration.findOne({ _id: id });
-      if (slackAppIntegration == null) {
-=======
       // MOCK DATA DELETE THIS GW-6972 ---------------
       const SlackAppIntegrationMock = mongoose.model('SlackAppIntegrationMock');
-      const slackAppIntegrationMock = await SlackAppIntegrationMock.findOne({ _id: slackAppIntegrationId });
+      const slackAppIntegrationMock = await SlackAppIntegrationMock.findOne({ _id: id });
       // MOCK DATA DELETE THIS GW-6972 ---------------
       if (slackAppIntegrationMock == null) {
->>>>>>> 3ddfb471
         const msg = 'Could not find SlackAppIntegration by id';
         return res.apiv3Err(new ErrorV3(msg, 'find-slackAppIntegration-failed'), 400);
       }
@@ -699,13 +658,8 @@
         'post',
         '/g2s/relation-test',
         {
-<<<<<<< HEAD
-          permissionsForBroadcastUseCommands: slackAppIntegration.permissionsForBroadcastUseCommands,
-          permissionsForSingleUseCommands: slackAppIntegration.permissionsForSingleUseCommands,
-=======
           permissionsForBroadcastUseCommands: slackAppIntegrationMock.permissionsForBroadcastUseCommands,
           permissionsForSingleUseCommands: slackAppIntegrationMock.permissionsForSingleUseCommands,
->>>>>>> 3ddfb471
         },
       );
 
