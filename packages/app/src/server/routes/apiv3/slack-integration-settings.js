import { SlackbotType } from '@growi/slack';

import loggerFactory from '~/utils/logger';

const mongoose = require('mongoose');
const express = require('express');
const { body, query, param } = require('express-validator');
const axios = require('axios');
const urljoin = require('url-join');

const {
  getConnectionStatus, getConnectionStatuses,
  sendSuccessMessage,
  defaultSupportedCommandsNameForBroadcastUse, defaultSupportedCommandsNameForSingleUse,
  REQUEST_TIMEOUT_FOR_GTOP,
} = require('@growi/slack');

const ErrorV3 = require('../../models/vo/error-apiv3');

const logger = loggerFactory('growi:routes:apiv3:slack-integration-settings');

const router = express.Router();


/**
 * @swagger
 *  tags:
 *    name: SlackIntegrationSettings
 */

/**
 * @swagger
 *
 *  components:
 *    schemas:
 *      BotType:
 *        description: BotType
 *        properties:
 *          currentBotType:
 *            type: string
 *      SlackIntegration:
 *        description: SlackIntegration
 *        type: object
 *        properties:
 *          currentBotType:
 *            type: string
 */


module.exports = (crowi) => {
  const accessTokenParser = require('../../middlewares/access-token-parser')(crowi);
  const loginRequiredStrictly = require('../../middlewares/login-required')(crowi);
  const adminRequired = require('../../middlewares/admin-required')(crowi);
  const csrf = require('../../middlewares/csrf')(crowi);
  const apiV3FormValidator = require('../../middlewares/apiv3-form-validator')(crowi);
  const SlackAppIntegration = crowi.model('SlackAppIntegration');

  const validator = {
    botType: [
      body('currentBotType').isString(),
    ],
    slackIntegration: [
      body('currentBotType')
        .isIn(Object.values(SlackbotType)),
    ],
    proxyUri: [
      body('proxyUri').if(value => value !== '').trim().matches(/^(https?:\/\/)/)
        .isURL({ require_tld: false }),
    ],
    makePrimary: [
      param('id').isMongoId().withMessage('id is required'),
    ],
    updateSupportedCommands: [
      body('supportedCommandsForSingleUse').toArray(),
      body('supportedCommandsForBroadcastUse').toArray(),
      param('id').isMongoId().withMessage('id is required'),
    ],
    relationTest: [
      param('id').isMongoId(),
      body('channel').trim().isString(),
    ],
    regenerateTokens: [
      param('id').isMongoId(),
    ],
    deleteIntegration: [
      param('id').isMongoId(),
    ],
    slackChannel: [
      body('channel').trim().not().isEmpty()
        .isString(),
    ],
  };

  async function updateSlackBotSettings(params) {
    const { configManager } = crowi;
    // update config without publishing S2sMessage
    return configManager.updateConfigsInTheSameNamespace('crowi', params, true);
  }

  async function resetAllBotSettings(initializedType) {
    await SlackAppIntegration.deleteMany();

    const params = {
      'slackbot:currentBotType': initializedType,
      'slackbot:withoutProxy:signingSecret': null,
      'slackbot:withoutProxy:botToken': null,
      'slackbot:proxyUri': null,
      'slackbot:withoutProxy:commandPermission': null,
    };

    return updateSlackBotSettings(params);
  }

  async function getConnectionStatusesFromProxy(tokens) {
    const csv = tokens.join(',');
    const proxyUri = crowi.slackIntegrationService.proxyUriForCurrentType;

    const result = await axios.get(urljoin(proxyUri, '/g2s/connection-status'), {
      headers: {
        'x-growi-gtop-tokens': csv,
        timeout: REQUEST_TIMEOUT_FOR_GTOP,
      },
    });

    return result.data;
  }

  async function requestToProxyServer(token, method, endpoint, body) {
    const proxyUri = crowi.slackIntegrationService.proxyUriForCurrentType;
    if (proxyUri == null) {
      throw new Error('Proxy URL is not registered');
    }

    try {
      const result = await axios[method](
        urljoin(proxyUri, endpoint),
        body, {
          headers: {
            'x-growi-gtop-tokens': token,
          },
          timeout: REQUEST_TIMEOUT_FOR_GTOP,
        },
      );

      return result.data;
    }
    catch (err) {
      throw new Error(`Requesting to proxy server failed: ${err.message}`);
    }
  }

  /**
   * @swagger
   *
   *    /slack-integration-settings/:
   *      get:
   *        tags: [SlackBotSettingParams]
   *        operationId: getSlackBotSettingParams
   *        summary: get /slack-integration
   *        description: Get current settings and connection statuses.
   *        responses:
   *          200:
   *            description: Succeeded to get info.
   */
  router.get('/', accessTokenParser, loginRequiredStrictly, adminRequired, async(req, res) => {

    const { configManager } = crowi;
    const currentBotType = configManager.getConfig('crowi', 'slackbot:currentBotType');

    // retrieve settings
    const settings = {};
    if (currentBotType === SlackbotType.CUSTOM_WITHOUT_PROXY) {
      settings.slackSigningSecretEnvVars = configManager.getConfigFromEnvVars('crowi', 'slackbot:withoutProxy:signingSecret');
      settings.slackBotTokenEnvVars = configManager.getConfigFromEnvVars('crowi', 'slackbot:withoutProxy:botToken');
      settings.slackSigningSecret = configManager.getConfig('crowi', 'slackbot:withoutProxy:signingSecret');
      settings.slackBotToken = configManager.getConfig('crowi', 'slackbot:withoutProxy:botToken');
      settings.commandPermission = JSON.parse(configManager.getConfig('crowi', 'slackbot:withoutProxy:commandPermission'));
    }
    else {
      settings.proxyServerUri = crowi.configManager.getConfig('crowi', 'slackbot:proxyUri');
      settings.proxyUriEnvVars = configManager.getConfigFromEnvVars('crowi', 'slackbot:proxyUri');
    }

    // retrieve connection statuses
    let connectionStatuses = {};
    let errorMsg;
    let errorCode;
    if (currentBotType == null) {
      // no need to do anything
    }
    else if (currentBotType === SlackbotType.CUSTOM_WITHOUT_PROXY) {
      const token = settings.slackBotToken;
      // check the token is not null
      if (token != null) {
        try {
          connectionStatuses = await getConnectionStatuses([token]);
        }
        catch (e) {
          errorMsg = 'Error occured in getting connection statuses';
          errorCode = 'get-connection-failed';
          logger.error(errorMsg, e);
        }
      }
    }
    else {
      try {
        const slackAppIntegrations = await SlackAppIntegration.find();
        settings.slackAppIntegrations = slackAppIntegrations;
      }
      catch (e) {
        errorMsg = 'Error occured in finding SlackAppIntegration entities.';
        errorCode = 'get-slackappintegration-failed';
        logger.error(errorMsg, e);
      }

      const proxyServerUri = settings.proxyServerUri;

      if (proxyServerUri != null && settings.slackAppIntegrations != null && settings.slackAppIntegrations.length > 0) {
        try {
          // key: slackAppIntegration.tokenGtoP, value: slackAppIntegration._id
          const tokenGtoPToSlackAppIntegrationId = {};
          settings.slackAppIntegrations.forEach((slackAppIntegration) => {
            tokenGtoPToSlackAppIntegrationId[slackAppIntegration.tokenGtoP] = slackAppIntegration._id;
          });
          const result = (await getConnectionStatusesFromProxy(Object.keys(tokenGtoPToSlackAppIntegrationId)));
          Object.entries(result.connectionStatuses).forEach(([tokenGtoP, connectionStatus]) => {
            connectionStatuses[tokenGtoPToSlackAppIntegrationId[tokenGtoP]] = connectionStatus;
          });
        }
        catch (e) {
          errorMsg = 'Something went wrong when retrieving information from Proxy Server.';
          errorCode = 'test-connection-failed';
          logger.error(errorMsg, e);
        }
      }
    }

    return res.apiv3({
      currentBotType, settings, connectionStatuses, errorMsg, errorCode,
    });
  });


  const handleBotTypeChanging = async(req, res, initializedBotType) => {
    await resetAllBotSettings(initializedBotType);
    crowi.slackIntegrationService.publishUpdatedMessage();

    if (initializedBotType === 'customBotWithoutProxy') {
      // set without-proxy command permissions at bot type changing
      const commandPermission = {};
      [...defaultSupportedCommandsNameForBroadcastUse, ...defaultSupportedCommandsNameForSingleUse].forEach((commandName) => {
        commandPermission[commandName] = true;
      });

      const requestParams = { 'slackbot:withoutProxy:commandPermission': JSON.stringify(commandPermission) };
      try {
        await updateSlackBotSettings(requestParams);
        crowi.slackIntegrationService.publishUpdatedMessage();
      }
      catch (error) {
        const msg = 'Error occured in updating command permission settigns';
        logger.error('Error', error);
        return res.apiv3Err(new ErrorV3(msg, 'update-CustomBotSetting-failed'), 500);
      }
    }

    // TODO Impl to delete AccessToken both of Proxy and GROWI when botType changes.
    const slackBotTypeParam = { slackBotType: crowi.configManager.getConfig('crowi', 'slackbot:currentBotType') };
    return res.apiv3({ slackBotTypeParam });
  };

  /**
   * @swagger
   *
   *    /slack-integration-settings/bot-type/:
   *      put:
   *        tags: [botType]
   *        operationId: putBotType
   *        summary: /slack-integration/bot-type
   *        description: Put botType setting.
   *        requestBody:
   *          required: true
   *          content:
   *            application/json:
   *              schema:
   *                $ref: '#/components/schemas/BotType'
   *        responses:
   *           200:
   *             description: Succeeded to put botType setting.
   */
  router.put('/bot-type', accessTokenParser, loginRequiredStrictly, adminRequired, csrf, validator.botType, apiV3FormValidator, async(req, res) => {
    const { currentBotType } = req.body;

    if (currentBotType == null) {
      return res.apiv3Err(new ErrorV3('The param \'currentBotType\' must be specified.', 'update-CustomBotSetting-failed'), 400);
    }

    try {
      await handleBotTypeChanging(req, res, currentBotType);
    }
    catch (error) {
      const msg = 'Error occured in updating Custom bot setting';
      logger.error('Error', error);
      return res.apiv3Err(new ErrorV3(msg, 'update-CustomBotSetting-failed'), 500);
    }
  });

  /**
   * @swagger
   *
   *    /slack-integration/bot-type/:
   *      delete:
   *        tags: [botType]
   *        operationId: deleteBotType
   *        summary: /slack-integration/bot-type
   *        description: Delete botType setting.
   *        requestBody:
   *          content:
   *            application/json:
   *              schema:
   *                $ref: '#/components/schemas/BotType'
   *        responses:
   *           200:
   *             description: Succeeded to delete botType setting.
   */
  router.delete('/bot-type', accessTokenParser, loginRequiredStrictly, adminRequired, csrf, apiV3FormValidator, async(req, res) => {
    try {
      await handleBotTypeChanging(req, res, null);
    }
    catch (error) {
      const msg = 'Error occured in resetting all';
      logger.error('Error', error);
      return res.apiv3Err(new ErrorV3(msg, 'resetting-all-failed'), 500);
    }
  });

  /**
   * @swagger
   *
   *    /slack-integration-settings/without-proxy/update-settings/:
   *      put:
   *        tags: [UpdateWithoutProxySettings]
   *        operationId: putWithoutProxySettings
   *        summary: update customBotWithoutProxy settings
   *        description: Update customBotWithoutProxy setting.
   *        responses:
   *           200:
   *             description: Succeeded to put CustomBotWithoutProxy setting.
   */
  router.put('/without-proxy/update-settings', loginRequiredStrictly, adminRequired, csrf, async(req, res) => {
    const currentBotType = crowi.configManager.getConfig('crowi', 'slackbot:currentBotType');
    if (currentBotType !== SlackbotType.CUSTOM_WITHOUT_PROXY) {
      const msg = 'Not CustomBotWithoutProxy';
      return res.apiv3Err(new ErrorV3(msg, 'not-customBotWithoutProxy'), 400);
    }

    const { slackSigningSecret, slackBotToken } = req.body;
    const requestParams = {
      'slackbot:withoutProxy:signingSecret': slackSigningSecret,
      'slackbot:withoutProxy:botToken': slackBotToken,
    };
    try {
      await updateSlackBotSettings(requestParams);
      crowi.slackIntegrationService.publishUpdatedMessage();

      const customBotWithoutProxySettingParams = {
        slackSigningSecret: crowi.configManager.getConfig('crowi', 'slackbot:withoutProxy:signingSecret'),
        slackBotToken: crowi.configManager.getConfig('crowi', 'slackbot:withoutProxy:botToken'),
      };
      return res.apiv3();
    }
    catch (error) {
      const msg = 'Error occured in updating Custom bot setting';
      logger.error('Error', error);
      return res.apiv3Err(new ErrorV3(msg, 'update-CustomBotSetting-failed'), 500);
    }
  });

  /**
   * @swagger
   *
   *    /slack-integration-settings/without-proxy/update-permissions/:
   *      put:
   *        tags: [UpdateWithoutProxyPermissions]
   *        operationId: putWithoutProxyPermissions
   *        summary: update customBotWithoutProxy permissions
   *        description: Update customBotWithoutProxy permissions.
   *        responses:
   *           200:
   *             description: Succeeded to put CustomBotWithoutProxy permissions.
   */

  router.put('/without-proxy/update-permissions', loginRequiredStrictly, adminRequired, csrf, async(req, res) => {
    const currentBotType = crowi.configManager.getConfig('crowi', 'slackbot:currentBotType');
    if (currentBotType !== SlackbotType.CUSTOM_WITHOUT_PROXY) {
      const msg = 'Not CustomBotWithoutProxy';
      return res.apiv3Err(new ErrorV3(msg, 'not-customBotWithoutProxy'), 400);
    }

    const { commandPermission } = req.body;
    const requestParams = {
      'slackbot:withoutProxy:commandPermission': JSON.stringify(commandPermission),
    };
    try {
      await updateSlackBotSettings(requestParams);
      crowi.slackIntegrationService.publishUpdatedMessage();
      return res.apiv3();
    }
    catch (error) {
      const msg = 'Error occured in updating command permission settigns';
      logger.error('Error', error);
      return res.apiv3Err(new ErrorV3(msg, 'update-CustomBotSetting-failed'), 500);
    }
  });


  /**
   * @swagger
   *
   *    /slack-integration-settings/slack-app-integrations:
   *      post:
   *        tags: [SlackIntegration]
   *        operationId: putSlackAppIntegrations
   *        summary: /slack-integration
   *        description: Generate SlackAppIntegrations
   *        responses:
   *          200:
   *            description: Succeeded to create slack app integration
   */
  router.post('/slack-app-integrations', loginRequiredStrictly, adminRequired, csrf, async(req, res) => {
    const SlackAppIntegrationRecordsNum = await SlackAppIntegration.countDocuments();
    if (SlackAppIntegrationRecordsNum >= 10) {
      const msg = 'Not be able to create more than 10 slack workspace integration settings';
      logger.error('Error', msg);
      return res.apiv3Err(new ErrorV3(msg, 'create-slackAppIntegeration-failed'), 500);
    }

    const { tokenGtoP, tokenPtoG } = await SlackAppIntegration.generateUniqueAccessTokens();
    try {
      const initialSupportedCommandsForBroadcastUse = new Map();
      const initialSupportedCommandsForSingleUse = new Map();

      defaultSupportedCommandsNameForBroadcastUse.forEach((commandName) => {
        initialSupportedCommandsForBroadcastUse.set(commandName, true);
      });
      defaultSupportedCommandsNameForSingleUse.forEach((commandName) => {
        initialSupportedCommandsForSingleUse.set(commandName, true);
      });

      const slackAppTokens = await SlackAppIntegration.create({
        tokenGtoP,
        tokenPtoG,
        permissionsForBroadcastUseCommands: initialSupportedCommandsForBroadcastUse,
        permissionsForSingleUseCommands: initialSupportedCommandsForSingleUse,
      });
      return res.apiv3(slackAppTokens, 200);
    }
    catch (error) {
      const msg = 'Error occurred during creating slack integration settings procedure';
      logger.error('Error', error);
      return res.apiv3Err(new ErrorV3(msg, 'creating-slack-integration-settings-procedure-failed'), 500);
    }
  });

  /**
   * @swagger
   *
   *    /slack-integration-settings/slack-app-integrations/:id:
   *      delete:
   *        tags: [SlackIntegration]
   *        operationId: deleteAccessTokens
   *        summary: delete accessTokens
   *        description: Delete accessTokens
   *        responses:
   *          200:
   *            description: Succeeded to delete access tokens for slack
   */
  router.delete('/slack-app-integrations/:id', validator.deleteIntegration, apiV3FormValidator, async(req, res) => {
    const { id } = req.params;

    try {
      const response = await SlackAppIntegration.findOneAndDelete({ _id: id });

      // update primary
      const countOfPrimary = await SlackAppIntegration.countDocuments({ isPrimary: true });
      if (countOfPrimary === 0) {
        await SlackAppIntegration.updateOne({}, { isPrimary: true });
      }

      return res.apiv3({ response });
    }
    catch (error) {
      const msg = 'Error occured in deleting access token for slack app tokens';
      logger.error('Error', error);
      return res.apiv3Err(new ErrorV3(msg, 'update-slackAppTokens-failed'), 500);
    }
  });

  router.put('/proxy-uri', loginRequiredStrictly, adminRequired, csrf, validator.proxyUri, apiV3FormValidator, async(req, res) => {
    const { proxyUri } = req.body;

    const requestParams = { 'slackbot:proxyUri': proxyUri };

    try {
      await updateSlackBotSettings(requestParams);
      crowi.slackIntegrationService.publishUpdatedMessage();
      return res.apiv3({});
    }
    catch (error) {
      const msg = 'Error occured in updating Custom bot setting';
      logger.error('Error', error);
      return res.apiv3Err(new ErrorV3(msg, 'delete-SlackAppIntegration-failed'), 500);
    }

  });

  /**
   * @swagger
   *
   *    /slack-integration-settings/slack-app-integrations/:id/makeprimary:
   *      put:
   *        tags: [SlackIntegration]
   *        operationId: makePrimary
   *        summary: /slack-integration
   *        description: Make SlackAppTokens primary
   *        responses:
   *          200:
   *            description: Succeeded to make it primary
   */
  // eslint-disable-next-line max-len
  router.put('/slack-app-integrations/:id/make-primary', loginRequiredStrictly, adminRequired, csrf, validator.makePrimary, apiV3FormValidator, async(req, res) => {

    const { id } = req.params;

    try {
      await SlackAppIntegration.bulkWrite([
        // unset isPrimary for others
        {
          updateMany: {
            filter: { _id: { $ne: id } },
            update: { $unset: { isPrimary: '' } },
          },
        },
        // set primary
        {
          updateOne: {
            filter: { _id: id },
            update: { isPrimary: true },
          },
        },
      ]);

      return res.apiv3();
    }
    catch (error) {
      const msg = 'Error occurred during making SlackAppIntegration primary';
      logger.error('Error', error);
      return res.apiv3Err(new ErrorV3(msg, 'making-primary-failed'), 500);
    }
  });

  /**
   * @swagger
   *
   *    /slack-integration-settings/slack-app-integrations/:id/regenerate-tokens:
   *      put:
   *        tags: [SlackIntegration]
   *        operationId: putRegenerateTokens
   *        summary: /slack-integration
   *        description: Regenerate SlackAppTokens
   *        responses:
   *          200:
   *            description: Succeeded to regenerate slack app tokens
   */
  // eslint-disable-next-line max-len
  router.put('/slack-app-integrations/:id/regenerate-tokens', loginRequiredStrictly, adminRequired, csrf, validator.regenerateTokens, apiV3FormValidator, async(req, res) => {

    const { id } = req.params;

    try {
      const { tokenGtoP, tokenPtoG } = await SlackAppIntegration.generateUniqueAccessTokens();
      const slackAppTokens = await SlackAppIntegration.findByIdAndUpdate(id, { tokenGtoP, tokenPtoG });

      return res.apiv3(slackAppTokens, 200);
    }
    catch (error) {
      const msg = 'Error occurred during regenerating slack app tokens';
      logger.error('Error', error);
      return res.apiv3Err(new ErrorV3(msg, 'regenerating-slackAppTokens-failed'), 500);
    }
  });

  /**
   * @swagger
   *
   *    /slack-integration-settings/slack-app-integrations/:id/supported-commands:
   *      put:
   *        tags: [SlackIntegration]
   *        operationId: putSupportedCommands
   *        summary: /slack-integration-settings/:id/supported-commands
   *        description: update supported commands
   *        responses:
   *          200:
   *            description: Succeeded to update supported commands
   */
  // eslint-disable-next-line max-len
  router.put('/slack-app-integrations/:id/supported-commands', loginRequiredStrictly, adminRequired, csrf, validator.updateSupportedCommands, apiV3FormValidator, async(req, res) => {
    const { permissionsForBroadcastUseCommands, permissionsForSingleUseCommands } = req.body;
    const { id } = req.params;

    const updatePermissionsForBroadcastUseCommands = new Map(Object.entries(permissionsForBroadcastUseCommands));
    const updatePermissionsForSingleUseCommands = new Map(Object.entries(permissionsForSingleUseCommands));

    try {
      const slackAppIntegration = await SlackAppIntegration.findByIdAndUpdate(
        id,
        {
          permissionsForBroadcastUseCommands: updatePermissionsForBroadcastUseCommands,
          permissionsForSingleUseCommands: updatePermissionsForSingleUseCommands,
        },
        { new: true },
      );

<<<<<<< HEAD
      await requestToProxyServer(
        slackAppIntegration.tokenGtoP,
        'put',
        '/g2s/supported-commands',
        {
          permissionsForBroadcastUseCommands: slackAppIntegration.permissionsForBroadcastUseCommands,
          permissionsForSingleUseCommands: slackAppIntegration.permissionsForSingleUseCommands,
        },
      );
=======
      const proxyUri = crowi.slackIntegrationService.proxyUriForCurrentType;
      if (proxyUri != null) {
        await requestToProxyServer(
          slackAppIntegration.tokenGtoP,
          'put',
          '/g2s/supported-commands',
          {
            supportedCommandsForBroadcastUse: slackAppIntegration.supportedCommandsForBroadcastUse,
            supportedCommandsForSingleUse: slackAppIntegration.supportedCommandsForSingleUse,
          },
        );
      }
>>>>>>> c32e8202

      return res.apiv3({});
    }
    catch (error) {
      const msg = `Error occured in updating settings. Cause: ${error.message}`;
      logger.error('Error', error);
      return res.apiv3Err(new ErrorV3(msg, 'update-supported-commands-failed'), 500);
    }
  });

  /**
   * @swagger
   *
   *    /slack-integration-settings/slack-app-integrations/:id/relation-test:
   *      post:
   *        tags: [botType]
   *        operationId: postRelationTest
   *        summary: Test relation
   *        description: Delete botType setting.
   *        responses:
   *           200:
   *             description: Succeeded to delete botType setting.
   */
  // eslint-disable-next-line max-len
  router.post('/slack-app-integrations/:id/relation-test', loginRequiredStrictly, adminRequired, csrf, validator.relationTest, apiV3FormValidator, async(req, res) => {
    const currentBotType = crowi.configManager.getConfig('crowi', 'slackbot:currentBotType');
    if (currentBotType === SlackbotType.CUSTOM_WITHOUT_PROXY) {
      const msg = 'Not Proxy Type';
      return res.apiv3Err(new ErrorV3(msg, 'not-proxy-type'), 400);
    }

    const proxyUri = crowi.slackIntegrationService.proxyUriForCurrentType;
    if (proxyUri == null) {
      return res.apiv3Err(new ErrorV3('Proxy URL is null.', 'not-proxy-Uri'), 400);
    }

    const { id } = req.params;
    let slackBotToken;
    try {
      const slackAppIntegration = await SlackAppIntegration.findOne({ _id: id });
      if (slackAppIntegration == null) {
        const msg = 'Could not find SlackAppIntegration by id';
        return res.apiv3Err(new ErrorV3(msg, 'find-slackAppIntegration-failed'), 400);
      }

      const result = await requestToProxyServer(
        slackAppIntegration.tokenGtoP,
        'post',
        '/g2s/relation-test',
        {
          permissionsForBroadcastUseCommands: slackAppIntegration.permissionsForBroadcastUseCommands,
          permissionsForSingleUseCommands: slackAppIntegration.permissionsForSingleUseCommands,
        },
      );

      slackBotToken = result.slackBotToken;
      if (slackBotToken == null) {
        const msg = 'Could not find slackBotToken by relation';
        return res.apiv3Err(new ErrorV3(msg, 'find-slackBotToken-failed'), 400);
      }
    }
    catch (error) {
      logger.error('Error', error);
      return res.apiv3Err(new ErrorV3(`Error occured while testing. Cause: ${error.message}`, 'test-failed', error.stack));
    }

    const { channel } = req.body;
    const appSiteURL = crowi.configManager.getConfig('crowi', 'app:siteUrl');
    try {
      await sendSuccessMessage(slackBotToken, channel, appSiteURL);
    }
    catch (error) {
      return res.apiv3Err(new ErrorV3(`Error occured while sending message. Cause: ${error.message}`, 'send-message-failed', error.stack));
    }
    return res.apiv3();

  });

  /**
   * @swagger
   *
   *    /slack-integration-settings/without-proxy/test:
   *      post:
   *        tags: [botType]
   *        operationId: postTest
   *        summary: test the connection
   *        description: Test the connection with slack work space.
   *        requestBody:
   *          content:
   *            application/json:
   *              schema:
   *                properties:
   *                  testChannel:
   *                    type: string
   *        responses:
   *           200:
   *             description: Succeeded to connect to slack work space.
   */
  router.post('/without-proxy/test', loginRequiredStrictly, adminRequired, csrf, validator.slackChannel, apiV3FormValidator, async(req, res) => {
    const currentBotType = crowi.configManager.getConfig('crowi', 'slackbot:currentBotType');
    if (currentBotType !== SlackbotType.CUSTOM_WITHOUT_PROXY) {
      const msg = 'Select Without Proxy Type';
      return res.apiv3Err(new ErrorV3(msg, 'select-not-proxy-type'), 400);
    }

    const slackBotToken = crowi.configManager.getConfig('crowi', 'slackbot:withoutProxy:botToken');
    const status = await getConnectionStatus(slackBotToken);
    if (status.error != null) {
      return res.apiv3Err(new ErrorV3(`Error occured while getting connection. ${status.error}`, 'send-message-failed'));
    }

    const { channel } = req.body;
    const appSiteURL = crowi.configManager.getConfig('crowi', 'app:siteUrl');
    try {
      await sendSuccessMessage(slackBotToken, channel, appSiteURL);
    }
    catch (error) {
      return res.apiv3Err(new ErrorV3(`Error occured while sending message. Cause: ${error.message}`, 'send-message-failed', error.stack));
    }

    return res.apiv3();
  });

  return router;
};<|MERGE_RESOLUTION|>--- conflicted
+++ resolved
@@ -621,17 +621,6 @@
         { new: true },
       );
 
-<<<<<<< HEAD
-      await requestToProxyServer(
-        slackAppIntegration.tokenGtoP,
-        'put',
-        '/g2s/supported-commands',
-        {
-          permissionsForBroadcastUseCommands: slackAppIntegration.permissionsForBroadcastUseCommands,
-          permissionsForSingleUseCommands: slackAppIntegration.permissionsForSingleUseCommands,
-        },
-      );
-=======
       const proxyUri = crowi.slackIntegrationService.proxyUriForCurrentType;
       if (proxyUri != null) {
         await requestToProxyServer(
@@ -644,7 +633,6 @@
           },
         );
       }
->>>>>>> c32e8202
 
       return res.apiv3({});
     }
