--- conflicted
+++ resolved
@@ -42,19 +42,6 @@
       }
       return res.render('installer');
     }
-<<<<<<< HEAD
-    // add owner after creating admin user
-    const Revision = crowi.model('Revision');
-    const rootPage = await Page.findOne({ path: '/' });
-    const rootRevision = await Revision.findOne({ pageId: rootPage._id });
-    rootPage.creator = adminUser;
-    rootRevision.creator = adminUser;
-    await Promise.all([rootPage.save(), rootRevision.save()]);
-
-    // create initial pages
-    await createInitialPages(adminUser, language);
-=======
->>>>>>> 77c62ffc
 
     const appService = crowi.appService;
     appService.setupAfterInstall();
