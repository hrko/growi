--- conflicted
+++ resolved
@@ -571,12 +571,7 @@
       return res.render('layout-growi/select-go-to-page', { pages, redirectFrom });
     }
 
-<<<<<<< HEAD
-    // pass all query params
-    let query = '';
-=======
     const queryParams = new URLSearchParams();
->>>>>>> 0362d492
     Object.entries(req.query).forEach(([key, value], i) => {
       queryParams.append(key, value);
     });
