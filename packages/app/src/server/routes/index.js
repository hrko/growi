import express from 'express';

import injectResetOrderByTokenMiddleware from '../middlewares/inject-reset-order-by-token-middleware';

import * as forgotPassword from './forgot-password';
import * as privateLegacyPages from './private-legacy-pages';

const multer = require('multer');
const autoReap = require('multer-autoreap');
const rateLimit = require('express-rate-limit');

const apiLimiter = rateLimit({
  windowMs: 15 * 60 * 1000, // 15 minutes
  max: 5, // limit each IP to 5 requests per windowMs
  message:
    'Too many requests sent from this IP, please try again after 15 minutes',
});

autoReap.options.reapOnError = true; // continue reaping the file even if an error occurs

module.exports = function(crowi, app) {
  const autoReconnectToSearch = require('../middlewares/auto-reconnect-to-search')(crowi);
  const applicationNotInstalled = require('../middlewares/application-not-installed')(crowi);
  const applicationInstalled = require('../middlewares/application-installed')(crowi);
  const accessTokenParser = require('../middlewares/access-token-parser')(crowi);
  const loginRequiredStrictly = require('../middlewares/login-required')(crowi);
  const loginRequired = require('../middlewares/login-required')(crowi, true);
  const adminRequired = require('../middlewares/admin-required')(crowi);
  const certifySharedFile = require('../middlewares/certify-shared-file')(crowi);
  const csrf = require('../middlewares/csrf')(crowi);
  const injectUserUISettings = require('../middlewares/inject-user-ui-settings-to-localvars')();

  const uploads = multer({ dest: `${crowi.tmpDir}uploads` });
  const form = require('../form');
  const page = require('./page')(crowi, app);
  const login = require('./login')(crowi, app);
  const loginPassport = require('./login-passport')(crowi, app);
  const logout = require('./logout')(crowi, app);
  const me = require('./me')(crowi, app);
  const admin = require('./admin')(crowi, app);
  const user = require('./user')(crowi, app);
  const attachment = require('./attachment')(crowi, app);
  const comment = require('./comment')(crowi, app);
  const tag = require('./tag')(crowi, app);
  const search = require('./search')(crowi, app);
  const hackmd = require('./hackmd')(crowi, app);

  const isInstalled = crowi.configManager.getConfig('crowi', 'app:installed');

  /* eslint-disable max-len, comma-spacing, no-multi-spaces */

  // API v3
  app.use('/api-docs', require('./apiv3/docs')(crowi));
  app.use('/_api/v3', require('./apiv3')(crowi));

  app.get('/'                         , applicationInstalled, loginRequired, autoReconnectToSearch, injectUserUISettings, page.showTopPage);

  app.get('/login/error/:reason'      , applicationInstalled, login.error);
  app.get('/login'                    , applicationInstalled, login.preLogin, login.login);
  app.get('/login/invited'            , applicationInstalled, login.invited);
  app.post('/login/activateInvited'   , applicationInstalled, form.invited                         , csrf, login.invited);
  app.post('/login'                   , applicationInstalled, form.login                           , csrf, loginPassport.loginWithLocal, loginPassport.loginWithLdap, loginPassport.loginFailure);

  app.post('/register'                , applicationInstalled, form.register                        , csrf, login.register);
  app.get('/register'                 , applicationInstalled, login.preLogin, login.register);
  app.get('/logout'                   , applicationInstalled, logout.logout);

  app.get('/admin'                    , applicationInstalled, loginRequiredStrictly , adminRequired , admin.index);
  app.get('/admin/app'                , applicationInstalled, loginRequiredStrictly , adminRequired , admin.app.index);

  // installer
  if (!isInstalled) {
    const installer = require('./installer')(crowi);
    app.get('/installer'              , applicationNotInstalled , installer.index);
    app.post('/installer'             , applicationNotInstalled , form.register , csrf, installer.install);
    return;
  }

  // OAuth
  app.get('/passport/google'                      , loginPassport.loginWithGoogle, loginPassport.loginFailure);
  app.get('/passport/github'                      , loginPassport.loginWithGitHub, loginPassport.loginFailure);
  app.get('/passport/twitter'                     , loginPassport.loginWithTwitter, loginPassport.loginFailure);
  app.get('/passport/oidc'                        , loginPassport.loginWithOidc, loginPassport.loginFailure);
  app.get('/passport/saml'                        , loginPassport.loginWithSaml, loginPassport.loginFailure);
  app.get('/passport/basic'                       , loginPassport.loginWithBasic, loginPassport.loginFailure);
  app.get('/passport/google/callback'             , loginPassport.loginPassportGoogleCallback   , loginPassport.loginFailure);
  app.get('/passport/github/callback'             , loginPassport.loginPassportGitHubCallback   , loginPassport.loginFailure);
  app.get('/passport/twitter/callback'            , loginPassport.loginPassportTwitterCallback  , loginPassport.loginFailure);
  app.get('/passport/oidc/callback'               , loginPassport.loginPassportOidcCallback     , loginPassport.loginFailure);
  app.post('/passport/saml/callback'              , loginPassport.loginPassportSamlCallback     , loginPassport.loginFailure);

  app.post('/_api/login/testLdap'    , loginRequiredStrictly , form.login , loginPassport.testLdapCredentials);

  // security admin
  app.get('/admin/security'          , loginRequiredStrictly , adminRequired , admin.security.index);

  // markdown admin
  app.get('/admin/markdown'          , loginRequiredStrictly , adminRequired , admin.markdown.index);

  // customize admin
  app.get('/admin/customize'         , loginRequiredStrictly , adminRequired , admin.customize.index);

  // search admin
  app.get('/admin/search'            , loginRequiredStrictly , adminRequired , admin.search.index);

  // notification admin
  app.get('/admin/notification'                         , loginRequiredStrictly , adminRequired , admin.notification.index);
  app.get('/admin/notification/slackAuth'               , loginRequiredStrictly , adminRequired , admin.notification.slackAuth);
  app.get('/admin/notification/slackSetting/disconnect' , loginRequiredStrictly , adminRequired , admin.notification.disconnectFromSlack);
  app.get('/admin/global-notification/new'              , loginRequiredStrictly , adminRequired , admin.globalNotification.detail);
  app.get('/admin/global-notification/:id'              , loginRequiredStrictly , adminRequired , admin.globalNotification.detail);
  app.get('/admin/slack-integration-legacy'             , loginRequiredStrictly , adminRequired,  admin.slackIntegrationLegacy);
  app.get('/admin/slack-integration'                    , loginRequiredStrictly , adminRequired,  admin.slackIntegration);

  app.get('/admin/users'                                , loginRequiredStrictly , adminRequired , admin.user.index);

  app.get('/admin/users/external-accounts'              , loginRequiredStrictly , adminRequired , admin.externalAccount.index);

  // user-groups admin
  app.get('/admin/user-groups'                          , loginRequiredStrictly, adminRequired, admin.userGroup.index);
  app.get('/admin/user-group-detail/:id'                , loginRequiredStrictly, adminRequired, admin.userGroup.detail);

  // importer management for admin
  app.get('/admin/importer'                     , loginRequiredStrictly , adminRequired , admin.importer.index);
  app.post('/_api/admin/settings/importerEsa'   , loginRequiredStrictly , adminRequired , csrf, admin.importer.api.validators.importer.esa(),admin.api.importerSettingEsa);
  app.post('/_api/admin/settings/importerQiita' , loginRequiredStrictly , adminRequired , csrf , admin.importer.api.validators.importer.qiita(), admin.api.importerSettingQiita);
  app.post('/_api/admin/import/esa'             , loginRequiredStrictly , adminRequired , admin.api.importDataFromEsa);
  app.post('/_api/admin/import/testEsaAPI'      , loginRequiredStrictly , adminRequired , csrf, admin.api.testEsaAPI);
  app.post('/_api/admin/import/qiita'           , loginRequiredStrictly , adminRequired , admin.api.importDataFromQiita);
  app.post('/_api/admin/import/testQiitaAPI'    , loginRequiredStrictly , adminRequired , csrf, admin.api.testQiitaAPI);

  // export management for admin
  app.get('/admin/export'                       , loginRequiredStrictly , adminRequired ,admin.export.index);
  app.get('/admin/export/:fileName'             , loginRequiredStrictly , adminRequired ,admin.export.api.validators.export.download(), admin.export.download);

  app.get('/admin/*'                            , loginRequiredStrictly ,adminRequired, admin.notFound.index);

  app.get('/me'                                 , loginRequiredStrictly, injectUserUISettings, me.index);
  // external-accounts
  app.get('/me/external-accounts'               , loginRequiredStrictly, injectUserUISettings, me.externalAccounts.list);
  // my drafts
  app.get('/me/drafts'                          , loginRequiredStrictly, injectUserUISettings, me.drafts.list);

<<<<<<< HEAD
  app.get('/attachment/:id([0-9a-z]{24})' , certifySharedFile , loginRequired, attachment.api.get);
=======
  app.get('/:id([0-9a-z]{24})'                  , loginRequired , page.redirector);
  app.get('/_r/:id([0-9a-z]{24})'               , loginRequired , page.redirector); // alias
  app.get('/attachment/:id([0-9a-z]{24})'       , certifySharedFile , loginRequired, attachment.api.get);
>>>>>>> d1f96557
  app.get('/attachment/profile/:id([0-9a-z]{24})' , loginRequired, attachment.api.get);
  app.get('/attachment/:pageId/:fileName'       , loginRequired, attachment.api.obsoletedGetForMongoDB); // DEPRECATED: remains for backward compatibility for v3.3.x or below
  app.get('/download/:id([0-9a-z]{24})'         , loginRequired, attachment.api.download);

<<<<<<< HEAD
  app.get('/_search'                 , loginRequired , search.searchPage);
  app.get('/_api/search'             , accessTokenParser , loginRequired, search.api.search);
=======
  app.get('/_search'                            , loginRequired, injectUserUISettings, search.searchPage);
  app.get('/_api/search'                        , accessTokenParser , loginRequired , search.api.search);
>>>>>>> d1f96557

  app.get('/_api/check_username'           , user.api.checkUsername);
  app.get('/_api/me/user-group-relations'  , accessTokenParser , loginRequiredStrictly , me.api.userGroupRelations);

  // HTTP RPC Styled API (に徐々に移行していいこうと思う)
  app.get('/_api/users.list'          , accessTokenParser , loginRequired , user.api.list);
  app.get('/_api/pages.list'          , accessTokenParser , loginRequired , page.api.list);
  app.post('/_api/pages.update'       , accessTokenParser , loginRequiredStrictly , csrf, page.api.update);
  app.get('/_api/pages.exist'         , accessTokenParser , loginRequired , page.api.exist);
  app.get('/_api/pages.updatePost'    , accessTokenParser, loginRequired, page.api.getUpdatePost);
  app.get('/_api/pages.getPageTag'    , accessTokenParser , loginRequired , page.api.getPageTag);
  // allow posting to guests because the client doesn't know whether the user logged in
  app.post('/_api/pages.remove'       , loginRequiredStrictly , csrf, page.api.remove); // (Avoid from API Token)
  app.post('/_api/pages.revertRemove' , loginRequiredStrictly , csrf, page.api.revertRemove); // (Avoid from API Token)
  app.post('/_api/pages.unlink'       , loginRequiredStrictly , csrf, page.api.unlink); // (Avoid from API Token)
  app.post('/_api/pages.duplicate'    , accessTokenParser, loginRequiredStrictly, csrf, page.api.duplicate);
  app.get('/tags'                     , loginRequired, tag.showPage);
  app.get('/_api/tags.list'           , accessTokenParser, loginRequired, tag.api.list);
  app.get('/_api/tags.search'         , accessTokenParser, loginRequired, tag.api.search);
  app.post('/_api/tags.update'        , accessTokenParser, loginRequiredStrictly, tag.api.update);
  app.get('/_api/comments.get'        , accessTokenParser , loginRequired , comment.api.get);
  app.post('/_api/comments.add'       , comment.api.validators.add(), accessTokenParser , loginRequiredStrictly , csrf, comment.api.add);
  app.post('/_api/comments.update'    , comment.api.validators.add(), accessTokenParser , loginRequiredStrictly , csrf, comment.api.update);
  app.post('/_api/comments.remove'    , accessTokenParser , loginRequiredStrictly , csrf, comment.api.remove);
  app.post('/_api/attachments.add'                  , uploads.single('file'), autoReap, accessTokenParser, loginRequiredStrictly ,csrf, attachment.api.add);
  app.post('/_api/attachments.uploadProfileImage'   , uploads.single('file'), autoReap, accessTokenParser, loginRequiredStrictly ,csrf, attachment.api.uploadProfileImage);
  app.post('/_api/attachments.remove'               , accessTokenParser , loginRequiredStrictly , csrf, attachment.api.remove);
  app.post('/_api/attachments.removeProfileImage'   , accessTokenParser , loginRequiredStrictly , csrf, attachment.api.removeProfileImage);
  app.get('/_api/attachments.limit'   , accessTokenParser , loginRequiredStrictly, attachment.api.limit);

  app.get('/trash$'                   , loginRequired, injectUserUISettings, page.trashPageShowWrapper);
  app.get('/trash/$'                  , loginRequired, injectUserUISettings, page.trashPageListShowWrapper);
  app.get('/trash/*/$'                , loginRequired, injectUserUISettings, page.deletedPageListShowWrapper);

  app.get('/_hackmd/load-agent'          , hackmd.loadAgent);
  app.get('/_hackmd/load-styles'         , hackmd.loadStyles);
  app.post('/_api/hackmd.integrate'      , accessTokenParser , loginRequiredStrictly , csrf, hackmd.validateForApi, hackmd.integrate);
  app.post('/_api/hackmd.discard'        , accessTokenParser , loginRequiredStrictly , csrf, hackmd.validateForApi, hackmd.discard);
  app.post('/_api/hackmd.saveOnHackmd'   , accessTokenParser , loginRequiredStrictly , csrf, hackmd.validateForApi, hackmd.saveOnHackmd);

  app.use('/forgot-password', express.Router()
    .get('/', forgotPassword.forgotPassword)
    .get('/:token', apiLimiter, injectResetOrderByTokenMiddleware, forgotPassword.resetPassword)
    .use(forgotPassword.handleHttpErrosMiddleware));

  app.use('/private-legacy-pages', express.Router()
    .get('/', privateLegacyPages.renderPrivateLegacyPages));

  app.get('/share/:linkId', page.showSharedPage);

<<<<<<< HEAD
  app.get('/:id([0-9a-z]{24})'       , loginRequired , page.showPage);

  app.get('/*/$'                   , loginRequired , page.redirectorWithEndOfSlash);
  app.get('/*'                     , loginRequired , autoReconnectToSearch, page.redirector);
=======
  app.get('/*/$'                   , loginRequired, injectUserUISettings, page.showPageWithEndOfSlash, page.notFound);
  app.get('/*'                     , loginRequired, autoReconnectToSearch, injectUserUISettings, page.showPage, page.notFound);
>>>>>>> d1f96557

};<|MERGE_RESOLUTION|>--- conflicted
+++ resolved
@@ -141,24 +141,13 @@
   // my drafts
   app.get('/me/drafts'                          , loginRequiredStrictly, injectUserUISettings, me.drafts.list);
 
-<<<<<<< HEAD
   app.get('/attachment/:id([0-9a-z]{24})' , certifySharedFile , loginRequired, attachment.api.get);
-=======
-  app.get('/:id([0-9a-z]{24})'                  , loginRequired , page.redirector);
-  app.get('/_r/:id([0-9a-z]{24})'               , loginRequired , page.redirector); // alias
-  app.get('/attachment/:id([0-9a-z]{24})'       , certifySharedFile , loginRequired, attachment.api.get);
->>>>>>> d1f96557
   app.get('/attachment/profile/:id([0-9a-z]{24})' , loginRequired, attachment.api.get);
   app.get('/attachment/:pageId/:fileName'       , loginRequired, attachment.api.obsoletedGetForMongoDB); // DEPRECATED: remains for backward compatibility for v3.3.x or below
   app.get('/download/:id([0-9a-z]{24})'         , loginRequired, attachment.api.download);
 
-<<<<<<< HEAD
-  app.get('/_search'                 , loginRequired , search.searchPage);
-  app.get('/_api/search'             , accessTokenParser , loginRequired, search.api.search);
-=======
   app.get('/_search'                            , loginRequired, injectUserUISettings, search.searchPage);
   app.get('/_api/search'                        , accessTokenParser , loginRequired , search.api.search);
->>>>>>> d1f96557
 
   app.get('/_api/check_username'           , user.api.checkUsername);
   app.get('/_api/me/user-group-relations'  , accessTokenParser , loginRequiredStrictly , me.api.userGroupRelations);
@@ -209,14 +198,9 @@
 
   app.get('/share/:linkId', page.showSharedPage);
 
-<<<<<<< HEAD
-  app.get('/:id([0-9a-z]{24})'       , loginRequired , page.showPage);
-
-  app.get('/*/$'                   , loginRequired , page.redirectorWithEndOfSlash);
-  app.get('/*'                     , loginRequired , autoReconnectToSearch, page.redirector);
-=======
-  app.get('/*/$'                   , loginRequired, injectUserUISettings, page.showPageWithEndOfSlash, page.notFound);
-  app.get('/*'                     , loginRequired, autoReconnectToSearch, injectUserUISettings, page.showPage, page.notFound);
->>>>>>> d1f96557
+  app.get('/:id([0-9a-z]{24})'       , loginRequired , injectUserUISettings, page.showPage);
+
+  app.get('/*/$'                   , loginRequired , injectUserUISettings, page.redirectorWithEndOfSlash);
+  app.get('/*'                     , loginRequired , autoReconnectToSearch, injectUserUISettings, page.redirector);
 
 };