import express from 'express';

import injectResetOrderByTokenMiddleware from '../middlewares/inject-reset-order-by-token-middleware';
import injectUserRegistrationOrderByTokenMiddleware from '../middlewares/inject-user-registration-order-by-token-middleware';
import apiV1FormValidator from '../middlewares/apiv1-form-validator';

import * as loginFormValidator from '../middlewares/login-form-validator';
import * as registerFormValidator from '../middlewares/register-form-validator';

import * as forgotPassword from './forgot-password';
import * as privateLegacyPages from './private-legacy-pages';
import * as allInAppNotifications from './all-in-app-notifications';
import * as userActivation from './user-activation';

const multer = require('multer');
const autoReap = require('multer-autoreap');
const rateLimit = require('express-rate-limit');

const apiLimiter = rateLimit({
  windowMs: 15 * 60 * 1000, // 15 minutes
  max: 10, // limit each IP to 10 requests per windowMs
  message:
    'Too many requests sent from this IP, please try again after 15 minutes',
});

autoReap.options.reapOnError = true; // continue reaping the file even if an error occurs

module.exports = function(crowi, app) {
  const autoReconnectToSearch = require('../middlewares/auto-reconnect-to-search')(crowi);
  const applicationNotInstalled = require('../middlewares/application-not-installed')(crowi);
  const applicationInstalled = require('../middlewares/application-installed')(crowi);
  const accessTokenParser = require('../middlewares/access-token-parser')(crowi);
  const loginRequiredStrictly = require('../middlewares/login-required')(crowi);
  const loginRequired = require('../middlewares/login-required')(crowi, true);
  const adminRequired = require('../middlewares/admin-required')(crowi);
  const certifySharedFile = require('../middlewares/certify-shared-file')(crowi);
  const csrf = require('../middlewares/csrf')(crowi);
  const injectUserUISettings = require('../middlewares/inject-user-ui-settings-to-localvars')();
  const pageIdRequired = require('../middlewares/ogp-validator').pageIdRequired;
  const ogpValidator = require('../middlewares/ogp-validator').ogpValidator(crowi);

  const uploads = multer({ dest: `${crowi.tmpDir}uploads` });
  const page = require('./page')(crowi, app);
  const login = require('./login')(crowi, app);
  const loginPassport = require('./login-passport')(crowi, app);
  const logout = require('./logout')(crowi, app);
  const me = require('./me')(crowi, app);
  const admin = require('./admin')(crowi, app);
  const user = require('./user')(crowi, app);
  const attachment = require('./attachment')(crowi, app);
  const comment = require('./comment')(crowi, app);
  const tag = require('./tag')(crowi, app);
  const search = require('./search')(crowi, app);
  const hackmd = require('./hackmd')(crowi, app);
  const ogp = require('./ogp')(crowi, app);

  const isInstalled = crowi.configManager.getConfig('crowi', 'app:installed');

  /* eslint-disable max-len, comma-spacing, no-multi-spaces */

  // API v3
  app.use('/api-docs', require('./apiv3/docs')(crowi));
  app.use('/_api/v3', require('./apiv3')(crowi));

  app.get('/'                         , applicationInstalled, loginRequired, autoReconnectToSearch, injectUserUISettings, page.showTopPage);

  app.get('/login/error/:reason'      , applicationInstalled, login.error);
  app.get('/login'                    , applicationInstalled, login.preLogin, login.login);
  app.get('/login/invited'            , applicationInstalled, login.invited);
  app.post('/login/activateInvited'   , apiLimiter , applicationInstalled, loginFormValidator.inviteRules(), loginFormValidator.inviteValidation, csrf, login.invited);
  app.post('/login'                   , apiLimiter , applicationInstalled, loginFormValidator.loginRules(), loginFormValidator.loginValidation, csrf, loginPassport.loginWithLocal, loginPassport.loginWithLdap, loginPassport.loginFailure);

  app.post('/register'                , apiLimiter , applicationInstalled, registerFormValidator.registerRules(), registerFormValidator.registerValidation, csrf, login.register);
  app.get('/register'                 , applicationInstalled, login.preLogin, login.register);
  app.get('/logout'                   , applicationInstalled, logout.logout);

  app.get('/admin'                    , applicationInstalled, loginRequiredStrictly , adminRequired , admin.index);
  app.get('/admin/app'                , applicationInstalled, loginRequiredStrictly , adminRequired , admin.app.index);

  // installer
  if (!isInstalled) {
    const installer = require('./installer')(crowi);
    app.get('/installer'              , applicationNotInstalled , installer.index);
    app.post('/installer'             , apiLimiter , applicationNotInstalled , registerFormValidator.registerRules(), registerFormValidator.registerValidation, csrf, installer.install);
    return;
  }

  // OAuth
  app.get('/passport/google'                      , loginPassport.loginWithGoogle, loginPassport.loginFailure);
  app.get('/passport/github'                      , loginPassport.loginWithGitHub, loginPassport.loginFailure);
  app.get('/passport/twitter'                     , loginPassport.loginWithTwitter, loginPassport.loginFailure);
  app.get('/passport/oidc'                        , loginPassport.loginWithOidc, loginPassport.loginFailure);
  app.get('/passport/saml'                        , loginPassport.loginWithSaml, loginPassport.loginFailure);
  app.get('/passport/basic'                       , loginPassport.loginWithBasic, loginPassport.loginFailure);
  app.get('/passport/google/callback'             , loginPassport.loginPassportGoogleCallback   , loginPassport.loginFailure);
  app.get('/passport/github/callback'             , loginPassport.loginPassportGitHubCallback   , loginPassport.loginFailure);
  app.get('/passport/twitter/callback'            , loginPassport.loginPassportTwitterCallback  , loginPassport.loginFailure);
  app.get('/passport/oidc/callback'               , loginPassport.loginPassportOidcCallback     , loginPassport.loginFailure);
  app.post('/passport/saml/callback'              , loginPassport.loginPassportSamlCallback     , loginPassport.loginFailure);

  app.post('/_api/login/testLdap'    , apiLimiter , loginRequiredStrictly , loginFormValidator.loginRules() , loginFormValidator.loginValidation , loginPassport.testLdapCredentials);

  // security admin
  app.get('/admin/security'          , loginRequiredStrictly , adminRequired , admin.security.index);

  // markdown admin
  app.get('/admin/markdown'          , loginRequiredStrictly , adminRequired , admin.markdown.index);

  // customize admin
  app.get('/admin/customize'         , loginRequiredStrictly , adminRequired , admin.customize.index);

  // search admin
  app.get('/admin/search'            , loginRequiredStrictly , adminRequired , admin.search.index);

  // notification admin
  app.get('/admin/notification'                         , loginRequiredStrictly , adminRequired , admin.notification.index);
  app.get('/admin/notification/slackAuth'               , loginRequiredStrictly , adminRequired , admin.notification.slackAuth);
  app.get('/admin/notification/slackSetting/disconnect' , loginRequiredStrictly , adminRequired , admin.notification.disconnectFromSlack);
  app.get('/admin/global-notification/new'              , loginRequiredStrictly , adminRequired , admin.globalNotification.detail);
  app.get('/admin/global-notification/:id'              , loginRequiredStrictly , adminRequired , admin.globalNotification.detail);
  app.get('/admin/slack-integration-legacy'             , loginRequiredStrictly , adminRequired,  admin.slackIntegrationLegacy);
  app.get('/admin/slack-integration'                    , loginRequiredStrictly , adminRequired,  admin.slackIntegration);

  app.get('/admin/users'                                , loginRequiredStrictly , adminRequired , admin.user.index);

  app.get('/admin/users/external-accounts'              , loginRequiredStrictly , adminRequired , admin.externalAccount.index);

  // user-groups admin
  app.get('/admin/user-groups'                          , loginRequiredStrictly, adminRequired, admin.userGroup.index);
  app.get('/admin/user-group-detail/:id'                , loginRequiredStrictly, adminRequired, admin.userGroup.detail);

  // importer management for admin
  app.get('/admin/importer'                     , loginRequiredStrictly , adminRequired , admin.importer.index);
  app.post('/_api/admin/settings/importerEsa'   , loginRequiredStrictly , adminRequired , csrf, admin.importer.api.validators.importer.esa(),admin.api.importerSettingEsa);
  app.post('/_api/admin/settings/importerQiita' , loginRequiredStrictly , adminRequired , csrf , admin.importer.api.validators.importer.qiita(), admin.api.importerSettingQiita);
  app.post('/_api/admin/import/esa'             , loginRequiredStrictly , adminRequired , admin.api.importDataFromEsa);
  app.post('/_api/admin/import/testEsaAPI'      , loginRequiredStrictly , adminRequired , csrf, admin.api.testEsaAPI);
  app.post('/_api/admin/import/qiita'           , loginRequiredStrictly , adminRequired , admin.api.importDataFromQiita);
  app.post('/_api/admin/import/testQiitaAPI'    , loginRequiredStrictly , adminRequired , csrf, admin.api.testQiitaAPI);

  // export management for admin
  app.get('/admin/export'                       , loginRequiredStrictly , adminRequired ,admin.export.index);
  app.get('/admin/export/:fileName'             , loginRequiredStrictly , adminRequired ,admin.export.api.validators.export.download(), admin.export.download);

  app.get('/admin/*'                            , loginRequiredStrictly ,adminRequired, admin.notFound.index);

  app.get('/me'                                 , loginRequiredStrictly, injectUserUISettings, me.index);
  // external-accounts
  // my in-app-notifications
  app.get('/me/all-in-app-notifications'   , loginRequiredStrictly, allInAppNotifications.list);
  app.get('/me/external-accounts'               , loginRequiredStrictly, injectUserUISettings, me.externalAccounts.list);
  // my drafts
  app.get('/me/drafts'                          , loginRequiredStrictly, injectUserUISettings, me.drafts.list);

  app.get('/attachment/:id([0-9a-z]{24})' , certifySharedFile , loginRequired, attachment.api.get);
  app.get('/attachment/profile/:id([0-9a-z]{24})' , loginRequired, attachment.api.get);
  app.get('/attachment/:pageId/:fileName'       , loginRequired, attachment.api.obsoletedGetForMongoDB); // DEPRECATED: remains for backward compatibility for v3.3.x or below
  app.get('/download/:id([0-9a-z]{24})'         , loginRequired, attachment.api.download);

  app.get('/_search'                            , loginRequired, injectUserUISettings, search.searchPage);
  app.get('/_api/search'                        , accessTokenParser , loginRequired , search.api.search);

  app.get('/_api/check_username'           , user.api.checkUsername);
  app.get('/_api/me/user-group-relations'  , accessTokenParser , loginRequiredStrictly , me.api.userGroupRelations);

  // HTTP RPC Styled API (に徐々に移行していいこうと思う)
  app.get('/_api/pages.list'          , accessTokenParser , loginRequired , page.api.list);
  app.post('/_api/pages.update'       , accessTokenParser , loginRequiredStrictly , csrf, page.api.update);
  app.get('/_api/pages.exist'         , accessTokenParser , loginRequired , page.api.exist);
  app.get('/_api/pages.updatePost'    , accessTokenParser, loginRequired, page.api.getUpdatePost);
  app.get('/_api/pages.getPageTag'    , accessTokenParser , loginRequired , page.api.getPageTag);
  // allow posting to guests because the client doesn't know whether the user logged in
  app.post('/_api/pages.remove'       , loginRequiredStrictly , csrf, page.validator.remove, apiV1FormValidator, page.api.remove); // (Avoid from API Token)
  app.post('/_api/pages.revertRemove' , loginRequiredStrictly , csrf, page.validator.revertRemove, apiV1FormValidator, page.api.revertRemove); // (Avoid from API Token)
  app.post('/_api/pages.unlink'       , loginRequiredStrictly , csrf, page.api.unlink); // (Avoid from API Token)
  app.post('/_api/pages.duplicate'    , accessTokenParser, loginRequiredStrictly, csrf, page.api.duplicate);
  app.get('/tags'                     , loginRequired, tag.showPage);
  app.get('/_api/tags.list'           , accessTokenParser, loginRequired, tag.api.list);
  app.get('/_api/tags.search'         , accessTokenParser, loginRequired, tag.api.search);
  app.post('/_api/tags.update'        , accessTokenParser, loginRequiredStrictly, tag.api.update);
  app.get('/_api/comments.get'        , accessTokenParser , loginRequired , comment.api.get);
  app.post('/_api/comments.add'       , comment.api.validators.add(), accessTokenParser , loginRequiredStrictly , csrf, comment.api.add);
  app.post('/_api/comments.update'    , comment.api.validators.add(), accessTokenParser , loginRequiredStrictly , csrf, comment.api.update);
  app.post('/_api/comments.remove'    , accessTokenParser , loginRequiredStrictly , csrf, comment.api.remove);
  app.post('/_api/attachments.add'                  , uploads.single('file'), autoReap, accessTokenParser, loginRequiredStrictly ,csrf, attachment.api.add);
  app.post('/_api/attachments.uploadProfileImage'   , uploads.single('file'), autoReap, accessTokenParser, loginRequiredStrictly ,csrf, attachment.api.uploadProfileImage);
  app.post('/_api/attachments.remove'               , accessTokenParser , loginRequiredStrictly , csrf, attachment.api.remove);
  app.post('/_api/attachments.removeProfileImage'   , accessTokenParser , loginRequiredStrictly , csrf, attachment.api.removeProfileImage);
  app.get('/_api/attachments.limit'   , accessTokenParser , loginRequiredStrictly, attachment.api.limit);

  app.get('/trash$'                   , loginRequired, injectUserUISettings, page.trashPageShowWrapper);
  app.get('/trash/$'                  , loginRequired, injectUserUISettings, page.trashPageListShowWrapper);
  app.get('/trash/*/$'                , loginRequired, injectUserUISettings, page.deletedPageListShowWrapper);

  app.get('/_hackmd/load-agent'          , hackmd.loadAgent);
  app.get('/_hackmd/load-styles'         , hackmd.loadStyles);
  app.post('/_api/hackmd.integrate'      , accessTokenParser , loginRequiredStrictly , csrf, hackmd.validateForApi, hackmd.integrate);
  app.post('/_api/hackmd.discard'        , accessTokenParser , loginRequiredStrictly , csrf, hackmd.validateForApi, hackmd.discard);
  app.post('/_api/hackmd.saveOnHackmd'   , accessTokenParser , loginRequiredStrictly , csrf, hackmd.validateForApi, hackmd.saveOnHackmd);

  app.use('/forgot-password', express.Router()
    .get('/', forgotPassword.forgotPassword)
    .get('/:token', apiLimiter, injectResetOrderByTokenMiddleware, forgotPassword.resetPassword)
    .use(forgotPassword.handleHttpErrosMiddleware));

  app.use('/private-legacy-pages', express.Router()
    .get('/', privateLegacyPages.renderPrivateLegacyPages));
  app.use('/user-activation', express.Router()
    .get('/:token', apiLimiter, applicationInstalled, injectUserRegistrationOrderByTokenMiddleware, userActivation.form)
    .use(userActivation.tokenErrorHandlerMiddeware));
  app.post('/user-activation/register', apiLimiter, applicationInstalled, csrf, userActivation.registerRules(), userActivation.validateRegisterForm, userActivation.registerAction(crowi));

  app.get('/share/:linkId', page.showSharedPage);

<<<<<<< HEAD
  app.use('/ogp', express.Router().get('/:pageId([0-9a-z]{0,})', loginRequired, pageIdRequired, ogpValidator, ogp.renderOgp));
=======
  app.use('/ogp', express.Router().get('/:pageId([0-9a-z]{0,})', loginRequired, ogp.renderOgp));
  app.get('/:id([0-9a-z]{24})'       , loginRequired , injectUserUISettings, page.showPage);
>>>>>>> 1513a219

  app.get('/*/$'                   , loginRequired , injectUserUISettings, page.redirectorWithEndOfSlash);
  app.get('/*'                     , loginRequired , autoReconnectToSearch, injectUserUISettings, page.redirector);

};<|MERGE_RESOLUTION|>--- conflicted
+++ resolved
@@ -212,12 +212,8 @@
 
   app.get('/share/:linkId', page.showSharedPage);
 
-<<<<<<< HEAD
   app.use('/ogp', express.Router().get('/:pageId([0-9a-z]{0,})', loginRequired, pageIdRequired, ogpValidator, ogp.renderOgp));
-=======
-  app.use('/ogp', express.Router().get('/:pageId([0-9a-z]{0,})', loginRequired, ogp.renderOgp));
   app.get('/:id([0-9a-z]{24})'       , loginRequired , injectUserUISettings, page.showPage);
->>>>>>> 1513a219
 
   app.get('/*/$'                   , loginRequired , injectUserUISettings, page.redirectorWithEndOfSlash);
   app.get('/*'                     , loginRequired , autoReconnectToSearch, injectUserUISettings, page.redirector);
