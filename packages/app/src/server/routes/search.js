--- conflicted
+++ resolved
@@ -169,11 +169,6 @@
           if (pageData.lastUpdateUser != null && pageData.lastUpdateUser instanceof User) {
             pageData.lastUpdateUser = serializeUserSecurely(pageData.lastUpdateUser);
           }
-<<<<<<< HEAD
-          page.bookmarkCount = (page._source && page._source.bookmark_count) || 0;
-          page._doc.seenUserCount = (page.seenUsers && page.seenUsers.length) || 0;
-          return page;
-=======
 
           const data = esResult.data.find((data) => {
             return pageData.id === data._id;
@@ -184,8 +179,9 @@
             elasticSearchResult: data.elasticSearchResult,
           };
 
+          pageData._doc.seenUserCount = (pageData.seenUsers && pageData.seenUsers.length) || 0;
+
           return { pageData, pageMeta };
->>>>>>> 9c2373bf
         })
         .sort((page1, page2) => {
           // note: this do not consider NaN
