import loggerFactory from '~/utils/logger';

// eslint-disable-next-line no-unused-vars
const logger = loggerFactory('growi:service:search');
const xss = require('xss');

// options for filtering xss
const filterXssOptions = {
  whiteList: {
    em: ['class'],
  },
};

const filterXss = new xss.FilterXSS(filterXssOptions);

class SearchService {

  constructor(crowi) {
    this.crowi = crowi;
    this.configManager = crowi.configManager;

    this.isErrorOccuredOnHealthcheck = null;
    this.isErrorOccuredOnSearching = null;

    try {
      this.delegator = this.generateDelegator();
    }
    catch (err) {
      logger.error(err);
    }

    if (this.isConfigured) {
      this.delegator.init();
      this.registerUpdateEvent();
    }
  }

  get isConfigured() {
    return this.delegator != null;
  }

  get isReachable() {
    return this.isConfigured && !this.isErrorOccuredOnHealthcheck && !this.isErrorOccuredOnSearching;
  }

  get isSearchboxEnabled() {
    const uri = this.configManager.getConfig('crowi', 'app:searchboxSslUrl');
    return uri != null && uri.length > 0;
  }

  get isElasticsearchEnabled() {
    const uri = this.configManager.getConfig('crowi', 'app:elasticsearchUri');
    return uri != null && uri.length > 0;
  }

  generateDelegator() {
    logger.info('Initializing search delegator');

    if (this.isSearchboxEnabled) {
      const SearchboxDelegator = require('./search-delegator/searchbox');
      logger.info('Searchbox is enabled');
      return new SearchboxDelegator(this.configManager, this.crowi.socketIoService);
    }
    if (this.isElasticsearchEnabled) {
      const ElasticsearchDelegator = require('./search-delegator/elasticsearch');
      logger.info('Elasticsearch (not Searchbox) is enabled');
      return new ElasticsearchDelegator(this.configManager, this.crowi.socketIoService);
    }

    logger.info('No elasticsearch URI is specified so that full text search is disabled.');
  }

  registerUpdateEvent() {
    const pageEvent = this.crowi.event('page');
    pageEvent.on('create', this.delegator.syncPageUpdated.bind(this.delegator));
    pageEvent.on('update', this.delegator.syncPageUpdated.bind(this.delegator));
    pageEvent.on('deleteCompletely', this.delegator.syncPagesDeletedCompletely.bind(this.delegator));
    pageEvent.on('delete', this.delegator.syncPageDeleted.bind(this.delegator));
    pageEvent.on('updateMany', this.delegator.syncPagesUpdated.bind(this.delegator));
    pageEvent.on('syncDescendants', this.delegator.syncDescendantsPagesUpdated.bind(this.delegator));
    pageEvent.on('addSeenUsers', this.delegator.syncPageUpdated.bind(this.delegator));

    const bookmarkEvent = this.crowi.event('bookmark');
    bookmarkEvent.on('create', this.delegator.syncBookmarkChanged.bind(this.delegator));
    bookmarkEvent.on('delete', this.delegator.syncBookmarkChanged.bind(this.delegator));

    const tagEvent = this.crowi.event('tag');
    tagEvent.on('update', this.delegator.syncTagChanged.bind(this.delegator));
  }

  resetErrorStatus() {
    this.isErrorOccuredOnHealthcheck = false;
    this.isErrorOccuredOnSearching = false;
  }

  async reconnectClient() {
    logger.info('Try to reconnect...');
    this.delegator.initClient();

    try {
      await this.getInfoForHealth();

      logger.info('Reconnecting succeeded.');
      this.resetErrorStatus();
    }
    catch (err) {
      throw err;
    }
  }

  async getInfo() {
    try {
      return await this.delegator.getInfo();
    }
    catch (err) {
      logger.error(err);
      throw err;
    }
  }

  async getInfoForHealth() {
    try {
      const result = await this.delegator.getInfoForHealth();

      this.isErrorOccuredOnHealthcheck = false;
      return result;
    }
    catch (err) {
      logger.error(err);

      // switch error flag, `isErrorOccuredOnHealthcheck` to be `false`
      this.isErrorOccuredOnHealthcheck = true;
      throw err;
    }
  }

  async getInfoForAdmin() {
    return this.delegator.getInfoForAdmin();
  }

  async normalizeIndices() {
    return this.delegator.normalizeIndices();
  }

  async rebuildIndex() {
    return this.delegator.rebuildIndex();
  }

  async searchKeyword(keyword, user, userGroups, searchOpts) {
    try {
      return await this.delegator.searchKeyword(keyword, user, userGroups, searchOpts);
    }
    catch (err) {
      logger.error(err);

      // switch error flag, `isReachable` to be `false`
      this.isErrorOccuredOnSearching = true;
      throw err;
    }
  }

  /**
   * formatting result
   */
  formatResult(esResult) {
    esResult.data.forEach((data) => {
      const highlightData = data._highlight;
      const snippet = highlightData['body.en'] || highlightData['body.ja'] || '';
      const pathMatch = highlightData['path.en'] || highlightData['path.ja'] || '';

      data.elasticSearchResult = {
        snippet: filterXss.process(snippet),
<<<<<<< HEAD
        highlightedPath: filterXss.process(pathMatch),
=======
        // todo: use filter xss.process() for matchedPath;
        matchedPath: pathMatch,
>>>>>>> 0519e7ce
      };
    });
    return esResult;
  }

}

module.exports = SearchService;<|MERGE_RESOLUTION|>--- conflicted
+++ resolved
@@ -170,12 +170,7 @@
 
       data.elasticSearchResult = {
         snippet: filterXss.process(snippet),
-<<<<<<< HEAD
         highlightedPath: filterXss.process(pathMatch),
-=======
-        // todo: use filter xss.process() for matchedPath;
-        matchedPath: pathMatch,
->>>>>>> 0519e7ce
       };
     });
     return esResult;
