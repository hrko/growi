import mongoose from 'mongoose';
import { pagePathUtils } from '@growi/core';

import UserGroup from '~/server/models/user-group';
import { PageModel } from '~/server/models/page';
import { PageQueryBuilder } from '../models/obsolete-page';
import { isIncludesObjectId, removeDuplicates, excludeTestIdsFromTargetIds } from '~/server/util/compare-objectId';

const { isTopPage } = pagePathUtils;

type ObjectId = mongoose.Types.ObjectId;

type ComparableTarget = {
  grant: number,
  grantedUserIds: ObjectId[],
  grantedGroupId: ObjectId,
  applicableUserIds?: ObjectId[],
  applicableGroupIds?: ObjectId[],
};

type ComparableAncestor = {
  grant: number,
  grantedUserIds: ObjectId[],
  applicableUserIds?: ObjectId[],
  applicableGroupIds?: ObjectId[],
};

type ComparableDescendants = {
  isPublicExist: boolean,
  grantedUserIds: ObjectId[],
  grantedGroupIds: ObjectId[],
};

class PageGrantService {

  crowi!: any;

  constructor(crowi: any) {
    this.crowi = crowi;
  }

  private validateComparableTarget(comparable: ComparableTarget) {
    const Page = mongoose.model('Page') as PageModel;

    const { grant, grantedUserIds, grantedGroupId } = comparable;

    if (grant === Page.GRANT_OWNER && (grantedUserIds == null || grantedUserIds.length !== 1)) {
      throw Error('grantedUserIds must not be null and must have 1 length');
    }
    if (grant === Page.GRANT_USER_GROUP && grantedGroupId == null) {
      throw Error('grantedGroupId is not specified');
    }
  }

  /**
   * About the rule of validation, see: https://dev.growi.org/61b2cdabaa330ce7d8152844
   * @returns boolean
   */
  private processValidation(target: ComparableTarget, ancestor: ComparableAncestor, descendants?: ComparableDescendants): boolean {
    this.validateComparableTarget(target);

    const Page = mongoose.model('Page') as PageModel;

    /*
     * ancestor side
     */
    // GRANT_PUBLIC
    if (ancestor.grant === Page.GRANT_PUBLIC) { // any page can exist under public page
      // do nothing
    }
    // GRANT_OWNER
<<<<<<< HEAD
    if (ancestor.grant === Page.GRANT_OWNER) {
      if (target.grant !== Page.GRANT_OWNER) { // only GRANT_OWNER page can exist under GRANT_OWNER page
=======
    else if (ancestor.grant === Page.GRANT_OWNER) {
      if (target.grant !== Page.GRANT_OWNER) {
>>>>>>> 58d7205d
        return false;
      }

      if (!ancestor.grantedUserIds[0].equals(target.grantedUserIds[0])) { // the grantedUser must be the same as parent's under the GRANT_OWNER page
        return false;
      }
    }
    // GRANT_USER_GROUP
    else if (ancestor.grant === Page.GRANT_USER_GROUP) {
      if (ancestor.applicableGroupIds == null || ancestor.applicableUserIds == null) {
        throw Error('applicableGroupIds and applicableUserIds are not specified');
      }

      if (target.grant === Page.GRANT_PUBLIC) { // public page must not exist under GRANT_USER_GROUP page
        return false;
      }

      if (target.grant === Page.GRANT_OWNER) {
        if (!isIncludesObjectId(ancestor.applicableUserIds, target.grantedUserIds[0])) { // GRANT_OWNER pages under GRAND_USER_GROUP page must be owned by the member of the grantedGroup of the GRAND_USER_GROUP page
          return false;
        }
      }

      if (target.grant === Page.GRANT_USER_GROUP) {
        if (!isIncludesObjectId(ancestor.applicableGroupIds, target.grantedGroupId)) { // only child groups or the same group can exist under GRANT_USER_GROUP page
          return false;
        }
      }
    }

    if (descendants == null) {
      return true;
    }
    /*
     * descendant side
     */

    // GRANT_PUBLIC
    if (target.grant === Page.GRANT_PUBLIC) { // any page can exist under public page
      // do nothing
    }
    // GRANT_OWNER
<<<<<<< HEAD
    if (target.grant === Page.GRANT_OWNER) {
      if (descendants.isPublicExist) { // public page must not exist under GRANT_OWNER page
        return false;
      }

      if (descendants.grantedGroupIds.length !== 0 || descendants.grantedUserIds.length > 1) { // groups or more than 2 grantedUsers must not be in descendants
=======
    else if (target.grant === Page.GRANT_OWNER) {
      if (descendants.descendantGroupIds.length !== 0 || descendants.grantedUserIds.length > 1) {
>>>>>>> 58d7205d
        return false;
      }

      if (descendants.grantedUserIds.length === 1 && !descendants.grantedUserIds[0].equals(target.grantedUserIds[0])) { // if Only me page exists, then all of them must be owned by the same user as the target page
        return false;
      }
    }
    // GRANT_USER_GROUP
<<<<<<< HEAD
    if (target.grant === Page.GRANT_USER_GROUP) {
      if (target.applicableGroupIds == null || target.applicableUserIds == null) {
        throw Error('applicableGroupIds and applicableUserIds must not be null');
      }

      if (descendants.isPublicExist) { // public page must not exist under GRANT_USER_GROUP page
        return false;
=======
    else if (target.grant === Page.GRANT_USER_GROUP) {
      if (target.applicableGroupIds == null) {
        throw Error('applicableGroupIds must not be null');
>>>>>>> 58d7205d
      }

      const shouldNotExistGroupIds = excludeTestIdsFromTargetIds(descendants.grantedGroupIds, target.applicableGroupIds);
      const shouldNotExistUserIds = excludeTestIdsFromTargetIds(descendants.grantedUserIds, target.applicableUserIds);
      if (shouldNotExistGroupIds.length !== 0 || shouldNotExistUserIds.length !== 0) {
        return false;
      }
    }

    return true;
  }

  /**
   * Prepare ComparableTarget
   * @returns Promise<ComparableAncestor>
   */
  private async generateComparableTarget(
      grant, grantedUserIds: ObjectId[], grantedGroupId: ObjectId, includeApplicable: boolean,
  ): Promise<ComparableTarget> {
    if (includeApplicable) {
      const Page = mongoose.model('Page') as PageModel;
      const UserGroupRelation = mongoose.model('UserGroupRelation') as any; // TODO: Typescriptize model

      let applicableUserIds: ObjectId[] | undefined;
      let applicableGroupIds: ObjectId[] | undefined;

      if (grant === Page.GRANT_USER_GROUP) {
        const targetUserGroup = await UserGroup.findOne({ _id: grantedGroupId });
        if (targetUserGroup == null) {
          throw Error('Target user group does not exist');
        }

        const relatedUsers = await UserGroupRelation.find({ relatedGroup: targetUserGroup._id });
        applicableUserIds = relatedUsers.map(u => u.relatedUser);

        const applicableGroups = grantedGroupId != null ? await UserGroup.findGroupsWithDescendantsById(grantedGroupId) : null;
        applicableGroupIds = applicableGroups?.map(g => g._id) || null;
      }

      return {
        grant,
        grantedUserIds,
        grantedGroupId,
        applicableUserIds,
        applicableGroupIds,
      };
    }

    return {
      grant,
      grantedUserIds,
      grantedGroupId,
    };
  }

  /**
   * Prepare ComparableAncestor
   * @param targetPath string of the target path
   * @returns Promise<ComparableAncestor>
   */
  private async generateComparableAncestor(targetPath: string): Promise<ComparableAncestor> {
    const Page = mongoose.model('Page') as PageModel;
    const UserGroupRelation = mongoose.model('UserGroupRelation') as any; // TODO: Typescriptize model

    let applicableUserIds: ObjectId[] | undefined;
    let applicableGroupIds: ObjectId[] | undefined;

    /*
     * make granted users list of ancestor's
     */
    const builderForAncestors = new PageQueryBuilder(Page.find(), false);
    const ancestors = await builderForAncestors
      .addConditionToListOnlyAncestors(targetPath)
      .addConditionToSortPagesByDescPath()
      .query
      .exec();
    const testAncestor = ancestors[0];
    if (testAncestor == null) {
      throw Error('testAncestor must exist');
    }

    if (testAncestor.grant === Page.GRANT_USER_GROUP) {
      // make a set of all users
      const grantedRelations = await UserGroupRelation.find({ relatedGroup: testAncestor.grantedGroup }, { _id: 0, relatedUser: 1 });
      const grantedGroups = await UserGroup.findGroupsWithDescendantsById(testAncestor.grantedGroup);
      applicableGroupIds = grantedGroups.map(g => g._id);
      applicableUserIds = Array.from(new Set(grantedRelations.map(r => r.relatedUser))) as ObjectId[];
    }

    return {
      grant: testAncestor.grant,
      grantedUserIds: testAncestor.grantedUsers,
      applicableUserIds,
      applicableGroupIds,
    };
  }

  /**
   * Prepare ComparableDescendants
   * @param targetPath string of the target path
   * @returns ComparableDescendants
   */
  private async generateComparableDescendants(targetPath: string): Promise<ComparableDescendants> {
    const Page = mongoose.model('Page') as PageModel;

    /*
     * make granted users list of descendant's
     */
    // find all descendants excluding empty pages
    const builderForDescendants = new PageQueryBuilder(Page.find({}, {
      _id: 0, grant: 1, grantedUsers: 1, grantedGroup: 1,
    }), false);
    const descendants = await builderForDescendants
      .addConditionToListOnlyDescendants(targetPath)
      .query
      .exec();

    const isPublicExist = descendants.some(d => d.grant === Page.GRANT_PUBLIC);

    let grantedUsersOfGrantOwner: ObjectId[] = []; // users of GRANT_OWNER
    const grantedGroups: ObjectId[] = [];
    descendants.forEach((d) => {
      if (d.grantedUsers != null) {
        grantedUsersOfGrantOwner = grantedUsersOfGrantOwner.concat(d.grantedUsers);
      }
      if (d.grantedGroup != null) {
        grantedGroups.push(d.grantedGroup);
      }
    });

    const grantedGroupIds = removeDuplicates(grantedGroups);
    return {
      isPublicExist,
      grantedUserIds: grantedUsersOfGrantOwner,
      grantedGroupIds,
    };
  }

  /**
   * About the rule of validation, see: https://dev.growi.org/61b2cdabaa330ce7d8152844
   * @returns Promise<boolean>
   */
  async isGrantNormalized(targetPath: string, grant, grantedUserIds: ObjectId[], grantedGroupId: ObjectId, shouldCheckDescendants = false): Promise<boolean> {
    if (isTopPage(targetPath)) {
      return true;
    }

    const comparableAncestor = await this.generateComparableAncestor(targetPath);

    if (!shouldCheckDescendants) { // checking the parent is enough
      const comparableTarget = await this.generateComparableTarget(grant, grantedUserIds, grantedGroupId, false);
      return this.processValidation(comparableTarget, comparableAncestor);
    }

    const comparableTarget = await this.generateComparableTarget(grant, grantedUserIds, grantedGroupId, true);
    const comparableDescendants = await this.generateComparableDescendants(targetPath);

    return this.processValidation(comparableTarget, comparableAncestor, comparableDescendants);
  }

}

export default PageGrantService;<|MERGE_RESOLUTION|>--- conflicted
+++ resolved
@@ -69,13 +69,8 @@
       // do nothing
     }
     // GRANT_OWNER
-<<<<<<< HEAD
-    if (ancestor.grant === Page.GRANT_OWNER) {
+    else if (ancestor.grant === Page.GRANT_OWNER) {
       if (target.grant !== Page.GRANT_OWNER) { // only GRANT_OWNER page can exist under GRANT_OWNER page
-=======
-    else if (ancestor.grant === Page.GRANT_OWNER) {
-      if (target.grant !== Page.GRANT_OWNER) {
->>>>>>> 58d7205d
         return false;
       }
 
@@ -118,17 +113,12 @@
       // do nothing
     }
     // GRANT_OWNER
-<<<<<<< HEAD
-    if (target.grant === Page.GRANT_OWNER) {
+    else if (target.grant === Page.GRANT_OWNER) {
       if (descendants.isPublicExist) { // public page must not exist under GRANT_OWNER page
         return false;
       }
 
       if (descendants.grantedGroupIds.length !== 0 || descendants.grantedUserIds.length > 1) { // groups or more than 2 grantedUsers must not be in descendants
-=======
-    else if (target.grant === Page.GRANT_OWNER) {
-      if (descendants.descendantGroupIds.length !== 0 || descendants.grantedUserIds.length > 1) {
->>>>>>> 58d7205d
         return false;
       }
 
@@ -137,19 +127,13 @@
       }
     }
     // GRANT_USER_GROUP
-<<<<<<< HEAD
-    if (target.grant === Page.GRANT_USER_GROUP) {
+    else if (target.grant === Page.GRANT_USER_GROUP) {
       if (target.applicableGroupIds == null || target.applicableUserIds == null) {
         throw Error('applicableGroupIds and applicableUserIds must not be null');
       }
 
       if (descendants.isPublicExist) { // public page must not exist under GRANT_USER_GROUP page
         return false;
-=======
-    else if (target.grant === Page.GRANT_USER_GROUP) {
-      if (target.applicableGroupIds == null) {
-        throw Error('applicableGroupIds must not be null');
->>>>>>> 58d7205d
       }
 
       const shouldNotExistGroupIds = excludeTestIdsFromTargetIds(descendants.grantedGroupIds, target.applicableGroupIds);
