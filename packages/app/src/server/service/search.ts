import xss from 'xss';
import mongoose from 'mongoose';

import { SearchDelegatorName } from '~/interfaces/named-query';
import { IPageWithMeta } from '~/interfaces/page';
import { IFormattedSearchResult, IPageSearchMeta, ISearchResult } from '~/interfaces/search';
import loggerFactory from '~/utils/logger';

import NamedQuery from '../models/named-query';
import {
  SearchDelegator, SearchQueryParser, SearchResolver, ParsedQuery, SearchableData, QueryTerms,
} from '../interfaces/search';
import ElasticsearchDelegator from './search-delegator/elasticsearch';
import PrivateLegacyPagesDelegator from './search-delegator/private-legacy-pages';

import { PageModel } from '../models/page';
import { serializeUserSecurely } from '../models/serializers/user-serializer';

// eslint-disable-next-line no-unused-vars
const logger = loggerFactory('growi:service:search');

const nonNullable = <T>(value: T): value is NonNullable<T> => value != null;

// options for filtering xss
const filterXssOptions = {
  whiteList: {
    em: ['class'],
  },
};

const filterXss = new xss.FilterXSS(filterXssOptions);

const normalizeQueryString = (_queryString: string): string => {
  let queryString = _queryString.trim();
  queryString = queryString.replace(/\s+/g, ' ');

  return queryString;
};

class SearchService implements SearchQueryParser, SearchResolver {

  crowi!: any

  configManager!: any

  isErrorOccuredOnHealthcheck: boolean | null

  isErrorOccuredOnSearching: boolean | null

  fullTextSearchDelegator: any & SearchDelegator

  nqDelegators: {[key in SearchDelegatorName]: SearchDelegator}

  constructor(crowi) {
    this.crowi = crowi;
    this.configManager = crowi.configManager;

    this.isErrorOccuredOnHealthcheck = null;
    this.isErrorOccuredOnSearching = null;

    try {
      this.fullTextSearchDelegator = this.generateFullTextSearchDelegator();
      this.nqDelegators = this.generateNQDelegators(this.fullTextSearchDelegator);
      logger.info('Succeeded to initialize search delegators');
    }
    catch (err) {
      logger.error(err);
    }

    if (this.isConfigured) {
      this.fullTextSearchDelegator.init();
      this.registerUpdateEvent();
    }
  }

  get isConfigured() {
    return this.fullTextSearchDelegator != null;
  }

  get isReachable() {
    return this.isConfigured && !this.isErrorOccuredOnHealthcheck && !this.isErrorOccuredOnSearching;
  }

  get isElasticsearchEnabled() {
    const uri = this.configManager.getConfig('crowi', 'app:elasticsearchUri');
    return uri != null && uri.length > 0;
  }

  generateFullTextSearchDelegator() {
    logger.info('Initializing search delegator');

    if (this.isElasticsearchEnabled) {
      logger.info('Elasticsearch is enabled');
      return new ElasticsearchDelegator(this.configManager, this.crowi.socketIoService);
    }

    logger.info('No elasticsearch URI is specified so that full text search is disabled.');
  }

  generateNQDelegators(defaultDelegator: SearchDelegator): {[key in SearchDelegatorName]: SearchDelegator} {
    return {
      [SearchDelegatorName.DEFAULT]: defaultDelegator,
      [SearchDelegatorName.PRIVATE_LEGACY_PAGES]: new PrivateLegacyPagesDelegator(),
    };
  }

  registerUpdateEvent() {
    const pageEvent = this.crowi.event('page');
    pageEvent.on('create', this.fullTextSearchDelegator.syncPageUpdated.bind(this.fullTextSearchDelegator));
    pageEvent.on('update', this.fullTextSearchDelegator.syncPageUpdated.bind(this.fullTextSearchDelegator));
    pageEvent.on('delete', this.fullTextSearchDelegator.syncPageDeleted.bind(this.fullTextSearchDelegator));
    pageEvent.on('revert', this.fullTextSearchDelegator.syncPageDeleted.bind(this.fullTextSearchDelegator));
    pageEvent.on('deleteCompletely', this.fullTextSearchDelegator.syncPageDeleted.bind(this.fullTextSearchDelegator));
    pageEvent.on('syncDescendantsDelete', this.fullTextSearchDelegator.syncDescendantsPagesDeleted.bind(this.fullTextSearchDelegator));
    pageEvent.on('updateMany', this.fullTextSearchDelegator.syncPagesUpdated.bind(this.fullTextSearchDelegator));
    pageEvent.on('syncDescendantsUpdate', this.fullTextSearchDelegator.syncDescendantsPagesUpdated.bind(this.fullTextSearchDelegator));
    pageEvent.on('addSeenUsers', this.fullTextSearchDelegator.syncPageUpdated.bind(this.fullTextSearchDelegator));
    pageEvent.on('rename', () => {
      this.fullTextSearchDelegator.syncPageDeleted.bind(this.fullTextSearchDelegator);
      this.fullTextSearchDelegator.syncPageUpdated.bind(this.fullTextSearchDelegator);
    });

    const bookmarkEvent = this.crowi.event('bookmark');
    bookmarkEvent.on('create', this.fullTextSearchDelegator.syncBookmarkChanged.bind(this.fullTextSearchDelegator));
    bookmarkEvent.on('delete', this.fullTextSearchDelegator.syncBookmarkChanged.bind(this.fullTextSearchDelegator));

    const tagEvent = this.crowi.event('tag');
    tagEvent.on('update', this.fullTextSearchDelegator.syncTagChanged.bind(this.fullTextSearchDelegator));

    const commentEvent = this.crowi.event('comment');
    commentEvent.on('create', this.fullTextSearchDelegator.syncCommentChanged.bind(this.fullTextSearchDelegator));
    commentEvent.on('update', this.fullTextSearchDelegator.syncCommentChanged.bind(this.fullTextSearchDelegator));
    commentEvent.on('delete', this.fullTextSearchDelegator.syncCommentChanged.bind(this.fullTextSearchDelegator));
  }

  resetErrorStatus() {
    this.isErrorOccuredOnHealthcheck = false;
    this.isErrorOccuredOnSearching = false;
  }

  async reconnectClient() {
    logger.info('Try to reconnect...');
    this.fullTextSearchDelegator.initClient();

    try {
      await this.getInfoForHealth();

      logger.info('Reconnecting succeeded.');
      this.resetErrorStatus();
    }
    catch (err) {
      throw err;
    }
  }

  async getInfo() {
    try {
      return await this.fullTextSearchDelegator.getInfo();
    }
    catch (err) {
      logger.error(err);
      throw err;
    }
  }

  async getInfoForHealth() {
    try {
      const result = await this.fullTextSearchDelegator.getInfoForHealth();

      this.isErrorOccuredOnHealthcheck = false;
      return result;
    }
    catch (err) {
      logger.error(err);

      // switch error flag, `isErrorOccuredOnHealthcheck` to be `false`
      this.isErrorOccuredOnHealthcheck = true;
      throw err;
    }
  }

  async getInfoForAdmin() {
    return this.fullTextSearchDelegator.getInfoForAdmin();
  }

  async normalizeIndices() {
    return this.fullTextSearchDelegator.normalizeIndices();
  }

  async rebuildIndex() {
    return this.fullTextSearchDelegator.rebuildIndex();
  }

  async parseSearchQuery(_queryString: string): Promise<ParsedQuery> {
    const regexp = new RegExp(/^\[nq:.+\]$/g); // https://regex101.com/r/FzDUvT/1
    const replaceRegexp = new RegExp(/\[nq:|\]/g);

    const queryString = normalizeQueryString(_queryString);

    // when Normal Query
    if (!regexp.test(queryString)) {
      return { queryString, terms: this.parseQueryString(queryString) };
    }

    // when Named Query
    const name = queryString.replace(replaceRegexp, '');
    const nq = await NamedQuery.findOne({ name });

    // will delegate to full-text search
    if (nq == null) {
      return { queryString, terms: this.parseQueryString(queryString) };
    }

    const { aliasOf, delegatorName } = nq;

    let parsedQuery;
    if (aliasOf != null) {
      parsedQuery = { queryString: normalizeQueryString(aliasOf), terms: this.parseQueryString(aliasOf) };
    }
    if (delegatorName != null) {
      parsedQuery = { queryString, delegatorName };
    }

    return parsedQuery;
  }

  async resolve(parsedQuery: ParsedQuery): Promise<[SearchDelegator, SearchableData | null]> {
    const { queryString, terms, delegatorName } = parsedQuery;
    if (delegatorName != null) {
      const nqDelegator = this.nqDelegators[delegatorName];
      if (nqDelegator != null) {
        return [nqDelegator, null];
      }
    }

    const data = {
      queryString,
      terms: terms as QueryTerms,
    };
    return [this.nqDelegators[SearchDelegatorName.DEFAULT], data];
  }

  async searchKeyword(keyword: string, user, userGroups, searchOpts): Promise<[ISearchResult<unknown>, string]> {
    let parsedQuery;
    // parse
    try {
      parsedQuery = await this.parseSearchQuery(keyword);
    }
    catch (err) {
      logger.error('Error occurred while parseSearchQuery', err);
      throw err;
    }

    let delegator;
    let data;
    // resolve
    try {
      [delegator, data] = await this.resolve(parsedQuery);
    }
    catch (err) {
      logger.error('Error occurred while resolving search delegator', err);
      throw err;
    }

    return [await delegator.search(data, user, userGroups, searchOpts), delegator.name];
  }

  parseQueryString(queryString: string): QueryTerms {
    // terms
    const matchWords: string[] = [];
    const notMatchWords: string[] = [];
    const phraseWords: string[] = [];
    const notPhraseWords: string[] = [];
    const prefixPaths: string[] = [];
    const notPrefixPaths: string[] = [];
    const tags: string[] = [];
    const notTags: string[] = [];

    // First: Parse phrase keywords
    const phraseRegExp = new RegExp(/(-?"[^"]+")/g);
    const phrases = queryString.match(phraseRegExp);

    if (phrases !== null) {
      queryString = queryString.replace(phraseRegExp, ''); // eslint-disable-line no-param-reassign

      phrases.forEach((phrase) => {
        phrase.trim();
        if (phrase.match(/^-/)) {
          notPhraseWords.push(phrase.replace(/^-/, ''));
        }
        else {
          phraseWords.push(phrase);
        }
      });
    }

    // Second: Parse other keywords (include minus keywords)
    queryString.split(' ').forEach((word) => {
      if (word === '') {
        return;
      }

      // https://regex101.com/r/pN9XfK/1
      const matchNegative = word.match(/^-(prefix:|tag:)?(.+)$/);
      // https://regex101.com/r/3qw9FQ/1
      const matchPositive = word.match(/^(prefix:|tag:)?(.+)$/);

      if (matchNegative != null) {
        if (matchNegative[1] === 'prefix:') {
          notPrefixPaths.push(matchNegative[2]);
        }
        else if (matchNegative[1] === 'tag:') {
          notTags.push(matchNegative[2]);
        }
        else {
          notMatchWords.push(matchNegative[2]);
        }
      }
      else if (matchPositive != null) {
        if (matchPositive[1] === 'prefix:') {
          prefixPaths.push(matchPositive[2]);
        }
        else if (matchPositive[1] === 'tag:') {
          tags.push(matchPositive[2]);
        }
        else {
          matchWords.push(matchPositive[2]);
        }
      }
    });

    const terms = {
      match: matchWords,
      not_match: notMatchWords,
      phrase: phraseWords,
      not_phrase: notPhraseWords,
      prefix: prefixPaths,
      not_prefix: notPrefixPaths,
      tag: tags,
      not_tag: notTags,
    };

    return terms;
  }

  // TODO: optimize the way to check isFormattable e.g. check data schema of searchResult
  // So far, it determines by delegatorName passed by searchService.searchKeyword
  checkIsFormattable(searchResult, delegatorName: SearchDelegatorName): boolean {
    return delegatorName === SearchDelegatorName.DEFAULT;
  }

  /**
   * formatting result
   */
  async formatSearchResult(searchResult: ISearchResult<any>, delegatorName: SearchDelegatorName, user, userGroups): Promise<IFormattedSearchResult> {
    if (!this.checkIsFormattable(searchResult, delegatorName)) {
      const data: IPageWithMeta<IPageSearchMeta>[] = searchResult.data.map((page) => {
        return {
          data: page,
        };
      });

      return {
        data,
        meta: searchResult.meta,
      };
    }

    /*
     * Format ElasticSearch result
     */
    const Page = this.crowi.model('Page') as unknown as PageModel;
    const User = this.crowi.model('User');
    const result = {} as IFormattedSearchResult;

    // get page data
    const pageIds = searchResult.data.map((page) => { return page._id });
    const findPageResult = await Page.findListByPageIds(pageIds);

    // set meta data
    result.meta = searchResult.meta;

    // set search result page data
    const pages: (IPageWithMeta<IPageSearchMeta> | null)[] = searchResult.data.map((data) => {
      const pageData = findPageResult.pages.find((pageData) => {
        return pageData.id === data._id;
      });

      if (pageData == null) {
        return null;
      }

      // add tags and seenUserCount to pageData
      pageData._doc.tags = data._source.tag_names;
      pageData._doc.seenUserCount = (pageData.seenUsers && pageData.seenUsers.length) || 0;

      // serialize lastUpdateUser
      if (pageData.lastUpdateUser != null && pageData.lastUpdateUser instanceof User) {
        pageData.lastUpdateUser = serializeUserSecurely(pageData.lastUpdateUser);
      }

      // increment elasticSearchResult
      let elasticSearchResult;
      const highlightData = data._highlight;
      if (highlightData != null) {
        const snippet = this.canShowSnippet(pageData, user, userGroups) ? highlightData['body.en'] || highlightData['body.ja'] : null;
        const pathMatch = highlightData['path.en'] || highlightData['path.ja'];
        const isHtmlInPath = highlightData['path.en'] != null || highlightData['path.ja'] != null;

        elasticSearchResult = {
<<<<<<< HEAD
          snippet: snippet != null ? filterXss.process(snippet) : null,
          highlightedPath: pathMatch != null ? filterXss.process(pathMatch) : null,
=======
          snippet: snippet != null && typeof snippet[0] === 'string' ? filterXss.process(snippet) : null,
          highlightedPath: pathMatch != null && typeof pathMatch[0] === 'string' ? filterXss.process(pathMatch) : null,
>>>>>>> 6e69dd52
          isHtmlInPath,
        };
      }

      // generate pageMeta data
      const pageMeta = {
        bookmarkCount: data._source.bookmark_count || 0,
        elasticSearchResult,
      };

      return { data: pageData, meta: pageMeta };
    });

    result.data = pages.filter(nonNullable);
    return result;
  }

  canShowSnippet(pageData, user, userGroups): boolean {
    const Page = mongoose.model('Page') as unknown as PageModel;

    const testGrant = pageData.grant;
    const testGrantedUser = pageData.grantedUsers?.[0];
    const testGrantedGroup = pageData.grantedGroup;

    if (testGrant === Page.GRANT_RESTRICTED) {
      return false;
    }

    if (testGrant === Page.GRANT_OWNER) {
      if (user == null) return false;

      return user._id.toString() === testGrantedUser.toString();
    }

    if (testGrant === Page.GRANT_USER_GROUP) {
      if (userGroups == null) return false;

      return userGroups.map(id => id.toString()).includes(testGrantedGroup.toString());
    }

    return true;
  }

}

export default SearchService;<|MERGE_RESOLUTION|>--- conflicted
+++ resolved
@@ -408,13 +408,8 @@
         const isHtmlInPath = highlightData['path.en'] != null || highlightData['path.ja'] != null;
 
         elasticSearchResult = {
-<<<<<<< HEAD
-          snippet: snippet != null ? filterXss.process(snippet) : null,
-          highlightedPath: pathMatch != null ? filterXss.process(pathMatch) : null,
-=======
           snippet: snippet != null && typeof snippet[0] === 'string' ? filterXss.process(snippet) : null,
           highlightedPath: pathMatch != null && typeof pathMatch[0] === 'string' ? filterXss.process(pathMatch) : null,
->>>>>>> 6e69dd52
           isHtmlInPath,
         };
       }
