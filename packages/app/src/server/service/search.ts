--- conflicted
+++ resolved
@@ -401,37 +401,22 @@
         pageData.lastUpdateUser = serializeUserSecurely(pageData.lastUpdateUser);
       }
 
-<<<<<<< HEAD
-        const data = searchResult.data.find((data) => {
-          return pageData.id === data._id;
-        });
-
-        // increment elasticSearchResult
-        let elasticSearchResult;
-        const highlightData = data._highlight;
-        if (highlightData != null) {
-          const snippet = highlightData['body.en'] || highlightData['body.ja'] || '';
-          const pathMatch = highlightData['path.en'] || highlightData['path.ja'] || '';
-          const isHtmlInPath = highlightData['path.en'] != null || highlightData['path.ja'] != null;
-
-          elasticSearchResult = {
-            snippet: filterXss.process(snippet),
-            highlightedPath: filterXss.process(pathMatch),
-            isHtmlInPath,
-          };
-        }
-=======
+      // const data = searchResult.data.find((data) => {
+      //   return pageData.id === data._id;
+      // });
+
       // increment elasticSearchResult
       let elasticSearchResult;
       const highlightData = data._highlight;
       if (highlightData != null) {
         const snippet = highlightData['body.en'] || highlightData['body.ja'] || '';
         const pathMatch = highlightData['path.en'] || highlightData['path.ja'] || '';
->>>>>>> 33d8e565
+        const isHtmlInPath = highlightData['path.en'] != null || highlightData['path.ja'] != null;
 
         elasticSearchResult = {
           snippet: filterXss.process(snippet),
           highlightedPath: filterXss.process(pathMatch),
+          isHtmlInPath,
         };
       }
 
