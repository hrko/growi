--- conflicted
+++ resolved
@@ -3,11 +3,7 @@
 
 import { NamedQueryModel, NamedQueryDocument } from '../models/named-query';
 import {
-<<<<<<< HEAD
-  SearchDelegator, SearchQueryParser, SearchResolver, ParsedQuery, Result, MetaData, QueryTerms,
-=======
-  SearchDelegator, SearchQueryParser, SearchResolver, ParsedQuery, Result, MetaData, SearchableData,
->>>>>>> 84e9aa55
+  SearchDelegator, SearchQueryParser, SearchResolver, ParsedQuery, Result, MetaData, SearchableData, QueryTerms,
 } from '../interfaces/search';
 
 import loggerFactory from '~/utils/logger';
@@ -15,6 +11,13 @@
 
 // eslint-disable-next-line no-unused-vars
 const logger = loggerFactory('growi:service:search');
+
+const normalizeQueryString = (_queryString: string): string => {
+  let queryString = _queryString.trim();
+  queryString = queryString.replace(/\s+/g, ' ');
+
+  return queryString;
+};
 
 class SearchService implements SearchQueryParser, SearchResolver {
 
@@ -151,6 +154,62 @@
   }
 
   async parseSearchQuery(_queryString: string): Promise<ParsedQuery> {
+    const nqNames: string[] = [];
+    const regexp = new RE2(/^\[nq:.+\]$/g); // https://regex101.com/r/FzDUvT/1
+
+    const queryString = normalizeQueryString(_queryString);
+
+    queryString.split(' ').forEach((word) => {
+      const isNamedQuery = regexp.test(word);
+
+      if (isNamedQuery) {
+        nqNames.push(word.replace(/\[nq:|\]/g, '')); // remove '[nq:' and ']'
+      }
+    });
+
+    return { queryString: _queryString, nqNames };
+  }
+
+  async resolve(parsedQuery: ParsedQuery): Promise<[SearchDelegator, SearchableData | null]> {
+    const { queryString, nqNames } = parsedQuery;
+
+    if (nqNames.length === 0) {
+      return this.delegator.search(queryString);
+    }
+
+    // find NamedQuery
+    const NamedQuery: NamedQueryModel = mongoose.model('NamedQuery');
+    const namedQueries = await NamedQuery.find({ name: { $in: nqNames } });
+
+    const delegatableNamedQuery = namedQueries.filter(nq => nq.delegatorName != null)[0]; // only the first named query is valid
+
+    if (delegatableNamedQuery == null) {
+      // expand aliasOf
+      // search with new qs
+    }
+
+    const nqDelegator = this.nqDelegators[delegatableNamedQuery.delegatorName as SearchDelegatorName];
+    if (nqDelegator != null) {
+      return [nqDelegator, null];
+    }
+
+    return [this.delegator, null];
+
+    // TODO: impl resolve
+    return [{}, {}] as [SearchDelegator, SearchableData];
+  }
+
+  async searchKeyword(keyword: string, user, userGroups, searchOpts): Promise<Result<any> & MetaData> {
+    // parse
+    const parsedQuery = await this.parseSearchQuery(keyword);
+    // resolve
+    const delegator = await this.resolve(parsedQuery);
+
+    // TODO: search
+    return {} as Result<any> & MetaData;
+  }
+
+  async parseQueryString(_queryString: string): Promise<QueryTerms> {
     // terms
     const matchWords: string[] = [];
     const notMatchWords: string[] = [];
@@ -160,8 +219,6 @@
     const notPrefixPaths: string[] = [];
     const tags: string[] = [];
     const notTags: string[] = [];
-    // nqNames
-    const nqNames: string[] = [];
 
     let queryString = _queryString.trim();
     queryString = queryString.replace(/\s+/g, ' '); // eslint-disable-line no-param-reassign
@@ -194,13 +251,8 @@
       const matchNegative = word.match(/^-(prefix:|tag:)?(.+)$/);
       // https://regex101.com/r/3qw9FQ/1
       const matchPositive = word.match(/^(prefix:|tag:)?(.+)$/);
-      // https://regex101.com/r/FzDUvT/1
-      const isNamedQuery = (new RE2(/^\[nq:.+\]$/g)).test(word);
-
-      if (isNamedQuery) {
-        nqNames.push(word.replace(/\[nq:|\]/g, '')); // remove '[nq:' and ']'
-      }
-      else if (matchNegative != null) {
+
+      if (matchNegative != null) {
         if (matchNegative[1] === 'prefix:') {
           notPrefixPaths.push(matchNegative[2]);
         }
@@ -235,54 +287,7 @@
       not_tag: notTags,
     };
 
-    return { queryString: _queryString, terms, nqNames };
-  }
-
-<<<<<<< HEAD
-  async resolve(parsedQuery: ParsedQuery): Promise<SearchDelegator> {
-    const { queryString, nqNames } = parsedQuery;
-
-    if (nqNames.length === 0) {
-      return this.delegator.search(queryString);
-    }
-
-    // find NamedQuery
-    const NamedQuery: NamedQueryModel = mongoose.model('NamedQuery');
-    const namedQueries = await NamedQuery.find({ name: { $in: nqNames } });
-
-    const delegatableNamedQuery = namedQueries.filter(nq => nq.delegatorName != null)[0]; // only the first named query is valid
-
-    if (delegatableNamedQuery == null) {
-      // expand aliasOf
-      // search with new qs
-    }
-
-    const nqDelegator = this.nqDelegators[delegatableNamedQuery.delegatorName as SearchDelegatorName];
-    if (nqDelegator != null) {
-      return nqDelegator.search(queryString);
-    }
-
-    return this.delegator.search();
-=======
-  async resolve(parsedQuery: ParsedQuery): Promise<[SearchDelegator, SearchableData]> {
-    // TODO: impl resolve
-    return [{}, {}] as [SearchDelegator, SearchableData];
->>>>>>> 84e9aa55
-  }
-
-  async searchKeyword(keyword: string, user, userGroups, searchOpts): Promise<Result<any> & MetaData> {
-    // parse
-    const parsedQuery = await this.parseSearchQuery(keyword);
-    // resolve
-    const delegator = await this.resolve(parsedQuery);
-
-    // TODO: search
-    return {} as Result<any> & MetaData;
-  }
-
-  async parseAliasOf(namedQueries: NamedQueryDocument[]): QueryTerms {
-    const expandedAliasOf = namedQueries.map(nq => nq.aliasOf as string).reduce((a, b) => a + b);
-
+    return terms;
   }
 
 }
