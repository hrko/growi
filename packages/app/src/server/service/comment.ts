import { Types } from 'mongoose';
import loggerFactory from '../../utils/logger';
import { getModelSafely } from '../util/mongoose-utils';
<<<<<<< HEAD
import { ActivityDocument } from '../models/activity';
=======
import ActivityDefine from '../util/activityDefine';
>>>>>>> 94884e88
import Crowi from '../crowi';

const logger = loggerFactory('growi:service:CommentService');


class CommentService {

  crowi!: Crowi;

  inAppNotificationService!: any;

  commentEvent!: any;

  activityEvent!: any;

  constructor(crowi: Crowi) {
    this.crowi = crowi;
    this.inAppNotificationService = crowi.inAppNotificationService;

    this.commentEvent = crowi.event('comment');
    this.activityEvent = crowi.event('activity');

    // init
    this.initCommentEventListeners();
  }


  initCommentEventListeners(): void {
    // create
    this.commentEvent.on('create', async(savedComment) => {

      try {
        const Page = getModelSafely('Page') || require('../models/page')(this.crowi);
        await Page.updateCommentCount(savedComment.page);

<<<<<<< HEAD
        const Activity = getModelSafely('Activity') || require('../models/activity')(this.crowi);
        const savedActivity = await Activity.createByPageComment(savedComment);

        let targetUsers: Types.ObjectId[] = [];
        targetUsers = await savedActivity.getNotificationTargetUsers();

=======
        const savedActivity = await this.createByPageComment(savedComment);

        let targetUsers: Types.ObjectId[] = [];
        targetUsers = await savedActivity.getNotificationTargetUsers();

>>>>>>> 94884e88
        await this.inAppNotificationService.upsertByActivity(targetUsers, savedActivity);
      }
      catch (err) {
        logger.error('Error occurred while handling the comment create event:\n', err);
      }

    });

    // update
    this.commentEvent.on('update', (user) => {
      this.commentEvent.onUpdate();
      const { inAppNotificationService } = this.crowi;

      inAppNotificationService.emitSocketIo(user);
    });

    // remove
    this.commentEvent.on('remove', async(comment) => {
      this.commentEvent.onRemove();

      try {
        const Page = getModelSafely('Page') || require('../models/page')(this.crowi);
        await Page.updateCommentCount(comment.page);
      }
      catch (err) {
        logger.error('Error occurred while updating the comment count:\n', err);
      }
    });
  }

  /**
   * @param {Comment} comment
   * @return {Promise}
   */
  createByPageComment = function(comment) {
    const { activityService } = this.crowi;


    const parameters = {
      user: comment.creator,
      targetModel: ActivityDefine.MODEL_PAGE,
      target: comment.page,
      eventModel: ActivityDefine.MODEL_COMMENT,
      event: comment._id,
      action: ActivityDefine.ACTION_COMMENT,
    };

    return activityService.createByParameters(parameters);
  };


}

module.exports = CommentService;<|MERGE_RESOLUTION|>--- conflicted
+++ resolved
@@ -1,11 +1,7 @@
 import { Types } from 'mongoose';
 import loggerFactory from '../../utils/logger';
 import { getModelSafely } from '../util/mongoose-utils';
-<<<<<<< HEAD
-import { ActivityDocument } from '../models/activity';
-=======
 import ActivityDefine from '../util/activityDefine';
->>>>>>> 94884e88
 import Crowi from '../crowi';
 
 const logger = loggerFactory('growi:service:CommentService');
@@ -41,20 +37,11 @@
         const Page = getModelSafely('Page') || require('../models/page')(this.crowi);
         await Page.updateCommentCount(savedComment.page);
 
-<<<<<<< HEAD
-        const Activity = getModelSafely('Activity') || require('../models/activity')(this.crowi);
-        const savedActivity = await Activity.createByPageComment(savedComment);
-
-        let targetUsers: Types.ObjectId[] = [];
-        targetUsers = await savedActivity.getNotificationTargetUsers();
-
-=======
         const savedActivity = await this.createByPageComment(savedComment);
 
         let targetUsers: Types.ObjectId[] = [];
         targetUsers = await savedActivity.getNotificationTargetUsers();
 
->>>>>>> 94884e88
         await this.inAppNotificationService.upsertByActivity(targetUsers, savedActivity);
       }
       catch (err) {
