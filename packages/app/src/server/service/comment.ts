--- conflicted
+++ resolved
@@ -1,9 +1,6 @@
 import loggerFactory from '../../utils/logger';
 import { getModelSafely } from '../util/mongoose-utils';
-<<<<<<< HEAD
-=======
 import Crowi from '../crowi';
->>>>>>> 15124ddc
 
 const logger = loggerFactory('growi:service:CommentService');
 
