--- conflicted
+++ resolved
@@ -234,20 +234,6 @@
      * TODO: https://redmine.weseek.co.jp/issues/86577
      * bulkWrite PageRedirectDocument if createRedirectPage is true
      */
-<<<<<<< HEAD
-    const escapedPath = escapeStringRegexp(page.path);
-    const shouldReplaceTarget = createRedirectPage
-      || await Page.countDocuments({ path: { $regex: new RegExp(`^${escapedPath}(\\/[^/]+)\\/?$`, 'gi') }, parent: { $ne: null } }) > 0;
-    let pageToReplaceWith = null;
-    if (createRedirectPage) {
-      const body = `redirect ${newPagePath}`;
-      pageToReplaceWith = await Page.create(path, body, user, { redirectTo: newPagePath });
-    }
-    if (shouldReplaceTarget) {
-      await Page.replaceTargetWithPage(page, pageToReplaceWith);
-    }
-=======
->>>>>>> 0e4fcc2f
 
     /*
      * update target
@@ -306,21 +292,17 @@
   }
 
 
-<<<<<<< HEAD
-  private async renameDescendants(pages, user, options, oldPagePathPrefix, newPagePathPrefix, isV5Compatible, grant?, grantedUsers?, grantedGroup?) {
+  private async renameDescendants(pages, user, options, oldPagePathPrefix, newPagePathPrefix, isV5Compatible) {
     // v4 compatible process
     if (!isV5Compatible) {
       return this.renameDescendantsV4(pages, user, options, oldPagePathPrefix, newPagePathPrefix);
     }
 
     const Page = this.crowi.model('Page');
-    const Revision = this.crowi.model('Revision');
-
-    const { updateMetadata, createRedirectPage } = options;
+
+    const { updateMetadata } = options;
 
     const updatePathOperations: any[] = [];
-    const insertRediectPageOperations: any[] = [];
-    const insertRediectRevisionOperations: any[] = [];
 
     pages.forEach((page) => {
       const newPagePath = page.path.replace(oldPagePathPrefix, newPagePathPrefix);
@@ -345,43 +327,10 @@
           update,
         },
       });
-
-      // create redirect page
-      if (createRedirectPage && !page.isEmpty) {
-        const revisionId = new mongoose.Types.ObjectId();
-        insertRediectPageOperations.push({
-          insertOne: {
-            document: {
-              path: page.path,
-              revision: revisionId,
-              creator: user._id,
-              lastUpdateUser: user._id,
-              status: Page.STATUS_PUBLISHED,
-              redirectTo: newPagePath,
-              grant,
-              grantedUsers,
-              grantedGroup,
-            },
-          },
-        });
-        insertRediectRevisionOperations.push({
-          insertOne: {
-            document: {
-              _id: revisionId, pageId: page._id, body: `redirected ${newPagePath}`, author: user._id, format: 'markdown',
-            },
-          },
-        });
-      }
     });
 
     try {
       await Page.bulkWrite(updatePathOperations);
-      // Execute after unorderedBulkOp to prevent duplication
-      if (createRedirectPage) {
-        await Page.bulkWrite(insertRediectPageOperations);
-        await Revision.bulkWrite(insertRediectRevisionOperations);
-        // fill ancestors(parents) of redirectPages
-      }
     }
     catch (err) {
       if (err.code !== 11000) {
@@ -395,9 +344,6 @@
   private async renameDescendantsV4(pages, user, options, oldPagePathPrefix, newPagePathPrefix) {
     const Page = this.crowi.model('Page');
 
-=======
-  private async renameDescendants(pages, user, options, oldPagePathPrefix, newPagePathPrefix) {
->>>>>>> 0e4fcc2f
     const pageCollection = mongoose.connection.collection('pages');
     const { updateMetadata } = options;
 
