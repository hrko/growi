--- conflicted
+++ resolved
@@ -199,15 +199,10 @@
     // v4 compatible process
     const isPageMigrated = page.parent != null;
     const isV5Compatible = this.crowi.configManager.getConfig('crowi', 'app:isV5Compatible');
-<<<<<<< HEAD
-    const useV4Process = !isV5Compatible || !isPageMigrated;
-    if (useV4Process) {
-=======
     const isRoot = isTopPage(page.path);
     const isPageRestricted = page.grant === Page.GRANT_RESTRICTED;
     const shouldUseV4Process = !isV5Compatible || !isPageMigrated || !isRoot || isPageRestricted;
     if (shouldUseV4Process) {
->>>>>>> f0295879
       return this.renamePageV4(page, newPagePath, user, options);
     }
 
@@ -254,7 +249,7 @@
     }
 
     // update descendants first
-    await this.renameDescendantsWithStream(page, newPagePath, user, options, useV4Process);
+    await this.renameDescendantsWithStream(page, newPagePath, user, options, shouldUseV4Process);
 
     /*
      * TODO: https://redmine.weseek.co.jp/issues/86577
@@ -318,15 +313,9 @@
   }
 
 
-<<<<<<< HEAD
-  private async renameDescendants(pages, user, options, oldPagePathPrefix, newPagePathPrefix, useV4Process = false) {
+  private async renameDescendants(pages, user, options, oldPagePathPrefix, newPagePathPrefix, shouldUseV4Process = false) {
     // v4 compatible process
-    if (useV4Process) {
-=======
-  private async renameDescendants(pages, user, options, oldPagePathPrefix, newPagePathPrefix, isV5Compatible) {
-    // v4 compatible process
-    if (!isV5Compatible) {
->>>>>>> f0295879
+    if (shouldUseV4Process) {
       return this.renameDescendantsV4(pages, user, options, oldPagePathPrefix, newPagePathPrefix);
     }
 
@@ -374,11 +363,6 @@
   }
 
   private async renameDescendantsV4(pages, user, options, oldPagePathPrefix, newPagePathPrefix) {
-<<<<<<< HEAD
-=======
-    const Page = this.crowi.model('Page');
-
->>>>>>> f0295879
     const pageCollection = mongoose.connection.collection('pages');
     const { updateMetadata } = options;
 
@@ -409,17 +393,9 @@
     this.pageEvent.emit('updateMany', pages, user);
   }
 
-<<<<<<< HEAD
-  private async renameDescendantsWithStream(targetPage, newPagePath, user, options = {}, useV4Process = false) {
+  private async renameDescendantsWithStream(targetPage, newPagePath, user, options = {}, shouldUseV4Process = false) {
     // v4 compatible process
-    if (useV4Process) {
-=======
-  private async renameDescendantsWithStream(targetPage, newPagePath, user, options = {}) {
-    // v4 compatible process
-    const isPageMigrated = targetPage.parent != null;
-    const isV5Compatible = this.crowi.configManager.getConfig('crowi', 'app:isV5Compatible');
-    if (!isV5Compatible || !isPageMigrated) {
->>>>>>> f0295879
+    if (shouldUseV4Process) {
       return this.renameDescendantsWithStreamV4(targetPage, newPagePath, user, options);
     }
 
@@ -437,11 +413,7 @@
         try {
           count += batch.length;
           await renameDescendants(
-<<<<<<< HEAD
-            batch, user, options, pathRegExp, newPagePathPrefix, useV4Process,
-=======
-            batch, user, options, pathRegExp, newPagePathPrefix, isV5Compatible, targetPage.grant, targetPage.grantedUsers, targetPage.grantedGroup,
->>>>>>> f0295879
+            batch, user, options, pathRegExp, newPagePathPrefix, shouldUseV4Process,
           );
           logger.debug(`Renaming pages progressing: (count=${count})`);
         }
@@ -513,16 +485,18 @@
    * Duplicate
    */
   async duplicate(page, newPagePath, user, isRecursively) {
-<<<<<<< HEAD
+    const Page = mongoose.model('Page') as unknown as PageModel;
+    const PageTagRelation = mongoose.model('PageTagRelation') as any; // TODO: Typescriptize model
+
+    // v4 compatible process
     const isPageMigrated = page.parent != null;
-    // v4 compatible process
     const isV5Compatible = this.crowi.configManager.getConfig('crowi', 'app:isV5Compatible');
-    const useV4Process = !isV5Compatible || !isPageMigrated;
-    if (useV4Process) {
+    const isRoot = isTopPage(page.path);
+    const isPageRestricted = page.grant === Page.GRANT_RESTRICTED;
+    const shouldUseV4Process = !isV5Compatible || !isPageMigrated || !isRoot || isPageRestricted;
+    if (shouldUseV4Process) {
       return this.duplicateV4(page, newPagePath, user, isRecursively);
     }
-
-    const Page = mongoose.model('Page') as unknown as PageModel;
 
     // use the parent's grant when target page is an empty page
     let grant;
@@ -562,7 +536,6 @@
       }
     }
 
-    const PageTagRelation = mongoose.model('PageTagRelation') as any; // TODO: Typescriptize model
     // populate
     await page.populate({ path: 'revision', model: 'Revision', select: 'body' });
 
@@ -574,42 +547,12 @@
 
     newPagePath = this.crowi.xss.process(newPagePath); // eslint-disable-line no-param-reassign
 
-=======
-    const Page = mongoose.model('Page') as unknown as PageModel;
-    const PageTagRelation = mongoose.model('PageTagRelation') as any; // TODO: Typescriptize model
-
-    // v4 compatible process
-    const isPageMigrated = page.parent != null;
-    const isV5Compatible = this.crowi.configManager.getConfig('crowi', 'app:isV5Compatible');
-    const isRoot = isTopPage(page.path);
-    const isPageRestricted = page.grant === Page.GRANT_RESTRICTED;
-    const shouldUseV4Process = !isV5Compatible || !isPageMigrated || !isRoot || isPageRestricted;
-    if (shouldUseV4Process) {
-      return this.duplicateV4(page, newPagePath, user, isRecursively);
-    }
-
-    // populate
-    await page.populate({ path: 'revision', model: 'Revision', select: 'body' });
-
-    // create option
-    const options: PageCreateOptions = {
-      grant: page.grant,
-      grantUserGroupId: page.grantedGroup,
-    };
-
-    newPagePath = this.crowi.xss.process(newPagePath); // eslint-disable-line no-param-reassign
-
->>>>>>> f0295879
     const createdPage = await (Page.create as CreateMethod)(
       newPagePath, page.revision.body, user, options,
     );
 
     if (isRecursively) {
-<<<<<<< HEAD
-      this.duplicateDescendantsWithStream(page, newPagePath, user, useV4Process);
-=======
-      this.duplicateDescendantsWithStream(page, newPagePath, user);
->>>>>>> f0295879
+      this.duplicateDescendantsWithStream(page, newPagePath, user, shouldUseV4Process);
     }
 
     // take over tags
@@ -701,8 +644,8 @@
     return PageTagRelation.insertMany(newPageTagRelation, { ordered: false });
   }
 
-  private async duplicateDescendants(pages, user, oldPagePathPrefix, newPagePathPrefix, useV4Process = false) {
-    if (useV4Process) {
+  private async duplicateDescendants(pages, user, oldPagePathPrefix, newPagePathPrefix, shouldUseV4Process = false) {
+    if (shouldUseV4Process) {
       return this.duplicateDescendantsV4(pages, user, oldPagePathPrefix, newPagePathPrefix);
     }
 
@@ -810,8 +753,8 @@
     await this.duplicateTags(pageIdMapping);
   }
 
-  private async duplicateDescendantsWithStream(page, newPagePath, user, useV4Process = false) {
-    if (useV4Process) {
+  private async duplicateDescendantsWithStream(page, newPagePath, user, shouldUseV4Process = false) {
+    if (shouldUseV4Process) {
       return this.duplicateDescendantsWithStreamV4(page, newPagePath, user);
     }
 
@@ -829,7 +772,7 @@
       async write(batch, encoding, callback) {
         try {
           count += batch.length;
-          await duplicateDescendants(batch, user, pathRegExp, newPagePathPrefix, useV4Process);
+          await duplicateDescendants(batch, user, pathRegExp, newPagePathPrefix, shouldUseV4Process);
           logger.debug(`Adding pages progressing: (count=${count})`);
         }
         catch (err) {
