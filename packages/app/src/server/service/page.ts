import { pagePathUtils } from '@growi/core';
import mongoose, { ObjectId, QueryCursor } from 'mongoose';
import escapeStringRegexp from 'escape-string-regexp';
import streamToPromise from 'stream-to-promise';
import pathlib from 'path';
import { Readable, Writable } from 'stream';

import { createBatchStream } from '~/server/util/batch-stream';
import loggerFactory from '~/utils/logger';
import {
  CreateMethod, generateGrantCondition, PageCreateOptions, PageModel, PageDocument,
} from '~/server/models/page';
import { stringifySnapshot } from '~/models/serializers/in-app-notification-snapshot/page';
import {
  IPage, IPageInfo, IPageInfoForEntity, IPageWithMeta,
} from '~/interfaces/page';
import { serializePageSecurely } from '../models/serializers/page-serializer';
import { PageRedirectModel } from '../models/page-redirect';
import Subscription from '../models/subscription';
import { ObjectIdLike } from '../interfaces/mongoose-utils';
import { IUserHasId } from '~/interfaces/user';
import { Ref } from '~/interfaces/common';
import { HasObjectId } from '~/interfaces/has-object-id';
import PageOperation, { PageActionStage, PageActionType } from '../models/page-operation';
import ActivityDefine from '../util/activityDefine';

const debug = require('debug')('growi:services:page');

const logger = loggerFactory('growi:services:page');
const {
  isTrashPage, isTopPage, omitDuplicateAreaPageFromPages,
  collectAncestorPaths, isMovablePage,
} = pagePathUtils;

const BULK_REINDEX_SIZE = 100;
const LIMIT_FOR_MULTIPLE_PAGE_OP = 20;

// TODO: improve type
class PageCursorsForDescendantsFactory {

  private user: any; // TODO: Typescriptize model

  private rootPage: any; // TODO: wait for mongoose update

  private shouldIncludeEmpty: boolean;

  private initialCursor: QueryCursor<any>; // TODO: wait for mongoose update

  private Page: PageModel;

  constructor(user: any, rootPage: any, shouldIncludeEmpty: boolean) {
    this.user = user;
    this.rootPage = rootPage;
    this.shouldIncludeEmpty = shouldIncludeEmpty;

    this.Page = mongoose.model('Page') as unknown as PageModel;
  }

  // prepare initial cursor
  private async init() {
    const initialCursor = await this.generateCursorToFindChildren(this.rootPage);
    this.initialCursor = initialCursor;
  }

  /**
   * Returns Iterable that yields only descendant pages unorderedly
   * @returns Promise<AsyncGenerator>
   */
  async generateIterable(): Promise<AsyncGenerator> {
    // initialize cursor
    await this.init();

    return this.generateOnlyDescendants(this.initialCursor);
  }

  /**
   * Returns Readable that produces only descendant pages unorderedly
   * @returns Promise<Readable>
   */
  async generateReadable(): Promise<Readable> {
    return Readable.from(await this.generateIterable());
  }

  /**
   * Generator that unorderedly yields descendant pages
   */
  private async* generateOnlyDescendants(cursor: QueryCursor<any>) {
    for await (const page of cursor) {
      const nextCursor = await this.generateCursorToFindChildren(page);
      yield* this.generateOnlyDescendants(nextCursor); // recursively yield

      yield page;
    }
  }

  private async generateCursorToFindChildren(page: any): Promise<QueryCursor<any>> {
    const { PageQueryBuilder } = this.Page;

    const builder = new PageQueryBuilder(this.Page.find(), this.shouldIncludeEmpty);
    builder.addConditionToFilteringByParentId(page._id);
    // await this.Page.addConditionToFilteringByViewerToEdit(builder, this.user);

    const cursor = builder.query.lean().cursor({ batchSize: BULK_REINDEX_SIZE }) as QueryCursor<any>;

    return cursor;
  }

}

class PageService {

  crowi: any;

  pageEvent: any;

  tagEvent: any;

  constructor(crowi) {
    this.crowi = crowi;
    this.pageEvent = crowi.event('page');
    this.tagEvent = crowi.event('tag');

    // init
    this.initPageEvent();
  }

  private initPageEvent() {
    // create
    this.pageEvent.on('create', this.pageEvent.onCreate);

    // createMany
    this.pageEvent.on('createMany', this.pageEvent.onCreateMany);
    this.pageEvent.on('addSeenUsers', this.pageEvent.onAddSeenUsers);

    // update
    this.pageEvent.on('update', async(page, user) => {

      this.pageEvent.onUpdate();

      try {
        await this.createAndSendNotifications(page, user, ActivityDefine.ACTION_PAGE_UPDATE);
      }
      catch (err) {
        logger.error(err);
      }
    });

    // rename
    this.pageEvent.on('rename', async(page, user) => {
      try {
        await this.createAndSendNotifications(page, user, ActivityDefine.ACTION_PAGE_RENAME);
      }
      catch (err) {
        logger.error(err);
      }
    });

    // delete
    this.pageEvent.on('delete', async(page, user) => {
      try {
        await this.createAndSendNotifications(page, user, ActivityDefine.ACTION_PAGE_DELETE);
      }
      catch (err) {
        logger.error(err);
      }
    });

    // delete completely
    this.pageEvent.on('deleteCompletely', async(page, user) => {
      try {
        await this.createAndSendNotifications(page, user, ActivityDefine.ACTION_PAGE_DELETE_COMPLETELY);
      }
      catch (err) {
        logger.error(err);
      }
    });

    // likes
    this.pageEvent.on('like', async(page, user) => {
      try {
        await this.createAndSendNotifications(page, user, ActivityDefine.ACTION_PAGE_LIKE);
      }
      catch (err) {
        logger.error(err);
      }
    });

    // bookmark
    this.pageEvent.on('bookmark', async(page, user) => {
      try {
        await this.createAndSendNotifications(page, user, ActivityDefine.ACTION_PAGE_BOOKMARK);
      }
      catch (err) {
        logger.error(err);
      }
    });
  }

  canDeleteCompletely(creatorId, operator) {
    const pageCompleteDeletionAuthority = this.crowi.configManager.getConfig('crowi', 'security:pageCompleteDeletionAuthority');
    if (operator.admin) {
      return true;
    }
    if (pageCompleteDeletionAuthority === 'anyOne' || pageCompleteDeletionAuthority == null) {
      return true;
    }
    if (pageCompleteDeletionAuthority === 'adminAndAuthor') {
      const operatorId = operator?._id;
      return (operatorId != null && operatorId.equals(creatorId));
    }

    return false;
  }

  filterPagesByCanDeleteCompletely(pages, user) {
    return pages.filter(p => p.isEmpty || this.canDeleteCompletely(p.creator, user));
  }

  // eslint-disable-next-line @typescript-eslint/explicit-module-boundary-types
  async findPageAndMetaDataByViewer(pageId: string, path: string, user: IUserHasId, isSharedPage = false): Promise<IPageWithMeta|null> {

    const Page = this.crowi.model('Page');

    let page: PageModel & PageDocument & HasObjectId;
    if (pageId != null) { // prioritized
      page = await Page.findByIdAndViewer(pageId, user);
    }
    else {
      page = await Page.findByPathAndViewer(path, user);
    }

    if (page == null) {
      return null;
    }

    if (isSharedPage) {
      return {
        pageData: page,
        pageMeta: {
          isEmpty: page.isEmpty,
          isMovable: false,
          isDeletable: false,
          isAbleToDeleteCompletely: false,
          isRevertible: false,
        },
      };
    }

    const isGuestUser = user == null;
    const pageInfo = this.constructBasicPageInfo(page, isGuestUser);

    const Bookmark = this.crowi.model('Bookmark');
    const bookmarkCount = await Bookmark.countByPageId(pageId);

    const metadataForGuest = {
      ...pageInfo,
      bookmarkCount,
    };

    if (isGuestUser) {
      return {
        pageData: page,
        pageMeta: metadataForGuest,
      };
    }

    const isBookmarked = await Bookmark.findByPageIdAndUserId(pageId, user._id);
    const isLiked = page.isLiked(user);
    const isAbleToDeleteCompletely = this.canDeleteCompletely((page.creator as IUserHasId)?._id, user);

    const subscription = await Subscription.findByUserIdAndTargetId(user._id, pageId);

    return {
      pageData: page,
      pageMeta: {
        ...metadataForGuest,
        isAbleToDeleteCompletely,
        isBookmarked,
        isLiked,
        subscriptionStatus: subscription?.status,
      },
    };
  }

  private shouldUseV4Process(page): boolean {
    const Page = mongoose.model('Page') as unknown as PageModel;

    const isTrashPage = page.status === Page.STATUS_DELETED;
    const isPageMigrated = page.parent != null;
    const isV5Compatible = this.crowi.configManager.getConfig('crowi', 'app:isV5Compatible');
    const isRoot = isTopPage(page.path);
    const isPageRestricted = page.grant === Page.GRANT_RESTRICTED;

    const shouldUseV4Process = !isTrashPage && !isRoot && !isPageRestricted && (!isV5Compatible || !isPageMigrated);

    return shouldUseV4Process;
  }

  private shouldUseV4ProcessForRevert(page): boolean {
    const Page = mongoose.model('Page') as unknown as PageModel;

    const isV5Compatible = this.crowi.configManager.getConfig('crowi', 'app:isV5Compatible');
    const isPageRestricted = page.grant === Page.GRANT_RESTRICTED;

    const shouldUseV4Process = !isPageRestricted && !isV5Compatible;

    return shouldUseV4Process;
  }

  private shouldNormalizeParent(page): boolean {
    const Page = mongoose.model('Page') as unknown as PageModel;

    return page.grant !== Page.GRANT_RESTRICTED && page.grant !== Page.GRANT_SPECIFIED;
  }

  /**
   * Remove all empty pages at leaf position by page whose parent will change or which will be deleted.
   * @param page Page whose parent will change or which will be deleted
   */
  async removeLeafEmptyPages(page): Promise<void> {
    const Page = mongoose.model('Page') as unknown as PageModel;

    // delete leaf empty pages
    const isSiblingsOrChildrenExist = await Page.exists({ parent: { $in: [page.parent, page._id] }, _id: { $ne: page._id } });
    if (!isSiblingsOrChildrenExist) {
      await Page.removeLeafEmptyPagesRecursively(page.parent);
    }
  }

  /**
   * Generate read stream to operate descendants of the specified page path
   * @param {string} targetPagePath
   * @param {User} viewer
   */
  private async generateReadStreamToOperateOnlyDescendants(targetPagePath, userToOperate) {

    const Page = this.crowi.model('Page');
    const { PageQueryBuilder } = Page;

    const builder = new PageQueryBuilder(Page.find(), true)
      .addConditionAsNotMigrated() // to avoid affecting v5 pages
      .addConditionToListOnlyDescendants(targetPagePath);

    await Page.addConditionToFilteringByViewerToEdit(builder, userToOperate);
    return builder
      .query
      .lean()
      .cursor({ batchSize: BULK_REINDEX_SIZE });
  }

  async renamePage(page, newPagePath, user, options) {
    /*
     * Common Operation
     */
    const Page = mongoose.model('Page') as unknown as PageModel;

    const isExist = await Page.exists({ path: newPagePath });
    if (isExist) {
      // if page found, cannot rename to that path
      throw new Error('the path already exists');
    }

    if (isTopPage(page.path)) {
      throw Error('It is forbidden to rename the top page');
    }

    // Separate v4 & v5 process
    const shouldUseV4Process = this.shouldUseV4Process(page);
    if (shouldUseV4Process) {
      return this.renamePageV4(page, newPagePath, user, options);
    }

    /*
     * Resumable Operation
     */
    let pageOp;
    try {
      pageOp = await PageOperation.create({
        actionType: PageActionType.Rename,
        actionStage: PageActionStage.Main,
        page,
        user,
        fromPath: page.path,
        toPath: newPagePath,
        options,
      });
    }
    catch (err) {
      logger.error('Failed to create PageOperation document.', err);
      throw err;
    }
    const renamedPage = await this.renameMainOperation(page, newPagePath, user, options, pageOp._id);

    return renamedPage;
  }

  async renameMainOperation(page, newPagePath: string, user, options, pageOpId: ObjectIdLike) {
    const Page = mongoose.model('Page') as unknown as PageModel;

    const updateMetadata = options.updateMetadata || false;
    // sanitize path
    newPagePath = this.crowi.xss.process(newPagePath); // eslint-disable-line no-param-reassign

    // UserGroup & Owner validation
    // use the parent's grant when target page is an empty page
    let grant;
    let grantedUserIds;
    let grantedGroupId;
    if (page.isEmpty) {
      const parent = await Page.findOne({ _id: page.parent });
      if (parent == null) {
        throw Error('parent not found');
      }
      grant = parent.grant;
      grantedUserIds = parent.grantedUsers;
      grantedGroupId = parent.grantedGroup;
    }
    else {
      grant = page.grant;
      grantedUserIds = page.grantedUsers;
      grantedGroupId = page.grantedGroup;
    }

    if (grant !== Page.GRANT_RESTRICTED) {
      let isGrantNormalized = false;
      try {
        const shouldCheckDescendants = false;

        isGrantNormalized = await this.crowi.pageGrantService.isGrantNormalized(newPagePath, grant, grantedUserIds, grantedGroupId, shouldCheckDescendants);
      }
      catch (err) {
        logger.error(`Failed to validate grant of page at "${newPagePath}" when renaming`, err);
        throw err;
      }
      if (!isGrantNormalized) {
        throw Error(`This page cannot be renamed to "${newPagePath}" since the selected grant or grantedGroup is not assignable to this page.`);
      }
    }

    // Rename target (update parent attr)
    const update: Partial<IPage> = {};
    // find or create parent
    const newParent = await Page.getParentAndFillAncestors(newPagePath);
    // update Page
    update.path = newPagePath;
    update.parent = newParent._id;
    if (updateMetadata) {
      update.lastUpdateUser = user;
      update.updatedAt = new Date();
    }
    const renamedPage = await Page.findByIdAndUpdate(page._id, { $set: update }, { new: true });
    this.pageEvent.emit('rename', page, user);

    // Set to Sub
    const pageOp = await PageOperation.findByIdAndUpdatePageActionStage(pageOpId, PageActionStage.Sub);
    if (pageOp == null) {
      throw Error('PageOperation document not found');
    }

    /*
     * Sub Operation
     */
    this.renameSubOperation(page, newPagePath, user, options, renamedPage, pageOp._id);

    return renamedPage;
  }

  async renameSubOperation(page, newPagePath: string, user, options, renamedPage, pageOpId: ObjectIdLike): Promise<void> {
    const exParentId = page.parent;

    // update descendants first
    await this.renameDescendantsWithStream(page, newPagePath, user, options, false);

    // reduce ancestore's descendantCount
    const nToReduce = -1 * ((page.isEmpty ? 0 : 1) + page.descendantCount);
    await this.updateDescendantCountOfAncestors(exParentId, nToReduce, true);

    // increase ancestore's descendantCount
    const nToIncrease = (renamedPage.isEmpty ? 0 : 1) + page.descendantCount;
    await this.updateDescendantCountOfAncestors(renamedPage._id, nToIncrease, false);

    await PageOperation.findByIdAndDelete(pageOpId);
  }

  // !!renaming always include descendant pages!!
  private async renamePageV4(page, newPagePath, user, options) {
    const Page = this.crowi.model('Page');
    const Revision = this.crowi.model('Revision');
    const updateMetadata = options.updateMetadata || false;

    // sanitize path
    newPagePath = this.crowi.xss.process(newPagePath); // eslint-disable-line no-param-reassign

    // create descendants first
    await this.renameDescendantsWithStream(page, newPagePath, user, options);


    const update: any = {};
    // update Page
    update.path = newPagePath;
    if (updateMetadata) {
      update.lastUpdateUser = user;
      update.updatedAt = Date.now();
    }
    const renamedPage = await Page.findByIdAndUpdate(page._id, { $set: update }, { new: true });

    // update Rivisions
    await Revision.updateRevisionListByPageId(renamedPage._id, { pageId: renamedPage._id });

    this.pageEvent.emit('rename', page, user);

    return renamedPage;
  }


  private async renameDescendants(pages, user, options, oldPagePathPrefix, newPagePathPrefix, shouldUseV4Process = true) {
    // v4 compatible process
    if (shouldUseV4Process) {
      return this.renameDescendantsV4(pages, user, options, oldPagePathPrefix, newPagePathPrefix);
    }

    const Page = mongoose.model('Page') as unknown as PageModel;
    const PageRedirect = mongoose.model('PageRedirect') as unknown as PageRedirectModel;

    const { updateMetadata, createRedirectPage } = options;

    const updatePathOperations: any[] = [];
    const insertPageRedirectOperations: any[] = [];

    pages.forEach((page) => {
      const newPagePath = page.path.replace(oldPagePathPrefix, newPagePathPrefix);

      // increment updatePathOperations
      let update;
      if (!page.isEmpty && updateMetadata) {
        update = {
          $set: { path: newPagePath, lastUpdateUser: user._id, updatedAt: new Date() },
        };

      }
      else {
        update = {
          $set: { path: newPagePath },
        };
      }

      if (!page.isEmpty && createRedirectPage) {
        // insert PageRedirect
        insertPageRedirectOperations.push({
          insertOne: {
            document: {
              fromPath: page.path,
              toPath: newPagePath,
            },
          },
        });
      }

      updatePathOperations.push({
        updateOne: {
          filter: {
            _id: page._id,
          },
          update,
        },
      });
    });

    try {
      await Page.bulkWrite(updatePathOperations);
    }
    catch (err) {
      if (err.code !== 11000) {
        throw new Error(`Failed to rename pages: ${err}`);
      }
    }

    try {
      await PageRedirect.bulkWrite(insertPageRedirectOperations);
    }
    catch (err) {
      if (err.code !== 11000) {
        throw Error(`Failed to create PageRedirect documents: ${err}`);
      }
    }

    this.pageEvent.emit('updateMany', pages, user);
  }

  private async renameDescendantsV4(pages, user, options, oldPagePathPrefix, newPagePathPrefix) {
    const PageRedirect = mongoose.model('PageRedirect') as unknown as PageRedirectModel;
    const pageCollection = mongoose.connection.collection('pages');
    const { updateMetadata, createRedirectPage } = options;

    const unorderedBulkOp = pageCollection.initializeUnorderedBulkOp();
    const insertPageRedirectOperations: any[] = [];

    pages.forEach((page) => {
      const newPagePath = page.path.replace(oldPagePathPrefix, newPagePathPrefix);

      if (updateMetadata) {
        unorderedBulkOp
          .find({ _id: page._id })
          .update({ $set: { path: newPagePath, lastUpdateUser: user._id, updatedAt: new Date() } });
      }
      else {
        unorderedBulkOp.find({ _id: page._id }).update({ $set: { path: newPagePath } });
      }
      // insert PageRedirect
      if (!page.isEmpty && createRedirectPage) {
        insertPageRedirectOperations.push({
          insertOne: {
            document: {
              fromPath: page.path,
              toPath: newPagePath,
            },
          },
        });
      }
    });

    try {
      await unorderedBulkOp.execute();
    }
    catch (err) {
      if (err.code !== 11000) {
        throw new Error(`Failed to rename pages: ${err}`);
      }
    }

    try {
      await PageRedirect.bulkWrite(insertPageRedirectOperations);
    }
    catch (err) {
      if (err.code !== 11000) {
        throw Error(`Failed to create PageRedirect documents: ${err}`);
      }
    }

    this.pageEvent.emit('updateMany', pages, user);
  }

  private async renameDescendantsWithStream(targetPage, newPagePath, user, options = {}, shouldUseV4Process = true) {
    // v4 compatible process
    if (shouldUseV4Process) {
      return this.renameDescendantsWithStreamV4(targetPage, newPagePath, user, options);
    }

    const factory = new PageCursorsForDescendantsFactory(user, targetPage, true);
    const readStream = await factory.generateReadable();

    const newPagePathPrefix = newPagePath;
    const pathRegExp = new RegExp(`^${escapeStringRegexp(targetPage.path)}`, 'i');

    const renameDescendants = this.renameDescendants.bind(this);
    const pageEvent = this.pageEvent;
    let count = 0;
    const writeStream = new Writable({
      objectMode: true,
      async write(batch, encoding, callback) {
        try {
          count += batch.length;
          await renameDescendants(
            batch, user, options, pathRegExp, newPagePathPrefix, shouldUseV4Process,
          );
          logger.debug(`Renaming pages progressing: (count=${count})`);
        }
        catch (err) {
          logger.error('Renaming error on add anyway: ', err);
        }

        callback();
      },
      async final(callback) {
        logger.debug(`Renaming pages has completed: (totalCount=${count})`);

        // update path
        targetPage.path = newPagePath;
        pageEvent.emit('syncDescendantsUpdate', targetPage, user);

        callback();
      },
    });

    readStream
      .pipe(createBatchStream(BULK_REINDEX_SIZE))
      .pipe(writeStream);

    await streamToPromise(writeStream);
  }

  private async renameDescendantsWithStreamV4(targetPage, newPagePath, user, options = {}) {

    const readStream = await this.generateReadStreamToOperateOnlyDescendants(targetPage.path, user);

    const newPagePathPrefix = newPagePath;
    const pathRegExp = new RegExp(`^${escapeStringRegexp(targetPage.path)}`, 'i');

    const renameDescendants = this.renameDescendants.bind(this);
    const pageEvent = this.pageEvent;
    let count = 0;
    const writeStream = new Writable({
      objectMode: true,
      async write(batch, encoding, callback) {
        try {
          count += batch.length;
          await renameDescendants(batch, user, options, pathRegExp, newPagePathPrefix);
          logger.debug(`Renaming pages progressing: (count=${count})`);
        }
        catch (err) {
          logger.error('renameDescendants error on add anyway: ', err);
        }

        callback();
      },
      final(callback) {
        logger.debug(`Renaming pages has completed: (totalCount=${count})`);
        // update  path
        targetPage.path = newPagePath;
        pageEvent.emit('syncDescendantsUpdate', targetPage, user);
        callback();
      },
    });

    readStream
      .pipe(createBatchStream(BULK_REINDEX_SIZE))
      .pipe(writeStream);

    await streamToPromise(readStream);
  }

  /*
   * Duplicate
   */
  async duplicate(page, newPagePath, user, isRecursively) {
    /*
     * Common Operation
     */
    const isEmptyAndNotRecursively = page?.isEmpty && !isRecursively;
    if (page == null || isEmptyAndNotRecursively) {
      throw new Error('Cannot find or duplicate the empty page');
    }

    const Page = mongoose.model('Page') as unknown as PageModel;
    const PageTagRelation = mongoose.model('PageTagRelation') as any; // TODO: Typescriptize model

    if (isRecursively && page.isEmpty) {
      throw Error('Page not found.');
    }

    newPagePath = this.crowi.xss.process(newPagePath); // eslint-disable-line no-param-reassign

    // 1. Separate v4 & v5 process
    const shouldUseV4Process = this.shouldUseV4Process(page);
    if (shouldUseV4Process) {
      return this.duplicateV4(page, newPagePath, user, isRecursively);
    }

    // 2. UserGroup & Owner validation
    // use the parent's grant when target page is an empty page
    let grant;
    let grantedUserIds;
    let grantedGroupId;
    if (page.isEmpty) {
      const parent = await Page.findOne({ _id: page.parent });
      if (parent == null) {
        throw Error('parent not found');
      }
      grant = parent.grant;
      grantedUserIds = parent.grantedUsers;
      grantedGroupId = parent.grantedGroup;
    }
    else {
      grant = page.grant;
      grantedUserIds = page.grantedUsers;
      grantedGroupId = page.grantedGroup;
    }

    if (grant !== Page.GRANT_RESTRICTED) {
      let isGrantNormalized = false;
      try {
        const shouldCheckDescendants = false;

        isGrantNormalized = await this.crowi.pageGrantService.isGrantNormalized(newPagePath, grant, grantedUserIds, grantedGroupId, shouldCheckDescendants);
      }
      catch (err) {
        logger.error(`Failed to validate grant of page at "${newPagePath}" when duplicating`, err);
        throw err;
      }
      if (!isGrantNormalized) {
        throw Error(`This page cannot be duplicated to "${newPagePath}" since the selected grant or grantedGroup is not assignable to this page.`);
      }
    }

    // 3. Duplicate target
    const options: PageCreateOptions = {
      grant: page.grant,
      grantUserGroupId: page.grantedGroup,
    };
    let duplicatedTarget;
    if (page.isEmpty) {
      const parent = await Page.getParentAndFillAncestors(newPagePath);
      duplicatedTarget = await Page.createEmptyPage(newPagePath, parent);
    }
    else {
      // copy & populate (reason why copy: SubOperation only allows non-populated page document)
      const copyPage = { ...page };
      await copyPage.populate({ path: 'revision', model: 'Revision', select: 'body' });
      duplicatedTarget = await (Page.create as CreateMethod)(
        newPagePath, copyPage.revision.body, user, options,
      );
    }

    // 4. Take over tags
    const originTags = await page.findRelatedTagsById();
    let savedTags = [];
    if (originTags.length !== 0) {
      await PageTagRelation.updatePageTags(duplicatedTarget._id, originTags);
      savedTags = await PageTagRelation.listTagNamesByPage(duplicatedTarget._id);
      this.tagEvent.emit('update', duplicatedTarget, savedTags);
    }

    if (isRecursively) {
      /*
       * Resumable Operation
       */
      let pageOp;
      try {
        pageOp = await PageOperation.create({
          actionType: PageActionType.Duplicate,
          actionStage: PageActionStage.Main,
          page,
          user,
          fromPath: page.path,
          toPath: newPagePath,
        });
      }
      catch (err) {
        logger.error('Failed to create PageOperation document.', err);
        throw err;
      }
      this.duplicateRecursivelyMainOperation(page, newPagePath, user, pageOp._id);
    }

    const result = serializePageSecurely(duplicatedTarget);
    result.tags = savedTags;
    return result;
  }

  async duplicateRecursivelyMainOperation(page, newPagePath: string, user, pageOpId: ObjectIdLike): Promise<void> {
    const nDuplicatedPages = await this.duplicateDescendantsWithStream(page, newPagePath, user, false);

    // normalize parent of descendant pages
    const shouldNormalize = this.shouldNormalizeParent(page);
    if (shouldNormalize) {
      try {
        await this.normalizeParentAndDescendantCountOfDescendants(newPagePath);
        logger.info(`Successfully normalized duplicated descendant pages under "${newPagePath}"`);
      }
      catch (err) {
        logger.error('Failed to normalize descendants afrer duplicate:', err);
        throw err;
      }
    }

    // Set to Sub
    const pageOp = await PageOperation.findByIdAndUpdatePageActionStage(pageOpId, PageActionStage.Sub);
    if (pageOp == null) {
      throw Error('PageOperation document not found');
    }

    /*
     * Sub Operation
     */
    await this.duplicateRecursivelySubOperation(newPagePath, nDuplicatedPages, pageOp._id);
  }

  async duplicateRecursivelySubOperation(newPagePath: string, nDuplicatedPages: number, pageOpId: ObjectIdLike): Promise<void> {
    const Page = mongoose.model('Page');
    const newTarget = await Page.findOne({ path: newPagePath }); // only one page will be found since duplicating to existing path is forbidden
    if (newTarget == null) {
      throw Error('No duplicated page found. Something might have gone wrong in duplicateRecursivelyMainOperation.');
    }

    await this.updateDescendantCountOfAncestors(newTarget._id, nDuplicatedPages, false);

    await PageOperation.findByIdAndDelete(pageOpId);
  }

  async duplicateV4(page, newPagePath, user, isRecursively) {
    const Page = this.crowi.model('Page');
    const PageTagRelation = mongoose.model('PageTagRelation') as any; // TODO: Typescriptize model
    // populate
    await page.populate({ path: 'revision', model: 'Revision', select: 'body' });

    // create option
    const options: any = { page };
    options.grant = page.grant;
    options.grantUserGroupId = page.grantedGroup;
    options.grantedUserIds = page.grantedUsers;

    newPagePath = this.crowi.xss.process(newPagePath); // eslint-disable-line no-param-reassign

    const createdPage = await Page.create(
      newPagePath, page.revision.body, user, options,
    );

    if (isRecursively) {
      this.duplicateDescendantsWithStream(page, newPagePath, user);
    }

    // take over tags
    const originTags = await page.findRelatedTagsById();
    let savedTags = [];
    if (originTags != null) {
      await PageTagRelation.updatePageTags(createdPage.id, originTags);
      savedTags = await PageTagRelation.listTagNamesByPage(createdPage.id);
      this.tagEvent.emit('update', createdPage, savedTags);
    }
    const result = serializePageSecurely(createdPage);
    result.tags = savedTags;

    return result;
  }

  /**
   * Receive the object with oldPageId and newPageId and duplicate the tags from oldPage to newPage
   * @param {Object} pageIdMapping e.g. key: oldPageId, value: newPageId
   */
  private async duplicateTags(pageIdMapping) {
    const PageTagRelation = mongoose.model('PageTagRelation');

    // convert pageId from string to ObjectId
    const pageIds = Object.keys(pageIdMapping);
    const stage = { $or: pageIds.map((pageId) => { return { relatedPage: new mongoose.Types.ObjectId(pageId) } }) };

    const pagesAssociatedWithTag = await PageTagRelation.aggregate([
      {
        $match: stage,
      },
      {
        $group: {
          _id: '$relatedTag',
          relatedPages: { $push: '$relatedPage' },
        },
      },
    ]);

    const newPageTagRelation: any[] = [];
    pagesAssociatedWithTag.forEach(({ _id, relatedPages }) => {
      // relatedPages
      relatedPages.forEach((pageId) => {
        newPageTagRelation.push({
          relatedPage: pageIdMapping[pageId], // newPageId
          relatedTag: _id,
        });
      });
    });

    return PageTagRelation.insertMany(newPageTagRelation, { ordered: false });
  }

  private async duplicateDescendants(pages, user, oldPagePathPrefix, newPagePathPrefix, shouldUseV4Process = true) {
    if (shouldUseV4Process) {
      return this.duplicateDescendantsV4(pages, user, oldPagePathPrefix, newPagePathPrefix);
    }

    const Page = this.crowi.model('Page');
    const Revision = this.crowi.model('Revision');

    const pageIds = pages.map(page => page._id);
    const revisions = await Revision.find({ pageId: { $in: pageIds } });

    // Mapping to set to the body of the new revision
    const pageIdRevisionMapping = {};
    revisions.forEach((revision) => {
      pageIdRevisionMapping[revision.pageId] = revision;
    });

    // key: oldPageId, value: newPageId
    const pageIdMapping = {};
    const newPages: any[] = [];
    const newRevisions: any[] = [];

    // no need to save parent here
    pages.forEach((page) => {
      const newPageId = new mongoose.Types.ObjectId();
      const newPagePath = page.path.replace(oldPagePathPrefix, newPagePathPrefix);
      const revisionId = new mongoose.Types.ObjectId();
      pageIdMapping[page._id] = newPageId;

      let newPage;
      if (!page.isEmpty) {
        newPage = {
          _id: newPageId,
          path: newPagePath,
          creator: user._id,
          grant: page.grant,
          grantedGroup: page.grantedGroup,
          grantedUsers: page.grantedUsers,
          lastUpdateUser: user._id,
          revision: revisionId,
        };
        newRevisions.push({
          _id: revisionId, pageId: newPageId, body: pageIdRevisionMapping[page._id].body, author: user._id, format: 'markdown',
        });
      }
      newPages.push(newPage);
    });

    await Page.insertMany(newPages, { ordered: false });
    await Revision.insertMany(newRevisions, { ordered: false });
    await this.duplicateTags(pageIdMapping);
  }

  private async duplicateDescendantsV4(pages, user, oldPagePathPrefix, newPagePathPrefix) {
    const Page = this.crowi.model('Page');
    const Revision = this.crowi.model('Revision');

    const pageIds = pages.map(page => page._id);
    const revisions = await Revision.find({ pageId: { $in: pageIds } });

    // Mapping to set to the body of the new revision
    const pageIdRevisionMapping = {};
    revisions.forEach((revision) => {
      pageIdRevisionMapping[revision.pageId] = revision;
    });

    // key: oldPageId, value: newPageId
    const pageIdMapping = {};
    const newPages: any[] = [];
    const newRevisions: any[] = [];

    pages.forEach((page) => {
      const newPageId = new mongoose.Types.ObjectId();
      const newPagePath = page.path.replace(oldPagePathPrefix, newPagePathPrefix);
      const revisionId = new mongoose.Types.ObjectId();
      pageIdMapping[page._id] = newPageId;

      newPages.push({
        _id: newPageId,
        path: newPagePath,
        creator: user._id,
        grant: page.grant,
        grantedGroup: page.grantedGroup,
        grantedUsers: page.grantedUsers,
        lastUpdateUser: user._id,
        revision: revisionId,
      });

      newRevisions.push({
        _id: revisionId, pageId: newPageId, body: pageIdRevisionMapping[page._id].body, author: user._id, format: 'markdown',
      });

    });

    await Page.insertMany(newPages, { ordered: false });
    await Revision.insertMany(newRevisions, { ordered: false });
    await this.duplicateTags(pageIdMapping);
  }

  private async duplicateDescendantsWithStream(page, newPagePath, user, shouldUseV4Process = true) {
    if (shouldUseV4Process) {
      return this.duplicateDescendantsWithStreamV4(page, newPagePath, user);
    }

    const iterableFactory = new PageCursorsForDescendantsFactory(user, page, true);
    const readStream = await iterableFactory.generateReadable();

    const newPagePathPrefix = newPagePath;
    const pathRegExp = new RegExp(`^${escapeStringRegexp(page.path)}`, 'i');

    const duplicateDescendants = this.duplicateDescendants.bind(this);
    const pageEvent = this.pageEvent;
    let count = 0;
    let nNonEmptyDuplicatedPages = 0;
    const writeStream = new Writable({
      objectMode: true,
      async write(batch, encoding, callback) {
        try {
          count += batch.length;
          nNonEmptyDuplicatedPages += batch.filter(page => !page.isEmpty).length;
          await duplicateDescendants(batch, user, pathRegExp, newPagePathPrefix, shouldUseV4Process);
          logger.debug(`Adding pages progressing: (count=${count})`);
        }
        catch (err) {
          logger.error('addAllPages error on add anyway: ', err);
        }

        callback();
      },
      async final(callback) {
        logger.debug(`Adding pages has completed: (totalCount=${count})`);
        // update  path
        page.path = newPagePath;
        pageEvent.emit('syncDescendantsUpdate', page, user);
        callback();
      },
    });

    readStream
      .pipe(createBatchStream(BULK_REINDEX_SIZE))
      .pipe(writeStream);

    await streamToPromise(writeStream);

    return nNonEmptyDuplicatedPages;
  }

  private async duplicateDescendantsWithStreamV4(page, newPagePath, user) {
    const readStream = await this.generateReadStreamToOperateOnlyDescendants(page.path, user);

    const newPagePathPrefix = newPagePath;
    const pathRegExp = new RegExp(`^${escapeStringRegexp(page.path)}`, 'i');

    const duplicateDescendants = this.duplicateDescendants.bind(this);
    const pageEvent = this.pageEvent;
    let count = 0;
    const writeStream = new Writable({
      objectMode: true,
      async write(batch, encoding, callback) {
        try {
          count += batch.length;
          await duplicateDescendants(batch, user, pathRegExp, newPagePathPrefix);
          logger.debug(`Adding pages progressing: (count=${count})`);
        }
        catch (err) {
          logger.error('addAllPages error on add anyway: ', err);
        }

        callback();
      },
      final(callback) {
        logger.debug(`Adding pages has completed: (totalCount=${count})`);
        // update  path
        page.path = newPagePath;
        pageEvent.emit('syncDescendantsUpdate', page, user);
        callback();
      },
    });

    readStream
      .pipe(createBatchStream(BULK_REINDEX_SIZE))
      .pipe(writeStream);

    await streamToPromise(writeStream);

    return count;
  }

  /*
   * Delete
   */
  async deletePage(page, user, options = {}, isRecursively = false) {
    /*
     * Common Operation
     */
    const Page = mongoose.model('Page') as PageModel;

    // Separate v4 & v5 process
    const shouldUseV4Process = this.shouldUseV4Process(page);
    if (shouldUseV4Process) {
      return this.deletePageV4(page, user, options, isRecursively);
    }
    // Validate
    if (page.isEmpty && !isRecursively) {
      throw Error('Page not found.');
    }
    const isTrashed = isTrashPage(page.path);
    if (isTrashed) {
      throw new Error('This method does NOT support deleting trashed pages.');
    }

    if (!isMovablePage(page.path)) {
      throw new Error('Page is not deletable.');
    }

    // Replace with an empty page
    const isChildrenExist = await Page.exists({ parent: page._id });
    const shouldReplace = !isRecursively && isChildrenExist;
    if (shouldReplace) {
      await Page.replaceTargetWithPage(page, null, true);
    }

    // Delete target
    let deletedPage;
    if (!page.isEmpty) {
      deletedPage = await this.deleteNonEmptyTarget(page, user);
    }
    else { // always recursive
      deletedPage = page;
      await this.deleteEmptyTarget(page);
    }

    // 1. Update descendantCount
    if (isRecursively) {
      const inc = page.isEmpty ? -page.descendantCount : -(page.descendantCount + 1);
      await this.updateDescendantCountOfAncestors(page.parent, inc, true);
    }
    else {
      // update descendantCount of ancestors'
      await this.updateDescendantCountOfAncestors(page.parent, -1, true);
    }
    // 2. Delete leaf empty pages
    const parent = await Page.findById(page.parent);
    await this.removeLeafEmptyPages(parent);

    if (isRecursively) {
      const newPath = Page.getDeletedPageName(page.path);
      let pageOp;
      try {
        pageOp = await PageOperation.create({
          actionType: PageActionType.Delete,
          actionStage: PageActionStage.Main,
          page,
          user,
          fromPath: page.path,
          toPath: newPath,
        });
      }
      catch (err) {
        logger.error('Failed to create PageOperation document.', err);
        throw err;
      }
      /*
       * Resumable Operation
       */
      this.deleteRecursivelyMainOperation(page, user, pageOp._id);
    }

    return deletedPage;
  }

  private async deleteNonEmptyTarget(page, user) {
    const Page = mongoose.model('Page') as unknown as PageModel;
    const PageTagRelation = mongoose.model('PageTagRelation') as any; // TODO: Typescriptize model
    const PageRedirect = mongoose.model('PageRedirect') as unknown as PageRedirectModel;
    const newPath = Page.getDeletedPageName(page.path);

    const deletedPage = await Page.findByIdAndUpdate(page._id, {
      $set: {
        path: newPath, status: Page.STATUS_DELETED, deleteUser: user._id, deletedAt: Date.now(), parent: null, descendantCount: 0, // set parent as null
      },
    }, { new: true });

    await PageTagRelation.updateMany({ relatedPage: page._id }, { $set: { isPageTrashed: true } });
    try {
      await PageRedirect.create({ fromPath: page.path, toPath: newPath });
    }
    catch (err) {
      if (err.code !== 11000) {
        throw err;
      }
    }
    this.pageEvent.emit('delete', page, user);
    this.pageEvent.emit('create', deletedPage, user);

    return deletedPage;
  }

  private async deleteEmptyTarget(page): Promise<void> {
    const Page = mongoose.model('Page') as unknown as PageModel;

    await Page.deleteOne({ _id: page._id, isEmpty: true });

    // update descendantCount of ancestors' before removeLeafEmptyPages
    await this.updateDescendantCountOfAncestors(page._id, -page.descendantCount, false);
  }

  async deleteRecursivelyMainOperation(page, user, pageOpId: ObjectIdLike): Promise<void> {
    await this.deleteDescendantsWithStream(page, user, false);

    await PageOperation.findByIdAndDelete(pageOpId);

    // no sub operation available
  }

  private async deletePageV4(page, user, options = {}, isRecursively = false) {
    const Page = mongoose.model('Page') as PageModel;
    const PageTagRelation = mongoose.model('PageTagRelation') as any; // TODO: Typescriptize model
    const Revision = mongoose.model('Revision') as any; // TODO: Typescriptize model
    const PageRedirect = mongoose.model('PageRedirect') as unknown as PageRedirectModel;

    const newPath = Page.getDeletedPageName(page.path);
    const isTrashed = isTrashPage(page.path);

    if (isTrashed) {
      throw new Error('This method does NOT support deleting trashed pages.');
    }

    if (!isMovablePage(page.path)) {
      throw new Error('Page is not deletable.');
    }

    if (isRecursively) {
      this.deleteDescendantsWithStream(page, user);
    }

    // update Revisions
    await Revision.updateRevisionListByPageId(page._id, { pageId: page._id });
    const deletedPage = await Page.findByIdAndUpdate(page._id, {
      $set: {
        path: newPath, status: Page.STATUS_DELETED, deleteUser: user._id, deletedAt: Date.now(),
      },
    }, { new: true });
    await PageTagRelation.updateMany({ relatedPage: page._id }, { $set: { isPageTrashed: true } });

    try {
      await PageRedirect.create({ fromPath: page.path, toPath: newPath });
    }
    catch (err) {
      if (err.code !== 11000) {
        throw err;
      }
    }

    this.pageEvent.emit('delete', page, user);
    this.pageEvent.emit('create', deletedPage, user);

    return deletedPage;
  }

  private async deleteDescendants(pages, user) {
    const Page = mongoose.model('Page') as unknown as PageModel;
    const PageRedirect = mongoose.model('PageRedirect') as unknown as PageRedirectModel;

    const deletePageOperations: any[] = [];
    const insertPageRedirectOperations: any[] = [];

    pages.forEach((page) => {
      const newPath = Page.getDeletedPageName(page.path);

      let operation;
      // if empty, delete completely
      if (page.isEmpty) {
        operation = {
          deleteOne: {
            filter: { _id: page._id },
          },
        };
      }
      // if not empty, set parent to null and update to trash
      else {
        operation = {
          updateOne: {
            filter: { _id: page._id },
            update: {
              $set: {
                path: newPath, status: Page.STATUS_DELETED, deleteUser: user._id, deletedAt: Date.now(), parent: null, descendantCount: 0, // set parent as null
              },
            },
          },
        };

        insertPageRedirectOperations.push({
          insertOne: {
            document: {
              fromPath: page.path,
              toPath: newPath,
            },
          },
        });
      }

      deletePageOperations.push(operation);
    });

    try {
      await Page.bulkWrite(deletePageOperations);
    }
    catch (err) {
      if (err.code !== 11000) {
        throw new Error(`Failed to delete pages: ${err}`);
      }
    }
    finally {
      this.pageEvent.emit('syncDescendantsDelete', pages, user);
    }

    try {
      await PageRedirect.bulkWrite(insertPageRedirectOperations);
    }
    catch (err) {
      if (err.code !== 11000) {
        throw Error(`Failed to create PageRedirect documents: ${err}`);
      }
    }
  }

  /**
   * Create delete stream and return deleted document count
   */
  private async deleteDescendantsWithStream(targetPage, user, shouldUseV4Process = true): Promise<number> {
    let readStream;
    if (shouldUseV4Process) {
      readStream = await this.generateReadStreamToOperateOnlyDescendants(targetPage.path, user);
    }
    else {
      const factory = new PageCursorsForDescendantsFactory(user, targetPage, true);
      readStream = await factory.generateReadable();
    }


    const deleteDescendants = this.deleteDescendants.bind(this);
    let count = 0;
    let nDeletedNonEmptyPages = 0; // used for updating descendantCount

    const writeStream = new Writable({
      objectMode: true,
      async write(batch, encoding, callback) {
        nDeletedNonEmptyPages += batch.filter(d => !d.isEmpty).length;

        try {
          count += batch.length;
          await deleteDescendants(batch, user);
          logger.debug(`Deleting pages progressing: (count=${count})`);
        }
        catch (err) {
          logger.error('deleteDescendants error on add anyway: ', err);
        }

        callback();
      },
      final(callback) {
        logger.debug(`Deleting pages has completed: (totalCount=${count})`);

        callback();
      },
    });

    readStream
      .pipe(createBatchStream(BULK_REINDEX_SIZE))
      .pipe(writeStream);

    await streamToPromise(writeStream);

    return nDeletedNonEmptyPages;
  }

  private async deleteCompletelyOperation(pageIds, pagePaths) {
    // Delete Bookmarks, Attachments, Revisions, Pages and emit delete
    const Bookmark = this.crowi.model('Bookmark');
    const Comment = this.crowi.model('Comment');
    const Page = this.crowi.model('Page');
    const PageTagRelation = this.crowi.model('PageTagRelation');
    const ShareLink = this.crowi.model('ShareLink');
    const Revision = this.crowi.model('Revision');
    const Attachment = this.crowi.model('Attachment');
    const PageRedirect = mongoose.model('PageRedirect') as unknown as PageRedirectModel;

    const { attachmentService } = this.crowi;
    const attachments = await Attachment.find({ page: { $in: pageIds } });

    return Promise.all([
      Bookmark.deleteMany({ page: { $in: pageIds } }),
      Comment.deleteMany({ page: { $in: pageIds } }),
      PageTagRelation.deleteMany({ relatedPage: { $in: pageIds } }),
      ShareLink.deleteMany({ relatedPage: { $in: pageIds } }),
      Revision.deleteMany({ pageId: { $in: pageIds } }),
      Page.deleteMany({ $or: [{ path: { $in: pagePaths } }, { _id: { $in: pageIds } }] }),
      PageRedirect.deleteMany({ $or: [{ toPath: { $in: pagePaths } }] }),
      attachmentService.removeAllAttachments(attachments),
    ]);
  }

  // delete multiple pages
  private async deleteMultipleCompletely(pages, user, options = {}) {
    const ids = pages.map(page => (page._id));
    const paths = pages.map(page => (page.path));

    logger.debug('Deleting completely', paths);

    await this.deleteCompletelyOperation(ids, paths);

    this.pageEvent.emit('syncDescendantsDelete', pages, user); // update as renamed page

    return;
  }

  async deleteCompletely(page, user, options = {}, isRecursively = false, preventEmitting = false) {
    /*
     * Common Operation
     */
    const Page = mongoose.model('Page') as PageModel;

    if (isTopPage(page.path)) {
      throw Error('It is forbidden to delete the top page');
    }

    if (page.isEmpty && !isRecursively) {
      throw Error('Page not found.');
    }

    // v4 compatible process
    const shouldUseV4Process = this.shouldUseV4Process(page);
    if (shouldUseV4Process) {
      return this.deleteCompletelyV4(page, user, options, isRecursively, preventEmitting);
    }

    const ids = [page._id];
    const paths = [page.path];

    logger.debug('Deleting completely', paths);

    await this.deleteCompletelyOperation(ids, paths);

    // replace with an empty page
    const shouldReplace = !isRecursively && await Page.exists({ parent: page._id });
    if (shouldReplace) {
      await Page.replaceTargetWithPage(page);
    }

    // 1. update descendantCount
    if (isRecursively) {
      const inc = page.isEmpty ? -page.descendantCount : -(page.descendantCount + 1);
      await this.updateDescendantCountOfAncestors(page.parent, inc, true);
    }
    else {
      await this.updateDescendantCountOfAncestors(page.parent, -1, true);
    }
    // 2. then delete target completely
    await this.deleteCompletelyOperation(ids, paths);

    // delete leaf empty pages
    const parent = await Page.findById(page.parent);
    await this.removeLeafEmptyPages(parent);

    if (!page.isEmpty && !preventEmitting) {
      this.pageEvent.emit('deleteCompletely', page, user);
    }

    if (isRecursively) {
      let pageOp;
      try {
        pageOp = await PageOperation.create({
          actionType: PageActionType.DeleteCompletely,
          actionStage: PageActionStage.Main,
          page,
          user,
          fromPath: page.path,
          options,
        });
      }
      catch (err) {
        logger.error('Failed to create PageOperation document.', err);
        throw err;
      }
      /*
       * Main Operation
       */
      this.deleteCompletelyRecursivelyMainOperation(page, user, options, pageOp._id);
    }

    return;
  }

  async deleteCompletelyRecursivelyMainOperation(page, user, options, pageOpId: ObjectIdLike): Promise<void> {
    await this.deleteCompletelyDescendantsWithStream(page, user, options, false);

    await PageOperation.findByIdAndDelete(pageOpId);

    // no sub operation available
  }

  private async deleteCompletelyV4(page, user, options = {}, isRecursively = false, preventEmitting = false) {
    const ids = [page._id];
    const paths = [page.path];

    logger.debug('Deleting completely', paths);

    await this.deleteCompletelyOperation(ids, paths);

    if (isRecursively) {
      this.deleteCompletelyDescendantsWithStream(page, user, options);
    }

    if (!page.isEmpty && !preventEmitting) {
      this.pageEvent.emit('deleteCompletely', page, user);
    }

    return;
  }

  async emptyTrashPage(user, options = {}) {
    return this.deleteCompletelyDescendantsWithStream({ path: '/trash' }, user, options);
  }

  /**
   * Create delete completely stream
   */
  private async deleteCompletelyDescendantsWithStream(targetPage, user, options = {}, shouldUseV4Process = true): Promise<number> {
    let readStream;

    if (shouldUseV4Process) { // pages don't have parents
      readStream = await this.generateReadStreamToOperateOnlyDescendants(targetPage.path, user);
    }
    else {
      const factory = new PageCursorsForDescendantsFactory(user, targetPage, true);
      readStream = await factory.generateReadable();
    }

    let count = 0;
    let nDeletedNonEmptyPages = 0; // used for updating descendantCount

    const deleteMultipleCompletely = this.deleteMultipleCompletely.bind(this);
    const writeStream = new Writable({
      objectMode: true,
      async write(batch, encoding, callback) {
        nDeletedNonEmptyPages += batch.filter(d => !d.isEmpty).length;

        try {
          count += batch.length;
          await deleteMultipleCompletely(batch, user, options);
          logger.debug(`Adding pages progressing: (count=${count})`);
        }
        catch (err) {
          logger.error('addAllPages error on add anyway: ', err);
        }

        callback();
      },
      final(callback) {
        logger.debug(`Adding pages has completed: (totalCount=${count})`);

        callback();
      },
    });

    readStream
      .pipe(createBatchStream(BULK_REINDEX_SIZE))
      .pipe(writeStream);

    await streamToPromise(readStream);

    return nDeletedNonEmptyPages;
  }

  // no need to separate Main Sub since it is devided into single page operations
  async deleteMultiplePages(pagesToDelete, user, options): Promise<void> {
    const { isRecursively, isCompletely } = options;

    if (pagesToDelete.length > LIMIT_FOR_MULTIPLE_PAGE_OP) {
      throw Error(`The maximum number of pages is ${LIMIT_FOR_MULTIPLE_PAGE_OP}.`);
    }

    // omit duplicate paths if isRecursively true, omit empty pages if isRecursively false
    const pages = isRecursively ? omitDuplicateAreaPageFromPages(pagesToDelete) : pagesToDelete.filter(p => !p.isEmpty);

    if (isCompletely) {
      for await (const page of pages) {
        await this.deleteCompletely(page, user, {}, isRecursively);
      }
    }
    else {
      for await (const page of pages) {
        await this.deletePage(page, user, {}, isRecursively);
      }
    }
  }

  // use the same process in both v4 and v5
  private async revertDeletedDescendants(pages, user) {
    const Page = this.crowi.model('Page');
    const PageRedirect = mongoose.model('PageRedirect') as unknown as PageRedirectModel;

    const revertPageOperations: any[] = [];
    const fromPathsToDelete: string[] = [];

    pages.forEach((page) => {
      // e.g. page.path = /trash/test, toPath = /test
      const toPath = Page.getRevertDeletedPageName(page.path);
      revertPageOperations.push({
        updateOne: {
          filter: { _id: page._id },
          update: {
            $set: {
              path: toPath, status: Page.STATUS_PUBLISHED, lastUpdateUser: user._id, deleteUser: null, deletedAt: null,
            },
          },
        },
      });

      fromPathsToDelete.push(page.path);
    });

    try {
      await Page.bulkWrite(revertPageOperations);
      await PageRedirect.deleteMany({ fromPath: { $in: fromPathsToDelete } });
    }
    catch (err) {
      if (err.code !== 11000) {
        throw new Error(`Failed to revert pages: ${err}`);
      }
    }
  }

  async revertDeletedPage(page, user, options = {}, isRecursively = false) {
    /*
     * Common Operation
     */
    const Page = this.crowi.model('Page');
    const PageTagRelation = this.crowi.model('PageTagRelation');

    // 1. Separate v4 & v5 process
    const shouldUseV4Process = this.shouldUseV4ProcessForRevert(page);
    if (shouldUseV4Process) {
      return this.revertDeletedPageV4(page, user, options, isRecursively);
    }

    const newPath = Page.getRevertDeletedPageName(page.path);
    const includeEmpty = true;
    const originPage = await Page.findByPath(newPath, includeEmpty);

    // throw if any page already exists
    if (originPage != null) {
      throw Error(`This page cannot be reverted since a page with path "${originPage.path}" already exists. Rename the existing pages first.`);
    }

    // 2. Revert target
    const parent = await Page.getParentAndFillAncestors(newPath);
    const updatedPage = await Page.findByIdAndUpdate(page._id, {
      $set: {
        path: newPath, status: Page.STATUS_PUBLISHED, lastUpdateUser: user._id, deleteUser: null, deletedAt: null, parent: parent._id, descendantCount: 0,
      },
    }, { new: true });
    await PageTagRelation.updateMany({ relatedPage: page._id }, { $set: { isPageTrashed: false } });
<<<<<<< HEAD

    if (!isRecursively) {
=======
    if (isRecursively) {
>>>>>>> 0301cf20
      await this.updateDescendantCountOfAncestors(parent._id, 1, true);
    }
    else {
      let pageOp;
      try {
        pageOp = await PageOperation.create({
          actionType: PageActionType.Revert,
          actionStage: PageActionStage.Main,
          page,
          user,
          fromPath: page.path,
          toPath: newPath,
          options,
        });
      }
      catch (err) {
        logger.error('Failed to create PageOperation document.', err);
        throw err;
      }
      /*
       * Resumable Operation
       */
      this.revertRecursivelyMainOperation(page, user, options, pageOp._id);
    }

<<<<<<< HEAD
    return updatedPage;
  }

  async revertRecursivelyMainOperation(page, user, options, pageOpId: ObjectIdLike): Promise<void> {
    const Page = mongoose.model('Page') as unknown as PageModel;

    await this.revertDeletedDescendantsWithStream(page, user, options, false);

    const newPath = Page.getRevertDeletedPageName(page.path);
    // normalize parent of descendant pages
    const shouldNormalize = this.shouldNormalizeParent(page);
    if (shouldNormalize) {
      try {
        await this.normalizeParentAndDescendantCountOfDescendants(newPath);
        logger.info(`Successfully normalized reverted descendant pages under "${newPath}"`);
      }
      catch (err) {
        logger.error('Failed to normalize descendants afrer revert:', err);
        throw err;
      }
=======
    // TODO: resume
    if (isRecursively) {
      // no await for revertDeletedDescendantsWithStream
      this.resumableRevertDeletedDescendants(page, user, options, shouldUseV4Process);
>>>>>>> 0301cf20
    }

    // Set to Sub
    const pageOp = await PageOperation.findByIdAndUpdatePageActionStage(pageOpId, PageActionStage.Sub);
    if (pageOp == null) {
      throw Error('PageOperation document not found');
    }

    /*
     * Sub Operation
     */
    await this.revertRecursivelySubOperation(page, newPath, pageOp._id);
  }

  async revertRecursivelySubOperation(page, newPath: string, pageOpId: ObjectIdLike): Promise<void> {
    const Page = mongoose.model('Page') as unknown as PageModel;

    const newTarget = await Page.findOne({ path: newPath }); // only one page will be found since duplicating to existing path is forbidden

    if (newTarget == null) {
      throw Error('No reverted page found. Something might have gone wrong in revertRecursivelyMainOperation.');
    }

    // update descendantCount of ancestors'
    await this.updateDescendantCountOfAncestors(page.parent, newTarget.descendantCount + 1, true);

    await PageOperation.findByIdAndDelete(pageOpId);
  }

  async resumableRevertDeletedDescendants(page, user, options, shouldUseV4Process) {
    const revertedDescendantCount = await this.revertDeletedDescendantsWithStream(page, user, options, shouldUseV4Process);

    // update descendantCount of ancestors'
    if (page.parent != null) {
      await this.updateDescendantCountOfAncestors(page.parent, revertedDescendantCount + 1, true);

      // delete leaf empty pages
      await this.removeLeafEmptyPages(page);
    }
  }

  private async revertDeletedPageV4(page, user, options = {}, isRecursively = false) {
    const Page = this.crowi.model('Page');
    const PageTagRelation = this.crowi.model('PageTagRelation');

    const newPath = Page.getRevertDeletedPageName(page.path);
    const originPage = await Page.findByPath(newPath);
    if (originPage != null) {
      throw Error(`This page cannot be reverted since a page with path "${originPage.path}" already exists.`);
    }

    if (isRecursively) {
      this.revertDeletedDescendantsWithStream(page, user, options);
    }

    page.status = Page.STATUS_PUBLISHED;
    page.lastUpdateUser = user;
    debug('Revert deleted the page', page, newPath);
    const updatedPage = await Page.findByIdAndUpdate(page._id, {
      $set: {
        path: newPath, status: Page.STATUS_PUBLISHED, lastUpdateUser: user._id, deleteUser: null, deletedAt: null,
      },
    }, { new: true });
    await PageTagRelation.updateMany({ relatedPage: page._id }, { $set: { isPageTrashed: false } });

    return updatedPage;
  }

  /**
   * Create revert stream
   */
  private async revertDeletedDescendantsWithStream(targetPage, user, options = {}, shouldUseV4Process = true): Promise<number> {
    if (shouldUseV4Process) {
      return this.revertDeletedDescendantsWithStreamV4(targetPage, user, options);
    }

    const readStream = await this.generateReadStreamToOperateOnlyDescendants(targetPage.path, user);

    const revertDeletedDescendants = this.revertDeletedDescendants.bind(this);
    let count = 0;
    const writeStream = new Writable({
      objectMode: true,
      async write(batch, encoding, callback) {
        try {
          count += batch.length;
          await revertDeletedDescendants(batch, user);
          logger.debug(`Reverting pages progressing: (count=${count})`);
        }
        catch (err) {
          logger.error('revertPages error on add anyway: ', err);
        }

        callback();
      },
      async final(callback) {
        logger.debug(`Reverting pages has completed: (totalCount=${count})`);

        callback();
      },
    });

    readStream
      .pipe(createBatchStream(BULK_REINDEX_SIZE))
      .pipe(writeStream);

    await streamToPromise(writeStream);

    return count;
  }

  private async revertDeletedDescendantsWithStreamV4(targetPage, user, options = {}) {
    const readStream = await this.generateReadStreamToOperateOnlyDescendants(targetPage.path, user);

    const revertDeletedDescendants = this.revertDeletedDescendants.bind(this);
    let count = 0;
    const writeStream = new Writable({
      objectMode: true,
      async write(batch, encoding, callback) {
        try {
          count += batch.length;
          await revertDeletedDescendants(batch, user);
          logger.debug(`Reverting pages progressing: (count=${count})`);
        }
        catch (err) {
          logger.error('revertPages error on add anyway: ', err);
        }

        callback();
      },
      final(callback) {
        logger.debug(`Reverting pages has completed: (totalCount=${count})`);

        callback();
      },
    });

    readStream
      .pipe(createBatchStream(BULK_REINDEX_SIZE))
      .pipe(writeStream);

    await streamToPromise(readStream);

    return count;
  }


  async handlePrivatePagesForGroupsToDelete(groupsToDelete, action, transferToUserGroupId, user) {
    const Page = this.crowi.model('Page');
    const pages = await Page.find({ grantedGroup: { $in: groupsToDelete } });

    switch (action) {
      case 'public':
        await Page.publicizePages(pages);
        break;
      case 'delete':
        return this.deleteMultipleCompletely(pages, user);
      case 'transfer':
        await Page.transferPagesToGroup(pages, transferToUserGroupId);
        break;
      default:
        throw new Error('Unknown action for private pages');
    }
  }

  private extractStringIds(refs: Ref<HasObjectId>[]) {
    return refs.map((ref: Ref<HasObjectId>) => {
      return (typeof ref === 'string') ? ref : ref._id.toString();
    });
  }

  constructBasicPageInfo(page: IPage, isGuestUser?: boolean): IPageInfo | IPageInfoForEntity {
    const isMovable = isGuestUser ? false : isMovablePage(page.path);

    if (page.isEmpty) {
      return {
        isEmpty: true,
        isMovable,
        isDeletable: false,
        isAbleToDeleteCompletely: false,
        isRevertible: false,
      };
    }

    const likers = page.liker.slice(0, 15) as Ref<IUserHasId>[];
    const seenUsers = page.seenUsers.slice(0, 15) as Ref<IUserHasId>[];

    return {
      isEmpty: false,
      sumOfLikers: page.liker.length,
      likerIds: this.extractStringIds(likers),
      seenUserIds: this.extractStringIds(seenUsers),
      sumOfSeenUsers: page.seenUsers.length,
      isMovable,
      isDeletable: isMovable,
      isAbleToDeleteCompletely: false,
      isRevertible: isTrashPage(page.path),
    };

  }

  async shortBodiesMapByPageIds(pageIds: ObjectId[] = [], user): Promise<Record<string, string | null>> {
    const Page = mongoose.model('Page');
    const MAX_LENGTH = 350;

    // aggregation options
    const viewerCondition = await generateGrantCondition(user, null);
    const filterByIds = {
      _id: { $in: pageIds },
    };

    let pages;
    try {
      pages = await Page
        .aggregate([
          // filter by pageIds
          {
            $match: filterByIds,
          },
          // filter by viewer
          viewerCondition,
          // lookup: https://docs.mongodb.com/v4.4/reference/operator/aggregation/lookup/
          {
            $lookup: {
              from: 'revisions',
              let: { localRevision: '$revision' },
              pipeline: [
                {
                  $match: {
                    $expr: {
                      $eq: ['$_id', '$$localRevision'],
                    },
                  },
                },
                {
                  $project: {
                    // What is $substrCP?
                    // see: https://stackoverflow.com/questions/43556024/mongodb-error-substrbytes-invalid-range-ending-index-is-in-the-middle-of-a-ut/43556249
                    revision: { $substrCP: ['$body', 0, MAX_LENGTH] },
                  },
                },
              ],
              as: 'revisionData',
            },
          },
          // projection
          {
            $project: {
              _id: 1,
              revisionData: 1,
            },
          },
        ]).exec();
    }
    catch (err) {
      logger.error('Error occurred while generating shortBodiesMap');
      throw err;
    }

    const shortBodiesMap = {};
    pages.forEach((page) => {
      shortBodiesMap[page._id] = page.revisionData?.[0]?.revision;
    });

    return shortBodiesMap;
  }

  private async createAndSendNotifications(page, user, action) {
    const { activityService, inAppNotificationService } = this.crowi;

    const snapshot = stringifySnapshot(page);

    // Create activity
    const parameters = {
      user: user._id,
      targetModel: ActivityDefine.MODEL_PAGE,
      target: page,
      action,
    };
    const activity = await activityService.createByParameters(parameters);

    // Get user to be notified
    const targetUsers = await activity.getNotificationTargetUsers();

    // Create and send notifications
    await inAppNotificationService.upsertByActivity(targetUsers, activity, snapshot);
    await inAppNotificationService.emitSocketIo(targetUsers);
  }

  async normalizeParentByPageIds(pageIds: ObjectIdLike[], user, isRecursively: boolean): Promise<void> {
    if (isRecursively) {
      const Page = mongoose.model('Page') as unknown as PageModel;
      const pages = await Page.findByPageIdsToEdit(pageIds, user, false);

      // DO NOT await !!
      this.normalizeParentRecursivelyByPages(pages, user);

      return;
    }

    for await (const pageId of pageIds) {
      try {
        const normalizedPage = await this.normalizeParentByPageId(pageId, user);

        if (normalizedPage == null) {
          logger.error(`Failed to update descendantCount of page of id: "${pageId}"`);
        }
        else {
          // update descendantCount of ancestors'
          await this.updateDescendantCountOfAncestors(pageId, normalizedPage.descendantCount, false);
        }
      }
      catch (err) {
        // socket.emit('normalizeParentByPageIds', { error: err.message }); TODO: use socket to tell user
      }
    }
  }

  private async normalizeParentByPageId(page, user) {
    const Page = mongoose.model('Page') as unknown as PageModel;

    const {
      path, grant, grantedUsers: grantedUserIds, grantedGroup: grantedGroupId,
    } = page;

    // check if any page exists at target path already
    const existingPage = await Page.findOne({ path });
    if (existingPage != null && !existingPage.isEmpty) {
      throw Error('Page already exists. Please rename the page to continue.');
    }

    /*
     * UserGroup & Owner validation
     */
    if (grant !== Page.GRANT_RESTRICTED) {
      let isGrantNormalized = false;
      try {
        const shouldCheckDescendants = true;

        isGrantNormalized = await this.crowi.pageGrantService.isGrantNormalized(path, grant, grantedUserIds, grantedGroupId, shouldCheckDescendants);
      }
      catch (err) {
        logger.error(`Failed to validate grant of page at "${path}"`, err);
        throw err;
      }
      if (!isGrantNormalized) {
        throw Error('This page cannot be migrated since the selected grant or grantedGroup is not assignable to this page.');
      }
    }
    else {
      throw Error('Restricted pages can not be migrated');
    }

    let updatedPage;

    // replace if empty page exists
    if (existingPage != null && existingPage.isEmpty) {
      await Page.replaceTargetWithPage(existingPage, page, true);
      updatedPage = await Page.findById(page._id);
    }
    else {
      // getParentAndFillAncestors
      const parent = await Page.getParentAndFillAncestors(page.path);
      updatedPage = await Page.findOneAndUpdate({ _id: page._id }, { parent: parent._id }, { new: true });
    }

    return updatedPage;
  }

  async normalizeParentRecursivelyByPages(pages, user): Promise<void> {
    /*
     * Main Operation
     */
    if (pages == null || pages.length === 0) {
      logger.error('pageIds is null or 0 length.');
      return;
    }

    if (pages.length > LIMIT_FOR_MULTIPLE_PAGE_OP) {
      throw Error(`The maximum number of pageIds allowed is ${LIMIT_FOR_MULTIPLE_PAGE_OP}.`);
    }

    const pagesToNormalize = omitDuplicateAreaPageFromPages(pages);

    let normalizablePages;
    let nonNormalizablePages;
    try {
      [normalizablePages, nonNormalizablePages] = await this.crowi.pageGrantService.separateNormalizableAndNotNormalizablePages(pagesToNormalize);
    }
    catch (err) {
      throw err;
    }

    if (normalizablePages.length === 0) {
      // socket.emit('normalizeParentRecursivelyByPages', { error: err.message }); TODO: use socket to tell user
      return;
    }

    if (nonNormalizablePages.length !== 0) {
      // TODO: iterate nonNormalizablePages and send socket error to client so that the user can know which path failed to migrate
      // socket.emit('normalizeParentRecursivelyByPages', { error: err.message }); TODO: use socket to tell user
    }

    /*
     * Main Operation (s)
     */
    for await (const page of normalizablePages) {
      await this.normalizeParentRecursivelyMainOperation(page, user);
    }
  }

  async normalizeParentRecursivelyMainOperation(page, user): Promise<void> {
    // TODO: insertOne PageOperationBlock

    try {
      await this.normalizeParentRecursively([page.path]);
    }
    catch (err) {
      logger.error('V5 initial miration failed.', err);
      // socket.emit('normalizeParentRecursivelyByPageIds', { error: err.message }); TODO: use socket to tell user

      throw err;
    }

    await this.normalizeParentRecursivelySubOperation(page, user);
  }

  async normalizeParentRecursivelySubOperation(page, user): Promise<void> {
    const Page = mongoose.model('Page') as unknown as PageModel;

    try {
      // update descendantCount of self and descendant pages first
      await this.updateDescendantCountOfSelfAndDescendants(page.path);

      // find pages again to get updated descendantCount
      // then calculate inc
      const pageAfterUpdatingDescendantCount = await Page.findByIdAndViewer(page._id, user);

      const exDescendantCount = page.descendantCount;
      const newDescendantCount = pageAfterUpdatingDescendantCount.descendantCount;
      const inc = newDescendantCount - exDescendantCount;
      await this.updateDescendantCountOfAncestors(page._id, inc, false);
    }
    catch (err) {
      logger.error('Failed to update descendantCount after normalizing parent:', err);
      throw Error(`Failed to update descendantCount after normalizing parent: ${err}`);
    }
  }

  async _isPagePathIndexUnique() {
    const Page = this.crowi.model('Page');
    const now = (new Date()).toString();
    const path = `growi_check_is_path_index_unique_${now}`;

    let isUnique = false;

    try {
      await Page.insertMany([
        { path },
        { path },
      ]);
    }
    catch (err) {
      if (err?.code === 11000) { // Error code 11000 indicates the index is unique
        isUnique = true;
        logger.info('Page path index is unique.');
      }
      else {
        throw err;
      }
    }
    finally {
      await Page.deleteMany({ path: { $regex: new RegExp('growi_check_is_path_index_unique', 'g') } });
    }


    return isUnique;
  }

  // TODO: use socket to send status to the client
  async normalizeAllPublicPages() {
    // const socket = this.crowi.socketIoService.getAdminSocket();

    let isUnique;
    try {
      isUnique = await this._isPagePathIndexUnique();
    }
    catch (err) {
      logger.error('Failed to check path index status', err);
      throw err;
    }

    // drop unique index first
    if (isUnique) {
      try {
        await this._v5NormalizeIndex();
      }
      catch (err) {
        logger.error('V5 index normalization failed.', err);
        // socket.emit('v5IndexNormalizationFailed', { error: err.message });
        throw err;
      }
    }

    // then migrate
    try {
      await this.normalizeParentRecursively(['/'], true);
    }
    catch (err) {
      logger.error('V5 initial miration failed.', err);
      // socket.emit('v5InitialMirationFailed', { error: err.message });

      throw err;
    }

    // update descendantCount of all public pages
    try {
      await this.updateDescendantCountOfSelfAndDescendants('/');
      logger.info('Successfully updated all descendantCount of public pages.');
    }
    catch (err) {
      logger.error('Failed updating descendantCount of public pages.', err);
      throw err;
    }

    await this._setIsV5CompatibleTrue();
  }

  private async _setIsV5CompatibleTrue() {
    try {
      await this.crowi.configManager.updateConfigsInTheSameNamespace('crowi', {
        'app:isV5Compatible': true,
      });
      logger.info('Successfully migrated all public pages.');
    }
    catch (err) {
      logger.warn('Failed to update app:isV5Compatible to true.');
      throw err;
    }
  }

  private async normalizeParentAndDescendantCountOfDescendants(path: string): Promise<void> {
    await this.normalizeParentRecursively([path]);

    // update descendantCount of descendant pages
    await this.updateDescendantCountOfSelfAndDescendants(path);
  }

  async normalizeParentRecursively(paths: string[], publicOnly = false): Promise<void> {
    const ancestorPaths = paths.flatMap(p => collectAncestorPaths(p));
    const regexps = paths.map(p => new RegExp(`^${escapeStringRegexp(p)}`, 'i'));

    return this._normalizeParentRecursively(regexps, ancestorPaths, publicOnly);
  }

  // TODO: use websocket to show progress
  private async _normalizeParentRecursively(regexps: RegExp[], pathsToInclude: string[], publicOnly: boolean): Promise<void> {
    const BATCH_SIZE = 100;
    const PAGES_LIMIT = 1000;
    const Page = mongoose.model('Page') as unknown as PageModel;
    const { PageQueryBuilder } = Page;

    // GRANT_RESTRICTED and GRANT_SPECIFIED will never have parent
    const grantFilter: any = {
      $and: [
        { grant: { $ne: Page.GRANT_RESTRICTED } },
        { grant: { $ne: Page.GRANT_SPECIFIED } },
      ],
    };

    if (publicOnly) { // add grant condition if not null
      grantFilter.$and = [...grantFilter.$and, { grant: Page.GRANT_PUBLIC }];
    }

    // generate filter
    const filter: any = {
      $and: [
        {
          parent: null,
          status: Page.STATUS_PUBLISHED,
          path: { $ne: '/' },
        },
      ],
    };
    let pathCondition: (RegExp | string)[] = [];
    if (regexps.length > 0) {
      pathCondition = [...regexps];
    }
    if (pathsToInclude.length > 0) {
      pathCondition = [...pathCondition, ...pathsToInclude];
    }
    if (pathCondition.length > 0) {
      filter.$and.push({
        parent: null,
        status: Page.STATUS_PUBLISHED,
        path: { $in: pathCondition },
      });
    }

    const total = await Page.countDocuments(filter);

    let baseAggregation = Page
      .aggregate([
        { $match: grantFilter },
        { $match: filter },
        {
          $project: { // minimize data to fetch
            _id: 1,
            path: 1,
          },
        },
      ]);

    // limit pages to get
    if (total > PAGES_LIMIT) {
      baseAggregation = baseAggregation.limit(Math.floor(total * 0.3));
    }

    const pagesStream = await baseAggregation.cursor({ batchSize: BATCH_SIZE });

    // use batch stream
    const batchStream = createBatchStream(BATCH_SIZE);

    let countPages = 0;
    let shouldContinue = true;

    // migrate all siblings for each page
    const migratePagesStream = new Writable({
      objectMode: true,
      async write(pages, encoding, callback) {
        // make list to create empty pages
        const parentPathsSet = new Set<string>(pages.map(page => pathlib.dirname(page.path)));
        const parentPaths = Array.from(parentPathsSet);

        // fill parents with empty pages
        await Page.createEmptyPagesByPaths(parentPaths, publicOnly);

        // find parents again
        const builder = new PageQueryBuilder(Page.find({}, { _id: 1, path: 1 }), true);
        const parents = await builder
          .addConditionToListByPathsArray(parentPaths)
          .query
          .lean()
          .exec();

        // bulkWrite to update parent
        const updateManyOperations = parents.map((parent) => {
          const parentId = parent._id;

          // modify to adjust for RegExp
          let parentPath = parent.path === '/' ? '' : parent.path;
          parentPath = escapeStringRegexp(parentPath);

          const filter: any = {
            // regexr.com/6889f
            // ex. /parent/any_child OR /any_level1
            path: { $regex: new RegExp(`^${parentPath}(\\/[^/]+)\\/?$`, 'i') },
          };
          if (publicOnly) {
            filter.grant = Page.GRANT_PUBLIC;
          }

          return {
            updateMany: {
              filter,
              update: {
                parent: parentId,
              },
            },
          };
        });
        try {
          const res = await Page.bulkWrite(updateManyOperations);
          countPages += res.result.nModified;
          logger.info(`Page migration processing: (count=${countPages})`);

          // throw
          if (res.result.writeErrors.length > 0) {
            logger.error('Failed to migrate some pages', res.result.writeErrors);
            throw Error('Failed to migrate some pages');
          }

          // finish migration
          if (res.result.nModified === 0 && res.result.nMatched === 0) {
            shouldContinue = false;
            logger.error('Migration is unable to continue', 'parentPaths:', parentPaths, 'bulkWriteResult:', res);
          }
        }
        catch (err) {
          logger.error('Failed to update page.parent.', err);
          throw err;
        }

        callback();
      },
      final(callback) {
        callback();
      },
    });

    pagesStream
      .pipe(batchStream)
      .pipe(migratePagesStream);

    await streamToPromise(migratePagesStream);

    const existsFilter = { $and: [...grantFilter.$and, ...filter.$and] };
    if (await Page.exists(existsFilter) && shouldContinue) {
      return this._normalizeParentRecursively(regexps, pathsToInclude, publicOnly);
    }

  }

  private async _v5NormalizeIndex() {
    const collection = mongoose.connection.collection('pages');

    try {
      // drop pages.path_1 indexes
      await collection.dropIndex('path_1');
      logger.info('Succeeded to drop unique indexes from pages.path.');
    }
    catch (err) {
      logger.warn('Failed to drop unique indexes from pages.path.', err);
      throw err;
    }

    try {
      // create indexes without
      await collection.createIndex({ path: 1 }, { unique: false });
      logger.info('Succeeded to create non-unique indexes on pages.path.');
    }
    catch (err) {
      logger.warn('Failed to create non-unique indexes on pages.path.', err);
      throw err;
    }
  }

  async countPagesCanNormalizeParentByUser(user): Promise<number> {
    if (user == null) {
      throw Error('user is required');
    }

    const Page = mongoose.model('Page') as unknown as PageModel;
    const { PageQueryBuilder } = Page;

    const builder = new PageQueryBuilder(Page.count(), false);
    await builder.addConditionAsMigratablePages(user);

    const nMigratablePages = await builder.query.exec();

    return nMigratablePages;
  }

  /**
   * update descendantCount of the following pages
   * - page that has the same path as the provided path
   * - pages that are descendants of the above page
   */
  async updateDescendantCountOfSelfAndDescendants(path: string): Promise<void> {
    const BATCH_SIZE = 200;
    const Page = this.crowi.model('Page');
    const { PageQueryBuilder } = Page;

    const builder = new PageQueryBuilder(Page.find(), true);
    builder.addConditionAsMigrated();
    builder.addConditionToListWithDescendants(path);
    builder.addConditionToSortPagesByDescPath();

    const aggregatedPages = await builder.query.lean().cursor({ batchSize: BATCH_SIZE });


    const recountWriteStream = new Writable({
      objectMode: true,
      async write(pageDocuments, encoding, callback) {
        for await (const document of pageDocuments) {
          const descendantCount = await Page.recountDescendantCount(document._id);
          await Page.findByIdAndUpdate(document._id, { descendantCount });
        }
        callback();
      },
      final(callback) {
        callback();
      },
    });
    aggregatedPages
      .pipe(createBatchStream(BATCH_SIZE))
      .pipe(recountWriteStream);

    await streamToPromise(recountWriteStream);
  }

  // update descendantCount of all pages that are ancestors of a provided pageId by count
  async updateDescendantCountOfAncestors(pageId: ObjectIdLike, inc: number, shouldIncludeTarget: boolean): Promise<void> {
    const Page = this.crowi.model('Page');
    const ancestors = await Page.findAncestorsUsingParentRecursively(pageId, shouldIncludeTarget);
    const ancestorPageIds = ancestors.map(p => p._id);
    await Page.incrementDescendantCountOfPageIds(ancestorPageIds, inc);
  }

}

export default PageService;<|MERGE_RESOLUTION|>--- conflicted
+++ resolved
@@ -1724,12 +1724,8 @@
       },
     }, { new: true });
     await PageTagRelation.updateMany({ relatedPage: page._id }, { $set: { isPageTrashed: false } });
-<<<<<<< HEAD
 
     if (!isRecursively) {
-=======
-    if (isRecursively) {
->>>>>>> 0301cf20
       await this.updateDescendantCountOfAncestors(parent._id, 1, true);
     }
     else {
@@ -1755,7 +1751,6 @@
       this.revertRecursivelyMainOperation(page, user, options, pageOp._id);
     }
 
-<<<<<<< HEAD
     return updatedPage;
   }
 
@@ -1776,12 +1771,6 @@
         logger.error('Failed to normalize descendants afrer revert:', err);
         throw err;
       }
-=======
-    // TODO: resume
-    if (isRecursively) {
-      // no await for revertDeletedDescendantsWithStream
-      this.resumableRevertDeletedDescendants(page, user, options, shouldUseV4Process);
->>>>>>> 0301cf20
     }
 
     // Set to Sub
