--- conflicted
+++ resolved
@@ -1559,11 +1559,7 @@
   }
 
   // TODO: use websocket to show progress
-<<<<<<< HEAD
-  private async _v5RecursiveMigration(grant, regexps, publicOnly = false): Promise<void> {
-=======
   async normalizeParentRecursively(grant, regexps, publicOnly = false): Promise<void> {
->>>>>>> 4df62a8f
     const BATCH_SIZE = 100;
     const PAGES_LIMIT = 1000;
     const Page = this.crowi.model('Page');
