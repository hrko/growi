--- conflicted
+++ resolved
@@ -2,11 +2,7 @@
 const mongoose = require('mongoose');
 
 const permittedChannelsForEachCommandSchema = new mongoose.Schema({
-<<<<<<< HEAD
-  channelsObject: {},
-=======
   channelsObject: Map,
->>>>>>> df0fd05e
 });
 
 
