import React, { FC, useEffect, useState } from 'react';
import { pagePathUtils } from '@growi/core';

import {
  useCreatedAt, useDeleteUsername, useDeletedAt, useHasChildren, useHasDraftOnHackmd, useIsAbleToDeleteCompletely,
  useIsDeletable, useIsDeleted, useIsNotCreatable, useIsPageExist, useIsTrashPage, useIsUserPage, useLastUpdateUsername,
  usePageId, usePageIdOnHackmd, usePageUser, useCurrentPagePath, useRevisionCreatedAt, useRevisionId, useRevisionIdHackmdSynced,
  useShareLinkId, useShareLinksNumber, useTemplateTagData, useUpdatedAt, useCreator, useRevisionAuthor, useCurrentUser, useTargetAndAncestors,
} from '../../stores/context';
import {
  useIsDeviceSmallerThanMd, usePreferDrawerModeByUser, usePreferDrawerModeOnEditByUser,
} from '~/stores/ui';

import {
  useIsDeviceSmallerThanMd, usePreferDrawerModeByUser, usePreferDrawerModeOnEditByUser,
} from '~/stores/ui';

const { isTrashPage: _isTrashPage } = pagePathUtils;

const jsonNull = 'null';

const ContextExtractorOnce: FC = () => {

  const mainContent = document.querySelector('#content-main');

  /*
   * App Context from DOM
   */
  const currentUser = JSON.parse(document.getElementById('growi-current-user')?.textContent || jsonNull);

  /*
   * Page Context from DOM
   */
  const revisionId = mainContent?.getAttribute('data-page-revision-id');
  const path = decodeURI(mainContent?.getAttribute('data-path') || '');
  const pageId = mainContent?.getAttribute('data-page-id') || null;
  const revisionCreatedAt = +(mainContent?.getAttribute('data-page-revision-created') || '');
  const createdAt = mainContent?.getAttribute('data-page-created-at');
  const updatedAt = mainContent?.getAttribute('data-page-updated-at');
  const deletedAt = mainContent?.getAttribute('data-page-deleted-at') || null;
  const isUserPage = JSON.parse(mainContent?.getAttribute('data-page-user') || jsonNull);
  const isTrashPage = _isTrashPage(path);
  const isDeleted = JSON.parse(mainContent?.getAttribute('data-page-is-deleted') || jsonNull);
  const isDeletable = JSON.parse(mainContent?.getAttribute('data-page-is-deletable') || jsonNull);
  const isNotCreatable = JSON.parse(mainContent?.getAttribute('data-page-is-not-creatable') || jsonNull);
  const isAbleToDeleteCompletely = JSON.parse(mainContent?.getAttribute('data-page-is-able-to-delete-completely') || jsonNull);
  const isPageExist = mainContent?.getAttribute('data-page-id') != null;
  const pageUser = JSON.parse(mainContent?.getAttribute('data-page-user') || jsonNull);
  const hasChildren = JSON.parse(mainContent?.getAttribute('data-page-has-children') || jsonNull);
  const templateTagData = mainContent?.getAttribute('data-template-tags') || null;
  const shareLinksNumber = mainContent?.getAttribute('data-share-links-number');
  const shareLinkId = JSON.parse(mainContent?.getAttribute('data-share-link-id') || jsonNull);
  const revisionIdHackmdSynced = mainContent?.getAttribute('data-page-revision-id-hackmd-synced') || null;
  const lastUpdateUsername = mainContent?.getAttribute('data-page-last-update-username') || null;
  const deleteUsername = mainContent?.getAttribute('data-page-delete-username') || null;
  const pageIdOnHackmd = mainContent?.getAttribute('data-page-id-on-hackmd') || null;
  const hasDraftOnHackmd = !!mainContent?.getAttribute('data-page-has-draft-on-hackmd');
  const creator = JSON.parse(mainContent?.getAttribute('data-page-creator') || jsonNull);
  const revisionAuthor = JSON.parse(mainContent?.getAttribute('data-page-revision-author') || jsonNull);
  const targetAndAncestors = JSON.parse(mainContent?.getAttribute('data-target-and-ancestors') || jsonNull);

  /*
   * use static swr
   */
  // App
  useCurrentUser(currentUser);

  // Page
  useCreatedAt(createdAt);
  useDeleteUsername(deleteUsername);
  useDeletedAt(deletedAt);
  useHasChildren(hasChildren);
  useHasDraftOnHackmd(hasDraftOnHackmd);
  useIsAbleToDeleteCompletely(isAbleToDeleteCompletely);
  useIsDeletable(isDeletable);
  useIsDeleted(isDeleted);
  useIsNotCreatable(isNotCreatable);
  useIsPageExist(isPageExist);
  useIsTrashPage(isTrashPage);
  useIsUserPage(isUserPage);
  useLastUpdateUsername(lastUpdateUsername);
  usePageId(pageId);
  usePageIdOnHackmd(pageIdOnHackmd);
  usePageUser(pageUser);
  useCurrentPagePath(path);
  useRevisionCreatedAt(revisionCreatedAt);
  useRevisionId(revisionId);
  useRevisionIdHackmdSynced(revisionIdHackmdSynced);
  useShareLinkId(shareLinkId);
  useShareLinksNumber(shareLinksNumber);
  useTemplateTagData(templateTagData);
  useUpdatedAt(updatedAt);
  useCreator(creator);
  useRevisionAuthor(revisionAuthor);
  useTargetAndAncestors(targetAndAncestors);

  // Navigation
  usePreferDrawerModeByUser();
  usePreferDrawerModeOnEditByUser();
  useIsDeviceSmallerThanMd();

<<<<<<< HEAD
=======
  // Navigation
  usePreferDrawerModeByUser();
  usePreferDrawerModeOnEditByUser();
  useIsDeviceSmallerThanMd();

>>>>>>> 07494b4c
  return null;
};

const ContextExtractor: FC = React.memo(() => {
  const [isRunOnce, setRunOnce] = useState(false);

  useEffect(() => {
    setRunOnce(true);
  }, []);

  return isRunOnce ? null : <ContextExtractorOnce></ContextExtractorOnce>;
});

export default ContextExtractor;<|MERGE_RESOLUTION|>--- conflicted
+++ resolved
@@ -99,14 +99,11 @@
   usePreferDrawerModeOnEditByUser();
   useIsDeviceSmallerThanMd();
 
-<<<<<<< HEAD
-=======
   // Navigation
   usePreferDrawerModeByUser();
   usePreferDrawerModeOnEditByUser();
   useIsDeviceSmallerThanMd();
 
->>>>>>> 07494b4c
   return null;
 };
 
