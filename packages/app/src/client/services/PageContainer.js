--- conflicted
+++ resolved
@@ -243,67 +243,6 @@
     this.state.markdown = markdown;
   }
 
-<<<<<<< HEAD
-
-  async initialPageLoad() {
-    {
-      const {
-        data: {
-          likerIds, sumOfLikers, isLiked, seenUserIds, sumOfSeenUsers, isSeen,
-        },
-      } = await this.appContainer.apiv3Get('/page/info', { pageId: this.state.pageId });
-
-      await this.setState({
-        sumOfLikers,
-        isLiked,
-        likerIds,
-        seenUserIds,
-        sumOfSeenUsers,
-        isSeen,
-      });
-    }
-
-    await this.retrieveLikersAndSeenUsers();
-  }
-
-
-  async retrieveLikersAndSeenUsers() {
-    const { users } = await this.appContainer.apiGet('/users.list', { user_ids: [...this.state.likerIds, ...this.state.seenUserIds].join(',') });
-
-    await this.setState({
-      likers: users.filter(({ id }) => this.state.likerIds.includes(id)).slice(0, 15),
-      seenUsers: users.filter(({ id }) => this.state.seenUserIds.includes(id)).slice(0, 15),
-    });
-
-    this.checkAndUpdateImageUrlCached(users);
-  }
-
-  async retrieveBookmarkInfo() {
-    const response = await this.appContainer.apiv3Get('/bookmarks/info', { pageId: this.state.pageId });
-    this.setState({
-      sumOfBookmarks: response.data.sumOfBookmarks,
-      isBookmarked: response.data.isBookmarked,
-    });
-  }
-
-  async checkAndUpdateImageUrlCached(users) {
-    const noImageCacheUsers = users.filter((user) => { return user.imageUrlCached == null });
-    if (noImageCacheUsers.length === 0) {
-      return;
-    }
-
-    const noImageCacheUserIds = noImageCacheUsers.map((user) => { return user.id });
-    try {
-      await this.appContainer.apiv3Put('/users/update.imageUrlCache', { userIds: noImageCacheUserIds });
-    }
-    catch (err) {
-      // Error alert doesn't apear, because user don't need to notice this error.
-      logger.error(err);
-    }
-  }
-
-=======
->>>>>>> dd714176
   setLatestRemotePageData(s2cMessagePageUpdated) {
     const newState = {
       remoteRevisionId: s2cMessagePageUpdated.revisionId,
