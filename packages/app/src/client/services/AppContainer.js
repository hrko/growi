--- conflicted
+++ resolved
@@ -302,7 +302,6 @@
     targetComponent.launchDrawioModal(beginLineNumber, endLineNumber);
   }
 
-<<<<<<< HEAD
   async apiGet(path, params) {
     return this.apiRequest('get', path, { params });
   }
@@ -377,6 +376,4 @@
     return this.apiv3Request('delete', path, { params });
   }
 
-=======
->>>>>>> 5d5ca72c
 }