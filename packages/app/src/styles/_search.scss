--- conflicted
+++ resolved
@@ -166,11 +166,7 @@
       > .page-list-li {
         > a {
           height: 123px;
-<<<<<<< HEAD
-          padding: 2px 8px;
-=======
           padding: 2px 4px;
->>>>>>> 262331d9
           word-break: break-all;
           border-radius: 0;
 
