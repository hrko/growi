import { Ref } from './common';
import { IUser } from './user';
import { IRevision, HasRevisionShortbody } from './revision';
import { ITag } from './tag';
import { HasObjectId } from './has-object-id';
import { SubscriptionStatusType } from './subscription';


export interface IPage {
  path: string,
  status: string,
  revision: Ref<IRevision>,
  tags: Ref<ITag>[],
  creator: Ref<IUser>,
  createdAt: Date,
  updatedAt: Date,
  seenUsers: Ref<IUser>[],
  parent: Ref<IPage> | null,
  descendantCount: number,
  isEmpty: boolean,
  grant: number,
  grantedUsers: Ref<IUser>[],
  grantedGroup: Ref<any>,
  lastUpdateUser: Ref<IUser>,
  liker: Ref<IUser>[],
  commentCount: number
  slackChannels: string,
  pageIdOnHackmd: string,
  revisionHackmdSynced: Ref<IRevision>,
  hasDraftOnHackmd: boolean,
  deleteUser: Ref<IUser>,
  deletedAt: Date,
}

export type IPageHasId = IPage & HasObjectId;

export type IPageForItem = Partial<IPageHasId & {isTarget?: boolean}>;

export type IPageInfo = {
  isEmpty: boolean,
  isMovable: boolean,
  isDeletable: boolean,
  isAbleToDeleteCompletely: boolean,
}

export type IPageInfoForEntity = IPageInfo & {
  bookmarkCount?: number,
  sumOfLikers?: number,
  likerIds?: string[],
  sumOfSeenUsers?: number,
  seenUserIds?: string[],
}

export type IPageInfoForOperation = IPageInfoForEntity & {
  isBookmarked?: boolean,
  isLiked?: boolean,
  subscriptionStatus?: SubscriptionStatusType,
}

export type IPageInfoForListing = IPageInfoForEntity & HasRevisionShortbody;

export type IPageInfoAll = IPageInfo | IPageInfoForEntity | IPageInfoForOperation | IPageInfoForListing;

export const isIPageInfoForEntity = (pageInfo: IPageInfoAll | undefined): pageInfo is IPageInfoForEntity => {
  return pageInfo != null && !pageInfo.isEmpty;
};

export const isIPageInfoForOperation = (pageInfo: IPageInfoAll | undefined): pageInfo is IPageInfoForOperation => {
  return pageInfo != null
    && isIPageInfoForEntity(pageInfo)
    && ('isBookmarked' in pageInfo || 'isLiked' in pageInfo || 'subscriptionStatus' in pageInfo);
};

export const isIPageInfoForListing = (pageInfo: IPageInfoAll | undefined): pageInfo is IPageInfoForListing => {
  return pageInfo != null
    && isIPageInfoForEntity(pageInfo)
    && 'revisionShortBody' in pageInfo;
};

// export type IPageInfoTypeResolver<T extends IPageInfo> =
//   T extends HasRevisionShortbody ? IPageInfoForListing :
//   T extends { isBookmarked?: boolean } | { isLiked?: boolean } | { subscriptionStatus?: SubscriptionStatusType } ? IPageInfoForOperation :
//   T extends { bookmarkCount: number } ? IPageInfoForEntity :
//   T extends { isEmpty: number } ? IPageInfo :
//   T;

/**
 * Union Distribution
 * @param pageInfo
 * @returns
 */
// export const resolvePageInfo = <T extends IPageInfo>(pageInfo: T | undefined): IPageInfoTypeResolver<T> => {
//   return <IPageInfoTypeResolver<T>>pageInfo;
// };

export type IPageWithMeta<M = IPageInfoAll> = {
  pageData: IPageHasId,
<<<<<<< HEAD
  pageMeta?: Partial<IPageInfo> & M,
};

export type IPageApiv1Result = {
  ok: boolean
  page: IPageHasId,
=======
  pageMeta?: M,
>>>>>>> 8bde3aeb
};<|MERGE_RESOLUTION|>--- conflicted
+++ resolved
@@ -95,14 +95,10 @@
 
 export type IPageWithMeta<M = IPageInfoAll> = {
   pageData: IPageHasId,
-<<<<<<< HEAD
-  pageMeta?: Partial<IPageInfo> & M,
+  pageMeta?: M,
 };
 
 export type IPageApiv1Result = {
   ok: boolean
   page: IPageHasId,
-=======
-  pageMeta?: M,
->>>>>>> 8bde3aeb
 };