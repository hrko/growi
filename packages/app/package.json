{
  "name": "@growi/app",
  "version": "5.0.0-RC.0",
  "license": "MIT",
  "scripts": {
    "//// for production": "",
    "start": "yarn build && yarn server",
    "build": "run-p build:*",
    "build:client": "yarn cross-env NODE_ENV=production webpack --config config/webpack.prod.js --profile --bail",
    "build:server": "yarn cross-env NODE_ENV=production tsc -p tsconfig.build.server.json && tsc-alias -p tsconfig.build.server.json",
    "clean": "npx shx rm -rf dist transpiled",
    "prebuild": "yarn cross-env NODE_ENV=production run-p clean resources:*",
    "postbuild": "npx shx mv transpiled/src dist && npx shx cp -r src/server/views dist/server/ && npx shx rm -rf transpiled",
    "server": "yarn cross-env NODE_ENV=production node -r dotenv-flow/config --expose_gc dist/server/app.js",
    "server:ci": "yarn server --ci",
    "preserver": "yarn cross-env NODE_ENV=production yarn migrate",
    "migrate": "node -r dotenv-flow/config node_modules/.bin/migrate-mongo up",
    "//// for development": "",
    "dev": "run-p dev:client dev:server",
    "dev:client": "yarn cross-env NODE_ENV=development webpack --config config/webpack.dev.js --progress --watch",
    "dev:client:nowatch": "yarn cross-env NODE_ENV=development webpack --config config/webpack.dev.js",
    "dev:server": "yarn cross-env NODE_ENV=development ts-node-dev --inspect --expose-gc -r tsconfig-paths/register -r dotenv-flow/config --transpile-only src/server/app.ts",
    "predev:client": "yarn cross-env NODE_ENV=development run-p resources:*",
    "predev:server": "yarn cross-env NODE_ENV=development yarn dev:migrate:up",
    "dev:migrate-mongo": "yarn cross-env NODE_ENV=development yarn ts-node node_modules/.bin/migrate-mongo",
    "dev:migrate": "yarn dev:migrate:up",
    "dev:migrate:create": "yarn dev:migrate-mongo create",
    "dev:migrate:status": "yarn dev:migrate-mongo status",
    "dev:migrate:up": "yarn dev:migrate-mongo up",
    "dev:migrate:down": "yarn dev:migrate-mongo down",
    "//// for CI": "",
    "dev:ci": "yarn dev:client:nowatch && yarn dev:server --ci",
    "predev:ci": "run-p resources:*",
    "lint:typecheck": "npx tsc",
    "lint:eslint": "eslint --quiet \"**/*.{js,jsx,ts,tsx}\"",
    "lint:styles": "stylelint src/**/*.scss --custom-syntax postcss-scss",
    "lint:swagger2openapi": "node node_modules/.bin/oas-validate tmp/swagger.json",
    "lint": "run-p lint:*",
    "test": "cross-env NODE_ENV=test jest --passWithNoTests -- ",
    "prelint:eslint": "yarn resources:plugin",
    "prelint:swagger2openapi": "yarn openapi:v3",
    "//// misc": "",
    "console": "yarn cross-env NODE_ENV=development yarn ts-node --experimental-repl-await src/server/console.js",
    "swagger-jsdoc": "swagger-jsdoc -o tmp/swagger.json -d config/swagger-definition.js",
    "openapi:v3": "yarn cross-env API_VERSION=3 yarn swagger-jsdoc -- \"src/server/routes/apiv3/**/*.js\" \"src/server/models/**/*.js\"",
    "openapi:v1": "yarn cross-env API_VERSION=1 yarn swagger-jsdoc -- \"src/server/*/*.js\" \"src/server/models/**/*.js\"",
    "resources:plugin": "yarn ts-node bin/generate-plugin-definitions-source.ts",
    "resources:dl-resources": "yarn ts-node bin/download-cdn-resources.ts",
    "ts-node": "ts-node -r tsconfig-paths/register -r dotenv-flow/config --transpile-only"
  },
  "// comments for dependencies": {
    "openid-client": "Node.js 12 or higher is required for openid-client@3 and above.",
    "escape-string-regexp": "5.0.0 or above exports only ESM",
    "mongoose": "5.13.13 causes an error like 't.versions.node is undefined' about 'browser.umd.js' on browser",
    "string-width": "5.0.0 or above exports only ESM."
  },
  "dependencies": {
    "@browser-bunyan/console-formatted-stream": "^1.6.2",
    "@godaddy/terminus": "^4.9.0",
    "@google-cloud/storage": "^5.8.5",
    "@growi/codemirror-textlint": "^5.0.0-RC.0",
    "@growi/plugin-attachment-refs": "^5.0.0-RC.0",
    "@growi/plugin-lsx": "^5.0.0-RC.0",
    "@growi/plugin-pukiwiki-like-linker": "^5.0.0-RC.0",
    "@growi/slack": "^5.0.0-RC.0",
    "@promster/express": "^7.0.2",
    "@promster/server": "^7.0.4",
    "@slack/events-api": "^3.0.0",
    "@slack/web-api": "^6.2.4",
    "@slack/webhook": "^6.0.0",
    "JSONStream": "^1.3.5",
    "archiver": "^5.3.0",
    "array.prototype.flatmap": "^1.2.2",
    "async-canvas-to-blob": "^1.0.3",
    "aws-sdk": "^2.1044.0",
    "axios": "^0.24.0",
    "body-parser": "^1.18.2",
    "browser-bunyan": "^1.6.3",
    "bunyan": "^1.8.15",
    "check-node-version": "^4.1.0",
    "connect-flash": "~0.1.1",
    "connect-mongo": "^4.6.0",
    "connect-redis": "^4.0.4",
    "cookie-parser": "^1.4.5",
    "csrf": "^3.1.0",
    "date-fns": "^2.23.0",
    "detect-indent": "^7.0.0",
    "diff": "^5.0.0",
    "elasticsearch": "^16.0.0",
    "entities": "^2.0.0",
    "esa-nodejs": "^0.0.7",
    "escape-string-regexp": "=4.0.0",
    "express": "^4.16.1",
    "express-bunyan-logger": "^1.3.3",
    "express-form": "~0.12.0",
    "express-mongo-sanitize": "^2.1.0",
    "express-rate-limit": "^5.3.0",
    "express-session": "^1.16.1",
    "express-validator": "^6.1.1",
    "express-webpack-assets": "^0.1.0",
    "graceful-fs": "^4.1.11",
    "helmet": "^4.6.0",
    "http-errors": "~1.8.0",
    "i18next": "^20.3.2",
    "i18next-express-middleware": "^2.0.0",
    "i18next-node-fs-backend": "^2.1.3",
    "i18next-sprintf-postprocessor": "^0.2.2",
    "is-iso-date": "^0.0.1",
    "lucene-query-parser": "^1.2.0",
    "md5": "^2.2.1",
    "method-override": "^3.0.0",
    "migrate-mongo": "^8.2.3",
    "mkdirp": "^1.0.3",
    "mongoose": "^6.0.13",
    "mongoose-gridfs": "^1.2.42",
    "mongoose-paginate-v2": "^1.3.9",
    "mongoose-unique-validator": "^2.0.3",
    "multer": "~1.4.0",
    "multer-autoreap": "^1.0.3",
    "nocache": "^3.0.1",
    "nodemailer": "^6.6.2",
    "nodemailer-ses-transport": "~1.5.0",
    "openid-client": "=2.5.0",
    "passport": "^0.5.0",
    "passport-github": "^1.1.0",
    "passport-google-oauth20": "^2.0.0",
    "passport-http": "^0.3.0",
    "passport-ldapauth": "^3.0.1",
    "passport-local": "^1.0.0",
    "passport-saml": "^3.2.0",
    "passport-twitter": "^1.0.4",
    "prom-client": "^13.0.0",
    "re2": "^1.17.1",
    "react-card-flip": "^1.0.10",
    "react-image-crop": "^8.3.0",
    "react-multiline-clamp": "^2.0.0",
    "reconnecting-websocket": "^4.4.0",
    "redis": "^3.0.2",
    "rimraf": "^3.0.0",
    "socket.io": "^4.2.0",
    "stream-to-promise": "^3.0.0",
    "string-width": "=4.2.2",
    "swagger-jsdoc": "^3.4.0",
    "swig-templates": "^2.0.2",
    "uglifycss": "^0.0.29",
    "universal-bunyan": "^0.9.2",
    "unzipper": "^0.10.5",
    "url-join": "^4.0.0",
    "validator": "^13.6.0",
    "ws": "^8.3.0",
    "xss": "^1.0.6"
  },
  "// comments for defDependencies": {
    "@handsontable/react": "v3 requires handsontable >= 7.0.0.",
    "handsontable": "v7.0.0 or above is no loger MIT lisence.",
    "ts-loader": "v9 is not compatible with webpack@5"
  },
  "devDependencies": {
<<<<<<< HEAD
    "@alienfast/i18next-loader": "^1.0.16",
    "@growi/ui": "^5.0.0-RC.0",
=======
    "@alienfast/i18next-loader": "^1.1.4",
    "@growi/ui": "^4.5.4-RC.0",
>>>>>>> 575d43ee
    "@handsontable/react": "=2.1.0",
    "@types/compression": "^1.7.0",
    "@types/express": "^4.17.11",
    "@types/jquery": "^3.5.8",
    "@types/multer": "^1.4.5",
    "@types/react-dom": "^17.0.9",
    "autoprefixer": "^9.0.0",
    "bootstrap": "^4.5.0",
    "browser-sync": "^2.27.7",
    "bunyan-debug": "^2.0.0",
    "cli": "~1.0.1",
    "codemirror": "^5.63.0",
    "colors": "^1.2.5",
    "connect-browser-sync": "^2.1.0",
    "core-js": "=2.6.9",
    "css-loader": "^3.0.0",
    "csv-to-markdown-table": "^1.0.1",
    "diff2html": "^3.1.2",
    "eazy-logger": "^3.1.0",
    "file-loader": "^5.0.2",
    "handsontable": "=6.2.2",
    "hard-source-webpack-plugin": "^0.13.1",
    "i18next-browser-languagedetector": "^4.0.1",
    "imports-loader": "^0.8.0",
    "jquery-slimscroll": "^1.3.8",
    "jquery-ui": "^1.12.1",
    "jquery.cookie": "~1.4.1",
    "jshint": "^2.13.0",
    "load-css-file": "^1.0.0",
    "lodash-webpack-plugin": "^0.11.5",
    "markdown-it": "^10.0.0",
    "markdown-it-blockdiag": "^1.1.1",
    "markdown-it-drawio-viewer": "^1.3.1",
    "markdown-it-emoji": "^1.4.0",
    "markdown-it-footnote": "^3.0.1",
    "markdown-it-mathjax": "^2.0.0",
    "markdown-it-named-headers": "^0.0.4",
    "markdown-it-plantuml": "^1.3.0",
    "markdown-it-task-checkbox": "^1.0.6",
    "markdown-it-toc-and-anchor-with-slugid": "^1.1.4",
    "markdown-table": "^1.1.1",
    "mini-css-extract-plugin": "^0.9.0",
    "morgan": "^1.10.0",
    "node-dev": "^4.0.0",
    "normalize-path": "^3.0.0",
    "null-loader": "^3.0.0",
    "on-headers": "^1.0.1",
    "optimize-css-assets-webpack-plugin": "^5.0.3",
    "penpal": "^4.0.0",
    "plantuml-encoder": "^1.2.5",
    "postcss-loader": "^3.0.0",
    "prettier": "^1.19.1",
    "react": "^16.8.3",
    "react-bootstrap-typeahead": "^3.4.7",
    "react-codemirror2": "^6.0.0",
    "react-copy-to-clipboard": "^5.0.1",
    "react-dom": "^16.8.3",
    "react-dropzone": "^11.2.4",
    "react-frame-component": "^4.0.0",
    "react-hotkeys": "^2.0.0",
    "react-i18next": "^11.1.0",
    "react-waypoint": "^10.1.0",
    "reactstrap": "^8.9.0",
    "replacestream": "^4.0.3",
    "reveal.js": "^3.5.0",
    "sass": "^1.43.4",
    "sass-loader": "^10.1.1",
    "simple-load-script": "^1.0.2",
    "socket.io-client": "^4.2.0",
    "sticky-events": "^3.4.11",
    "style-loader": "^1.0.0",
    "styled-components": "^5.0.1",
    "stylelint": "^14.0.1",
    "stylelint-config-recess-order": "^2.0.1",
    "swagger2openapi": "^5.3.1",
    "swr": "^1.0.1",
    "terser-webpack-plugin": "^4.1.0",
    "throttle-debounce": "^2.0.0",
    "toastr": "^2.1.2",
    "ts-loader": "^8.3.0",
    "ts-node-dev": "^1.1.6",
    "tsc-alias": "^1.2.9",
    "tsconfig-paths-webpack-plugin": "^3.5.1",
    "unstated": "^2.1.1",
    "webpack": "^4.39.3",
    "webpack-assets-manifest": "^3.1.1",
    "webpack-bundle-analyzer": "^3.9.0",
    "webpack-cli": "^3.3.7",
    "webpack-merge": "^4.2.2"
  }
}<|MERGE_RESOLUTION|>--- conflicted
+++ resolved
@@ -156,13 +156,8 @@
     "ts-loader": "v9 is not compatible with webpack@5"
   },
   "devDependencies": {
-<<<<<<< HEAD
-    "@alienfast/i18next-loader": "^1.0.16",
+    "@alienfast/i18next-loader": "^1.1.4",
     "@growi/ui": "^5.0.0-RC.0",
-=======
-    "@alienfast/i18next-loader": "^1.1.4",
-    "@growi/ui": "^4.5.4-RC.0",
->>>>>>> 575d43ee
     "@handsontable/react": "=2.1.0",
     "@types/compression": "^1.7.0",
     "@types/express": "^4.17.11",
