--- conflicted
+++ resolved
@@ -1,10 +1,6 @@
 {
   "name": "@growi/app",
-<<<<<<< HEAD
   "version": "5.0.0-RC.0",
-=======
-  "version": "4.6.0-RC.0",
->>>>>>> dd714176
   "license": "MIT",
   "scripts": {
     "//// for production": "",
@@ -63,7 +59,6 @@
     "@browser-bunyan/console-formatted-stream": "^1.6.2",
     "@godaddy/terminus": "^4.9.0",
     "@google-cloud/storage": "^5.8.5",
-<<<<<<< HEAD
     "@growi/codemirror-textlint": "^5.0.0-RC.0",
     "@growi/plugin-attachment-refs": "^5.0.0-RC.0",
     "@growi/plugin-lsx": "^5.0.0-RC.0",
@@ -71,15 +66,6 @@
     "@growi/slack": "^5.0.0-RC.0",
     "@promster/express": "^7.0.2",
     "@promster/server": "^7.0.4",
-=======
-    "@growi/codemirror-textlint": "^4.6.0-RC.0",
-    "@growi/plugin-attachment-refs": "^4.6.0-RC.0",
-    "@growi/plugin-lsx": "^4.6.0-RC.0",
-    "@growi/plugin-pukiwiki-like-linker": "^4.6.0-RC.0",
-    "@growi/slack": "^4.6.0-RC.0",
-    "@promster/express": "^5.1.0",
-    "@promster/server": "^6.0.3",
->>>>>>> dd714176
     "@slack/events-api": "^3.0.0",
     "@slack/web-api": "^6.2.4",
     "@slack/webhook": "^6.0.0",
@@ -180,11 +166,7 @@
   },
   "devDependencies": {
     "@alienfast/i18next-loader": "^1.1.4",
-<<<<<<< HEAD
     "@growi/ui": "^5.0.0-RC.0",
-=======
-    "@growi/ui": "^4.6.0-RC.0",
->>>>>>> dd714176
     "@handsontable/react": "=2.1.0",
     "@types/compression": "^1.7.0",
     "@types/express": "^4.17.11",
@@ -204,11 +186,8 @@
     "csv-to-markdown-table": "^1.0.1",
     "diff2html": "^3.1.2",
     "eazy-logger": "^3.1.0",
-<<<<<<< HEAD
     "eslint-plugin-regex": "^1.8.0",
-=======
     "eslint-plugin-cypress": "^2.12.1",
->>>>>>> dd714176
     "file-loader": "^5.0.2",
     "handsontable": "=6.2.2",
     "hard-source-webpack-plugin": "^0.13.1",
