--- conflicted
+++ resolved
@@ -1,10 +1,6 @@
 {
   "name": "@growi/plugin-pukiwiki-like-linker",
-<<<<<<< HEAD
   "version": "5.0.0-RC.0",
-=======
-  "version": "4.5.9-RC.0",
->>>>>>> d061cd2b
   "description": "GROWI plugin to add PukiwikiLikeLinker",
   "license": "MIT",
   "keywords": [
