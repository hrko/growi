--- conflicted
+++ resolved
@@ -82,11 +82,8 @@
 ## 依存関係
 
 - Node.js v14.x or v16.x
-<<<<<<< HEAD
-=======
 - npm 6.x
 - yarn
->>>>>>> dd714176
 - MongoDB 4.x
 
 ### オプションの依存関係
