module.exports = function(crowi) {
  var debug = require('debug')('crowi:models:page')
    , mongoose = require('mongoose')
    , ObjectId = mongoose.Schema.Types.ObjectId
    , GRANT_PUBLIC = 1
    , GRANT_RESTRICTED = 2
    , GRANT_SPECIFIED = 3
    , GRANT_OWNER = 4
    , PAGE_GRANT_ERROR = 1

    , pageEvent = crowi.event('page')

    , pageSchema;

  function isPortalPath(path) {
    if (path.match(/.*\/$/)) {
      return true;
    }

    return false;
  }

  pageSchema = new mongoose.Schema({
    path: { type: String, required: true, index: true },
    revision: { type: ObjectId, ref: 'Revision' },
    redirectTo: { type: String, index: true },
    grant: { type: Number, default: GRANT_PUBLIC, index: true },
    grantedUsers: [{ type: ObjectId, ref: 'User' }],
    creator: { type: ObjectId, ref: 'User', index: true },
    liker: [{ type: ObjectId, ref: 'User', index: true }],
    seenUsers: [{ type: ObjectId, ref: 'User', index: true }],
    commentCount: { type: Number, default: 0 },
    extented: {
      type: String,
      default: '{}',
      get: function(data) {
        try {
          return JSON.parse(data);
        } catch(e) {
          return data;
        }
      },
      set: function(data) {
        return JSON.stringify(data);
      }
    },
    createdAt: { type: Date, default: Date.now },
    updatedAt: Date
  });

<<<<<<< HEAD
  pageEvent.on('updated', pageEvent.onUpdated);
=======
  pageEvent.on('create', pageEvent.onCreate);
  pageEvent.on('update', pageEvent.onUpdate);
>>>>>>> 1fa7206f

  pageSchema.methods.isPublic = function() {
    if (!this.grant || this.grant == GRANT_PUBLIC) {
      return true;
    }

    return false;
  };

  pageSchema.methods.isPortal = function() {
    return isPortalPath(this.path);
  };

  pageSchema.methods.isCreator = function(userData) {
    if (this.populated('creator') && this.creator._id.toString() === userData._id.toString()) {
      return true;
    } else if (this.creator.toString() === userData._id.toString()) {
      return true
    }

    return false;
  };

  pageSchema.methods.isGrantedFor = function(userData) {
    if (this.isPublic() || this.isCreator(userData)) {
      return true;
    }

    if (this.grantedUsers.indexOf(userData._id) >= 0) {
      return true;
    }

    return false;
  };

  pageSchema.methods.isLatestRevision = function() {
    // populate されていなくて判断できない
    if (!this.latestRevision || !this.revision) {
      return true;
    }

    return (this.latestRevision == this.revision._id.toString());
  };

  pageSchema.methods.isUpdatable = function(previousRevision) {
    var revision = this.latestRevision || this.revision;
    if (revision != previousRevision) {
      return false;
    }
    return true;
  };

  pageSchema.methods.isLiked = function(userData) {
    return this.liker.some(function(likedUser) {
      return likedUser == userData._id.toString();
    });
  };

  pageSchema.methods.like = function(userData) {
    var self = this,
      Page = self;

      return new Promise(function(resolve, reject) {
        var added = self.liker.addToSet(userData._id);
        if (added.length > 0) {
          self.save(function(err, data) {
            if (err) {
              return reject(err);
            }
            debug('liker updated!', added);
            return resolve(data);
          });
        } else {
          debug('liker not updated');
          return reject(self);
        }
      });

  };

  pageSchema.methods.unlike = function(userData, callback) {
    var self = this,
      Page = self;

      return new Promise(function(resolve, reject) {
        var beforeCount = self.liker.length;
        self.liker.pull(userData._id);
        if (self.liker.length != beforeCount) {
          self.save(function(err, data) {
            if (err) {
              return reject(err);
            }
            return resolve(data);
          });
        } else {
          debug('liker not updated');
          return reject(self);
        }
      });

  };

  pageSchema.methods.isSeenUser = function(userData) {
    var self = this,
      Page = self;

      return this.seenUsers.some(function(seenUser) {
        return seenUser.equals(userData._id);
      });
  };

  pageSchema.methods.seen = function(userData) {
    var self = this,
      Page = self;

      if (this.isSeenUser(userData)) {
        debug('seenUsers not updated');
        return Promise.resolve(this);
      }

      return new Promise(function(resolve, reject) {
        if (!userData || !userData._id) {
          reject(new Error('User data is not valid'));
        }

        var added = self.seenUsers.addToSet(userData);
        self.save(function(err, data) {
          if (err) {
            return reject(err);
          }

          debug('seenUsers updated!', added);
          return resolve(self);
        });
      });
  };

  pageSchema.statics.populatePageData = function(pageData, revisionId) {
    var Page = crowi.model('Page');
    var User = crowi.model('User');

    pageData.latestRevision = pageData.revision;
    if (revisionId) {
      pageData.revision = revisionId;
    }
    pageData.likerCount = pageData.liker.length || 0;
    pageData.seenUsersCount = pageData.seenUsers.length || 0;

    return new Promise(function(resolve, reject) {
      pageData.populate([
        {path: 'creator', model: 'User', select: User.USER_PUBLIC_FIELDS},
        {path: 'revision', model: 'Revision'},
        //{path: 'liker', options: { limit: 11 }},
        //{path: 'seenUsers', options: { limit: 11 }},
      ], function (err, pageData) {
        Page.populate(pageData, {path: 'revision.author', model: 'User', select: User.USER_PUBLIC_FIELDS}, function(err, data) {
          if (err) {
            return reject(err);
          }

          return resolve(data);
        });
      });
    });
  };

  pageSchema.statics.populatePageList = function(pageList) {
    var Page = self;
    var User = crowi.model('User');

    return new Promise(function(resolve, reject) {
      Page.populate(
        pageList,
        [
          {path: 'creator', model: 'User', select: User.USER_PUBLIC_FIELDS},
          {path: 'revision', model: 'Revision'}
        ],
        function(err, pageList) {
          if (err) {
            return reject(err);
          }

          Page.populate(pageList, {path: 'revision.author', model: 'User', select: User.USER_PUBLIC_FIELDS}, function(err, data) {
            if (err) {
              return reject(err);
            }

            resolve(data);
          });
        }
      );
    });
  };


  pageSchema.statics.updateCommentCount = function (page, num)
  {
    var self = this;

    return new Promise(function(resolve, reject) {
      self.update({_id: page}, {commentCount: num}, {}, function(err, data) {
        if (err) {
          debug('Update commentCount Error', err);
          return reject(err);
        }

        return resolve(data);
      });
    });
  };

  pageSchema.statics.hasPortalPage = function (path, user) {
    var self = this;
    return new Promise(function(resolve, reject) {
      self.findPage(path, user)
      .then(function(page) {
        resolve(page);
      }).catch(function(err) {
        resolve(null); // check only has portal page, through error
      });
    });
  };

  pageSchema.statics.getGrantLabels = function() {
    var grantLabels = {};
    grantLabels[GRANT_PUBLIC]     = '公開';
    grantLabels[GRANT_RESTRICTED] = 'リンクを知っている人のみ';
    //grantLabels[GRANT_SPECIFIED]  = '特定ユーザーのみ';
    grantLabels[GRANT_OWNER]      = '自分のみ';

    return grantLabels;
  };

  pageSchema.statics.normalizePath = function(path) {
    if (!path.match(/^\//)) {
      path = '/' + path;
    }

    return path;
  };

  pageSchema.statics.getUserPagePath = function(user) {
    return '/user/' + user.username;
  };

  pageSchema.statics.isCreatableName = function(name) {
    var forbiddenPages = [
      /\^|\$|\*|\+|\#/,
      /^\/_api\/.*/,
/^\/\-\/.*/,
/^\/_r\/.*/,
/^\/user\/[^\/]+\/(bookmarks|comments|activities|pages|recent-create|recent-edit)/, // reserved
/^http:\/\/.+$/, // avoid miss in renaming
/.+\/edit$/,
/.+\.md$/,
/^\/(installer|register|login|logout|admin|me|files|trash|paste|comments).+/,
    ];

    var isCreatable = true;
    forbiddenPages.forEach(function(page) {
      var pageNameReg = new RegExp(page);
      if (name.match(pageNameReg)) {
        isCreatable = false;
        return ;
      }
    });

    return isCreatable;
  };

  pageSchema.statics.updateRevision = function(pageId, revisionId, cb) {
    this.update({_id: pageId}, {revision: revisionId}, {}, function(err, data) {
      cb(err, data);
    });
  };

  pageSchema.statics.findUpdatedList = function(offset, limit, cb) {
    this
    .find({})
    .sort({updatedAt: -1})
    .skip(offset)
    .limit(limit)
    .exec(function(err, data) {
      cb(err, data);
    });
  };

  pageSchema.statics.findPageById = function(id) {
    var Page = this;

    return new Promise(function(resolve, reject) {
      Page.findOne({_id: id}, function(err, pageData) {
        if (err) {
          return reject(err);
        }

        return Page.populatePageData(pageData, null).then(resolve);
      });
    });
  };

  pageSchema.statics.findPageByIdAndGrantedUser = function(id, userData) {
    var Page = this;

    return new Promise(function(resolve, reject) {
      Page.findPageById(id)
      .then(function(pageData) {
        if (userData && !pageData.isGrantedFor(userData)) {
          return reject(new Error('Page is not granted for the user')); //PAGE_GRANT_ERROR, null);
        }

        return resolve(pageData);
      }).catch(function(err) {
        return reject(err);
      });
    });
  };

  // find page and check if granted user
  pageSchema.statics.findPage = function(path, userData, revisionId, ignoreNotFound) {
    var self = this;

    return new Promise(function(resolve, reject) {
      self.findOne({path: path}, function(err, pageData) {
        if (err) {
          return reject(err);
        }

        if (pageData === null) {
          if (ignoreNotFound) {
            return resolve(null);
          }

          var pageNotFoundError = new Error('Page Not Found')
          pageNotFoundError.name = 'Crowi:Page:NotFound';
          return reject(pageNotFoundError);
        }

        if (!pageData.isGrantedFor(userData)) {
          return reject(new Error('Page is not granted for the user')); //PAGE_GRANT_ERROR, null);
        }

        self.populatePageData(pageData, revisionId || null).then(resolve).catch(reject);
      });
    });
  };

  // find page by path
  pageSchema.statics.findPageByPath = function(path) {
    var Page = this;

    return new Promise(function(resolve, reject) {
      Page.findOne({path: path}, function(err, pageData) {
        if (err || pageData === null) {
          return reject(err);
        }

        return resolve(pageData);
      });
    });
  };

  pageSchema.statics.findListByPageIds = function(ids, option) {
    var Page = this;
    var User = crowi.model('User');
    var limit = option.limit || 50;
    var offset = option.skip || 0;

    return new Promise(function(resolve, reject) {
      Page
      .find({ _id: { $in: ids }, grant: GRANT_PUBLIC })
      //.sort({createdAt: -1}) // TODO optionize
      .skip(offset)
      .limit(limit)
      .populate('revision')
      .exec(function(err, pages) {
        if (err) {
          return reject(err);
        }

        Page.populate(pages, {path: 'revision.author', model: 'User', select: User.USER_PUBLIC_FIELDS}, function(err, data) {
          if (err) {
            return reject(err);
          }

          return resolve(data);
        });
      });
    });
  };

  pageSchema.statics.findListByCreator = function(user, option) {
    var Page = this;
    var User = crowi.model('User');
    var limit = option.limit || 50;
    var offset = option.offset || 0;

    return new Promise(function(resolve, reject) {
      Page
      .find({ creator: user._id, grant: GRANT_PUBLIC })
      .sort({createdAt: -1})
      .skip(offset)
      .limit(limit)
      .populate('revision')
      .exec(function(err, pages) {
        if (err) {
          return reject(err);
        }

        Page.populate(pages, {path: 'revision.author', model: 'User', select: User.USER_PUBLIC_FIELDS}, function(err, data) {
          if (err) {
            return reject(err);
          }

          return resolve(data);
        });
      });
    });
  };

  pageSchema.statics.findListByStartWith = function(path, userData, option) {
    var Page = this;
    var User = crowi.model('User');

    if (!option) {
      option = {sort: 'updatedAt', desc: -1, offset: 0, limit: 50};
    }
    var opt = {
      sort: option.sort || 'updatedAt',
      desc: option.desc || -1,
      offset: option.offset || 0,
      limit: option.limit || 50
    };
    var sortOpt = {};
    sortOpt[opt.sort] = opt.desc;
    var queryReg = new RegExp('^' + path);
    var sliceOption = option.revisionSlice || {$slice: 1};

    return new Promise(function(resolve, reject) {
      // FIXME: might be heavy
      var q = Page.find({
        path: queryReg,
        redirectTo: null,
        $or: [
          {grant: null},
          {grant: GRANT_PUBLIC},
          {grant: GRANT_RESTRICTED, grantedUsers: userData._id},
          {grant: GRANT_SPECIFIED, grantedUsers: userData._id},
          {grant: GRANT_OWNER, grantedUsers: userData._id},
        ],
      })
      .populate('revision')
      .sort(sortOpt)
      .skip(opt.offset)
      .limit(opt.limit);

      q.exec(function(err, pages) {
        if (err) {
          return reject(err);
        }

        Page.populate(pages, {path: 'revision.author', model: 'User', select: User.USER_PUBLIC_FIELDS}, function(err, data) {
          if (err) {
            return reject(err);
          }

          return resolve(data);
        });
      });
    });
  };

  pageSchema.statics.updatePage = function(page, updateData) {
    var Page = this;
    return new Promise(function(resolve, reject) {
      // TODO foreach して save
      Page.update({_id: page._id}, {$set: updateData}, function(err, data) {
        if (err) {
          return reject(err);
        }

        return resolve(data);
      });
    });
  };

  pageSchema.statics.updateGrant = function(page, grant, userData) {
    var self = this;

    return new Promise(function(resolve, reject) {
      self.update({_id: page._id}, {$set: {grant: grant}}, function(err, data) {
        if (err) {
          return reject(err);
        }

        if (grant == GRANT_PUBLIC) {
          page.grantedUsers = [];
        } else {
          page.grantedUsers = [];
          page.grantedUsers.push(userData._id);
        }
        page.save(function(err, data) {
          if (err) {
            return reject(err);
          }

          return resolve(data);
        });
      });
    });
  };

  // Instance method でいいのでは
  pageSchema.statics.pushToGrantedUsers = function(page, userData) {

    return new Promise(function(resolve, reject) {
      if (!page.grantedUsers || !Array.isArray(page.grantedUsers)) {
        page.grantedUsers = [];
      }
      page.grantedUsers.push(userData);
      page.save(function(err, data) {
        if (err) {
          return reject(err);
        }
        return resolve(data);
      });
    });
  };

  pageSchema.statics.pushRevision = function(pageData, newRevision, user) {

    return new Promise(function(resolve, reject) {
      newRevision.save(function(err, newRevision) {
        if (err) {
          debug('Error on saving revision', err);
          return reject(err);
        }

        debug('Successfully saved new revision', newRevision);
        pageData.revision = newRevision;
        pageData.updatedAt = Date.now();
        pageData.save(function(err, data) {
          if (err) {
            // todo: remove new revision?
            debug('Error on save page data (after push revision)', err);
            return reject(err);
          }

          resolve(data);
          pageEvent.emit('update', data, user);
        });
      });
    });
  };

  pageSchema.statics.create = function(path, body, user, options) {
    var Page = this
      , Revision = crowi.model('Revision')
      , format = options.format || 'markdown'
      , grant = options.grant || GRANT_PUBLIC
      , redirectTo = options.redirectTo || null;

    // force public
      if (isPortalPath(path)) {
        grant = GRANT_PUBLIC;
      }

      return new Promise(function(resolve, reject) {
        Page.findOne({path: path}, function(err, pageData) {
          if (pageData) {
            return reject(new Error('Cannot create new page to existed path'));
          }

          var newPage = new Page();
          newPage.path = path;
          newPage.creator = user;
          newPage.createdAt = Date.now();
          newPage.updatedAt = Date.now();
          newPage.redirectTo = redirectTo;
          newPage.grant = grant;
          newPage.grantedUsers = [];
          newPage.grantedUsers.push(user);

          newPage.save(function (err, newPage) {
            if (err) {
              return reject(err);
            }

            var newRevision = Revision.prepareRevision(newPage, body, user, {format: format});
            Page.pushRevision(newPage, newRevision, user).then(function(data) {
              resolve(data);
              pageEvent.emit('create', data, user);
            }).catch(function(err) {
              debug('Push Revision Error on create page', err);
              return reject(err);
            });
          });
        });
      });
  };

  pageSchema.statics.rename = function(pageData, newPagePath, user, options) {
    var Page = this
      , Revision = crowi.model('Revision')
      , path = pageData.path
      , createRedirectPage = options.createRedirectPage || 0
      , moveUnderTrees     = options.moveUnderTrees || 0;

    return new Promise(function(resolve, reject) {
      // pageData の path を変更
      Page.updatePage(pageData, {updatedAt: Date.now(), path: newPagePath})
      .then(function(data) {
        debug('Before ', pageData);
        // reivisions の path を変更
        return Revision.updateRevisionListByPath(path, {path: newPagePath}, {})
      }).then(function(data) {
        debug('After ', pageData);
        pageData.path = newPagePath;

        if (createRedirectPage) {
          var body = 'redirect ' + newPagePath;
          return Page.create(path, body, user, {redirectTo: newPagePath}).then(resolve).catch(reject);
        } else {
          return resolve(data);
        }
      });
    });
  };

  pageSchema.statics.getHistories = function() {
    // TODO
    return;
  };

  pageSchema.statics.GRANT_PUBLIC = GRANT_PUBLIC;
  pageSchema.statics.GRANT_RESTRICTED = GRANT_RESTRICTED;
  pageSchema.statics.GRANT_SPECIFIED = GRANT_SPECIFIED;
  pageSchema.statics.GRANT_OWNER = GRANT_OWNER;
  pageSchema.statics.PAGE_GRANT_ERROR = PAGE_GRANT_ERROR;

  return mongoose.model('Page', pageSchema);
};<|MERGE_RESOLUTION|>--- conflicted
+++ resolved
@@ -48,12 +48,8 @@
     updatedAt: Date
   });
 
-<<<<<<< HEAD
-  pageEvent.on('updated', pageEvent.onUpdated);
-=======
   pageEvent.on('create', pageEvent.onCreate);
   pageEvent.on('update', pageEvent.onUpdate);
->>>>>>> 1fa7206f
 
   pageSchema.methods.isPublic = function() {
     if (!this.grant || this.grant == GRANT_PUBLIC) {
