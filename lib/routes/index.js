--- conflicted
+++ resolved
@@ -96,10 +96,7 @@
   // HTTP RPC Styled API (に徐々に移行していいこうと思う)
   app.get('/_api/users.list'          , accessTokenParser , loginRequired(crowi, app) , user.api.list);
   app.post('/_api/pages.create'       , accessTokenParser , loginRequired(crowi, app) , csrf, page.api.create);
-<<<<<<< HEAD
-=======
   app.post('/_api/pages.update'       , accessTokenParser , loginRequired(crowi, app) , csrf, page.api.update);
->>>>>>> 3e60270f
   app.get('/_api/pages.get'           , accessTokenParser , loginRequired(crowi, app) , page.api.get);
   app.get('/_api/pages.updatePost'    , accessTokenParser , loginRequired(crowi, app) , page.api.getUpdatePost);
   app.post('/_api/pages.seen'         , accessTokenParser , loginRequired(crowi, app) , page.api.seen);
@@ -114,20 +111,12 @@
   app.post('/_api/likes.add'          , accessTokenParser , loginRequired(crowi, app) , csrf, page.api.like);
   app.post('/_api/likes.remove'       , accessTokenParser , loginRequired(crowi, app) , csrf, page.api.unlike);
   app.get( '/_api/attachments.list'   , accessTokenParser , loginRequired(crowi, app) , attachment.api.list);
-<<<<<<< HEAD
-  app.post('/_api/attachments.add'    , accessTokenParser , loginRequired(crowi, app) , csrf, attachment.api.add);
-  app.post('/_api/attachments.remove' , accessTokenParser , loginRequired(crowi, app) , csrf, attachment.api.remove);
-
-  app.get( '/_api/revisions.get'      , accessTokenParser , loginRequired(crowi, app) , revision.api.get);
-  app.get( '/_api/revisions.list'     , accessTokenParser , loginRequired(crowi, app) ,revision.api.list);
-=======
   app.post('/_api/attachments.add'    , uploads.single('file'), accessTokenParser, loginRequired(crowi, app) ,csrf, attachment.api.add);
   app.post('/_api/attachments.remove' , accessTokenParser , loginRequired(crowi, app) , csrf, attachment.api.remove);
 
   app.get( '/_api/revisions.get'      , accessTokenParser , loginRequired(crowi, app) , revision.api.get);
   app.get( '/_api/revisions.ids'      , accessTokenParser , loginRequired(crowi, app) , revision.api.ids);
   app.get( '/_api/revisions.list'     , accessTokenParser , loginRequired(crowi, app) , revision.api.list);
->>>>>>> 3e60270f
 
   //app.get('/_api/revision/:id'     , user.useUserData()         , revision.api.get);
   //app.get('/_api/r/:revisionId'    , user.useUserData()         , page.api.get);
