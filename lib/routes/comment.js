module.exports = function(crowi, app) {
  'use strict';

  var debug = require('debug')('growi:routs:comment')
    , Comment = crowi.model('Comment')
    , User = crowi.model('User')
    , Page = crowi.model('Page')
    , ApiResponse = require('../util/apiResponse')
    , actions = {}
    , api = {};

  actions.api = api;

  /**
   * @api {get} /comments.get Get comments of the page of the revision
   * @apiName GetComments
   * @apiGroup Comment
   *
   * @apiParam {String} page_id Page Id.
   * @apiParam {String} revision_id Revision Id.
   */
  api.get = function(req, res) {
    var pageId = req.query.page_id;
    var revisionId = req.query.revision_id;

    if (revisionId) {
      return Comment.getCommentsByRevisionId(revisionId)
        .then(function(comments) {
          res.json(ApiResponse.success({comments}));
        }).catch(function(err) {
          res.json(ApiResponse.error(err));
        });
    }

    return Comment.getCommentsByPageId(pageId)
      .then(function(comments) {
        res.json(ApiResponse.success({comments}));
      }).catch(function(err) {
        res.json(ApiResponse.error(err));
      });
  };

  /**
   * @api {post} /comments.add Post comment for the page
   * @apiName PostComment
   * @apiGroup Comment
   *
   * @apiParam {String} page_id Page Id.
   * @apiParam {String} revision_id Revision Id.
   * @apiParam {String} comment Comment body
   * @apiParam {Number} comment_position=-1 Line number of the comment
   */
  api.add = function(req, res) {
    var form = req.form.commentForm;

    if (!req.form.isValid) {
      // return res.json(ApiResponse.error('Invalid comment.'));
      return res.json(ApiResponse.error('コメントを入力してください。'));
    }

    var pageId = form.page_id;
    var revisionId = form.revision_id;
    var comment = form.comment;
    var position = form.comment_position || -1;
    var isMarkdown = form.is_markdown;

    return Comment.create(pageId, req.user._id, revisionId, comment, position, isMarkdown)
      .then(function(createdComment) {
        createdComment.creator = req.user;
        return res.json(ApiResponse.success({comment: createdComment}));
      }).catch(function(err) {
        return res.json(ApiResponse.error(err));
      });
  };

  /**
   * @api {post} /comments.remove Remove specified comment
   * @apiName RemoveComment
   * @apiGroup Comment
   *
   * @apiParam {String} comment_id Comment Id.
   */
  api.remove = function(req, res) {
    var commentId = req.body.comment_id;
    if (!commentId) {
      return Promise.resolve(res.json(ApiResponse.error('\'comment_id\' is undefined')));
    }

    return Comment.findById(commentId).exec()
      .then(function(comment) {
        return comment.remove()
        .then(function() {
          return Page.updateCommentCount(comment.page);
        })
        .then(function() {
<<<<<<< HEAD
           return res.json(ApiResponse.success({}));
=======
          return res.json(ApiResponse.success({})); 
>>>>>>> acfb1d09
        });
      })
      .catch(function(err) {
        return res.json(ApiResponse.error(err));
      });

  };

  return actions;
};<|MERGE_RESOLUTION|>--- conflicted
+++ resolved
@@ -93,11 +93,7 @@
           return Page.updateCommentCount(comment.page);
         })
         .then(function() {
-<<<<<<< HEAD
-           return res.json(ApiResponse.success({}));
-=======
-          return res.json(ApiResponse.success({})); 
->>>>>>> acfb1d09
+          return res.json(ApiResponse.success({}));
         });
       })
       .catch(function(err) {
