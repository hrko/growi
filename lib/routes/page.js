module.exports = function(crowi, app) {
  'use strict';

  const debug = require('debug')('growi:routes:page')
    , logger = require('@alias/logger')('growi:routes:page')
    , Page = crowi.model('Page')
    , User = crowi.model('User')
    , Config   = crowi.model('Config')
    , config   = crowi.getConfig()
    , Revision = crowi.model('Revision')
    , Bookmark = crowi.model('Bookmark')
    , PageGroupRelation = crowi.model('PageGroupRelation')
    , UpdatePost = crowi.model('UpdatePost')
    , ApiResponse = require('../util/apiResponse')
    , interceptorManager = crowi.getInterceptorManager()
    , pagePathUtil = require('../util/pagePathUtil')
    , swig = require('swig-templates')
    , getToday = require('../util/getToday')

    , actions = {};

  // register page events

  var pageEvent = crowi.event('page');
  pageEvent.on('update', function(page, user) {
    crowi.getIo().sockets.emit('page edited', {page, user});
  });


  function getPathFromRequest(req) {
    var path = '/' + (req.params[0] || '');
    return path.replace(/\.md$/, '');
  }

  function isUserPage(path) {
    if (path.match(/^\/user\/[^\/]+\/?$/)) {
      return true;
    }

    return false;
  }

  // TODO: total とかでちゃんと計算する
  function generatePager(options) {
    var next = null,
      prev = null,
      offset = parseInt(options.offset, 10),
      limit  = parseInt(options.limit, 10),
      length = options.length || 0;


    if (offset > 0) {
      prev = offset - limit;
      if (prev < 0) {
        prev = 0;
      }
    }

    if (length < limit) {
      next = null;
    }
    else {
      next = offset + limit;
    }

    return {
      prev: prev,
      next: next,
      offset: offset,
    };
  }

  /**
   * switch action by behaviorType
   */
  actions.pageListShowWrapper = function(req, res) {
    const behaviorType = Config.behaviorType(config);

    if (!behaviorType || 'crowi' === behaviorType) {
      return actions.pageListShow(req, res);
    }
    else {
      return actions.pageListShowForCrowiPlus(req, res);
    }
  };
  /**
   * switch action by behaviorType
   */
  actions.pageShowWrapper = function(req, res) {
    const behaviorType = Config.behaviorType(config);

    if (!behaviorType || 'crowi' === behaviorType) {
      return actions.pageShow(req, res);
    }
    else {
      return actions.pageShowForCrowiPlus(req, res);
    }
  };
  /**
   * switch action by behaviorType
   */
  actions.trashPageListShowWrapper = function(req, res) {
    const behaviorType = Config.behaviorType(config);

    if (!behaviorType || 'crowi' === behaviorType) {
      // Crowi behavior for '/trash/*'
      return actions.deletedPageListShow(req, res);
    }
    else {
      // redirect to '/trash'
      return res.redirect('/trash');
    }
  };
  /**
   * switch action by behaviorType
   */
  actions.trashPageShowWrapper = function(req, res) {
    const behaviorType = Config.behaviorType(config);

    if (!behaviorType || 'crowi' === behaviorType) {
      // redirect to '/trash/'
      return res.redirect('/trash/');
    }
    else {
      // Crowi behavior for '/trash/*'
      return actions.deletedPageListShow(req, res);
    }

  };
  /**
   * switch action by behaviorType
   */
  actions.deletedPageListShowWrapper = function(req, res) {
    const behaviorType = Config.behaviorType(config);

    if (!behaviorType || 'crowi' === behaviorType) {
      // Crowi behavior for '/trash/*'
      return actions.deletedPageListShow(req, res);
    }
    else {
      const path = '/trash' + getPathFromRequest(req);
      return res.redirect(path);
    }
  };


  actions.pageListShow = function(req, res) {
    var path = getPathFromRequest(req);
    var limit = 50;
    var offset = parseInt(req.query.offset)  || 0;
    var SEENER_THRESHOLD = 10;
    // add slash if root
    path = path + (path == '/' ? '' : '/');

    debug('Page list show', path);
    // index page
    var pagerOptions = {
      offset: offset,
      limit: limit
    };
    var queryOptions = {
      offset: offset,
      limit: limit + 1,
      isPopulateRevisionBody: Config.isEnabledTimeline(config),
    };

    var renderVars = {
      page: null,
      path: path,
      isPortal: false,
      pages: [],
      tree: [],
    };

    Page.hasPortalPage(path, req.user, req.query.revision)
    .then(function(portalPage) {
      renderVars.page = portalPage;
      renderVars.isPortal = (portalPage != null);

      if (portalPage) {
        renderVars.revision = portalPage.revision;
        renderVars.revisionHackmdSynced = portalPage.revisionHackmdSynced;
        renderVars.pageIdOnHackmd = portalPage.pageIdOnHackmd;
        return Revision.findRevisionList(portalPage.path, {});
      }
      else {
        return Promise.resolve([]);
      }
    })
    .then(function(tree) {
      renderVars.tree = tree;

      return Page.findListByStartWith(path, req.user, queryOptions);
    })
    .then(function(pageList) {

      if (pageList.length > limit) {
        pageList.pop();
      }

      pagerOptions.length = pageList.length;

      renderVars.viewConfig = {
        seener_threshold: SEENER_THRESHOLD,
      };
      renderVars.pager = generatePager(pagerOptions);
      renderVars.pages = pagePathUtil.encodePagesPath(pageList);
    })
    .then(() => {
      return PageGroupRelation.findByPage(renderVars.page);
    })
    .then((pageGroupRelation) => {
      if (pageGroupRelation != null) {
        renderVars.pageRelatedGroup = pageGroupRelation.relatedGroup;
      }
    })
    .then(() => {
      res.render('customlayout-selector/page_list', renderVars);
    }).catch(function(err) {
      debug('Error on rendering pageListShow', err);
    });
  };

  actions.pageListShowForCrowiPlus = function(req, res) {
    let path = getPathFromRequest(req);
    // omit the slash of the last
    path = path.replace((/\/$/), '');
    // redirect
    return res.redirect(path);
  };

  actions.pageShowForCrowiPlus = function(req, res) {
    const path = getPathFromRequest(req);

    const limit = 50;
    const offset = parseInt(req.query.offset)  || 0;
    const SEENER_THRESHOLD = 10;

    // index page
    const pagerOptions = {
      offset: offset,
      limit: limit
    };
    const queryOptions = {
      offset: offset,
      limit: limit + 1,
      isPopulateRevisionBody: Config.isEnabledTimeline(config),
      includeDeletedPage: path.startsWith('/trash/'),
    };

    const renderVars = {
      path: path,
      page: null,
      revision: {},
      author: false,
      pages: [],
      tree: [],
      pageRelatedGroup: null,
      template: null,
<<<<<<< HEAD
      revisionHackmdSynced: null,
    };

    let pageTeamplate = 'customlayout-selector/page';
=======
      slack: '',
    };

    let view = 'customlayout-selector/page';
>>>>>>> 83f88736

    let isRedirect = false;
    Page.findPage(path, req.user, req.query.revision)
    .then(function(page) {
      debug('Page found', page._id, page.path);

      // redirect
      if (page.redirectTo) {
        debug(`Redirect to '${page.redirectTo}'`);
        isRedirect = true;
        return res.redirect(encodeURI(page.redirectTo + '?redirectFrom=' + pagePathUtil.encodePagePath(page.path)));
      }

      renderVars.page = page;

      if (page) {
        renderVars.path = page.path;
        renderVars.revision = page.revision;
        renderVars.author = page.revision.author;
        renderVars.revisionHackmdSynced = page.revisionHackmdSynced;
        renderVars.pageIdOnHackmd = page.pageIdOnHackmd;

        return Revision.findRevisionList(page.path, {})
        .then(function(tree) {
          renderVars.tree = tree;
        })
        .then(() => {
          return PageGroupRelation.findByPage(renderVars.page);
        })
        .then((pageGroupRelation) => {
          if (pageGroupRelation != null) {
            renderVars.pageRelatedGroup = pageGroupRelation.relatedGroup;
          }
        })
        .then(() => {
          return getSlackChannels(page);
        })
        .then((channels) => {
          renderVars.slack = channels;
        })
        .then(function() {
          const userPage = isUserPage(page.path);
          let userData = null;

          if (userPage) {
            // change template
            view = 'customlayout-selector/user_page';

            return User.findUserByUsername(User.getUsernameByPath(page.path))
            .then(function(data) {
              if (data === null) {
                throw new Error('The user not found.');
              }
              userData = data;
              renderVars.pageUser = userData;

              return Bookmark.findByUser(userData, {limit: 10, populatePage: true, requestUser: req.user});
            }).then(function(bookmarkList) {
              renderVars.bookmarkList = bookmarkList;

              return Page.findListByCreator(userData, {limit: 10}, req.user);
            }).then(function(createdList) {
              renderVars.createdList = createdList;
              return Promise.resolve();
            }).catch(function(err) {
              debug('Error on finding user related entities', err);
              // pass
            });
          }
        });
      }
    })
    // page is not found or user is forbidden
    .catch(function(err) {
      let isForbidden = false;
      if (err.name === 'UserHasNoGrantException') {
        isForbidden = true;
      }

      if (isForbidden) {
        view = 'customlayout-selector/forbidden';
        return;
      }
      else {
        view = 'customlayout-selector/not_found';

        // look for templates
        return Page.findTemplate(path)
          .then(template => {
            if (template) {
              template = replacePlaceholders(template, req);
            }

            renderVars.template = template;
          });
      }
    })
    // get list pages
    .then(function() {
      if (!isRedirect) {
        Page.findListWithDescendants(path, req.user, queryOptions)
          .then(function(pageList) {
            if (pageList.length > limit) {
              pageList.pop();
            }

            pagerOptions.length = pageList.length;

            renderVars.viewConfig = {
              seener_threshold: SEENER_THRESHOLD,
            };
            renderVars.pager = generatePager(pagerOptions);
            renderVars.pages = pagePathUtil.encodePagesPath(pageList);

            return;
          })
          .then(function() {
            return interceptorManager.process('beforeRenderPage', req, res, renderVars);
          })
          .then(function() {
            res.render(req.query.presentation ? 'page_presentation' : view, renderVars);
          })
          .catch(function(err) {
            logger.error('Error on rendering pageListShowForCrowiPlus', err);
          });
      }
    });
  };

  const getSlackChannels = async page => {
    if (page.extended.slack) {
      return page.extended.slack;
    }
    else {
      const data = await UpdatePost.findSettingsByPath(page.path);
      const channels = data.map(e => e.channel).join(', ');
      return channels;
    }
  };

  const replacePlaceholders = (template, req) => {
    const definitions = {
      pagepath: getPathFromRequest(req),
      username: req.user.name,
      today: getToday(),
    };
    const compiledTemplate = swig.compile(template);

    return compiledTemplate(definitions);
  };

  actions.deletedPageListShow = function(req, res) {
    var path = '/trash' + getPathFromRequest(req);
    var limit = 50;
    var offset = parseInt(req.query.offset)  || 0;

    // index page
    var pagerOptions = {
      offset: offset,
      limit: limit
    };
    var queryOptions = {
      offset: offset,
      limit: limit + 1,
      includeDeletedPage: true,
    };

    var renderVars = {
      page: null,
      path: path,
      pages: [],
    };

    Page.findListWithDescendants(path, req.user, queryOptions)
    .then(function(pageList) {

      if (pageList.length > limit) {
        pageList.pop();
      }

      pagerOptions.length = pageList.length;

      renderVars.pager = generatePager(pagerOptions);
      renderVars.pages = pagePathUtil.encodePagesPath(pageList);
      res.render('customlayout-selector/page_list', renderVars);
    }).catch(function(err) {
      debug('Error on rendering deletedPageListShow', err);
    });
  };

  actions.search = function(req, res) {
    // spec: ?q=query&sort=sort_order&author=author_filter
    var query = req.query.q;
    var search = require('../util/search')(crowi);

    search.searchPageByKeyword(query)
    .then(function(pages) {
      debug('pages', pages);

      if (pages.hits.total <= 0) {
        return Promise.resolve([]);
      }

      var ids = pages.hits.hits.map(function(page) {
        return page._id;
      });

      return Page.findListByPageIds(ids);
    }).then(function(pages) {

      res.render('customlayout-selector/page_list', {
        path: '/',
        pages: pagePathUtil.encodePagesPath(pages),
        pager: generatePager({offset: 0, limit: 50})
      });
    }).catch(function(err) {
      debug('search error', err);
    });
  };

  async function renderPage(pageData, req, res, isForbidden) {
    if (!pageData) {
      let view = 'customlayout-selector/not_found';
      let template = undefined;

      // forbidden
      if (isForbidden) {
        view = 'customlayout-selector/forbidden';
      }
      else {
        const path = getPathFromRequest(req);
        template = await Page.findTemplate(path);
        if (template != null) {
          template = replacePlaceholders(template, req);
        }
      }

      return res.render(view, {
        author: {},
        page: false,
        template,
      });
    }


    if (pageData.redirectTo) {
      return res.redirect(encodeURI(pageData.redirectTo + '?redirectFrom=' + pagePathUtil.encodePagePath(pageData.path)));
    }

    const renderVars = {
      path: pageData.path,
      page: pageData,
      revision: pageData.revision || {},
      author: pageData.revision.author || false,
      slack: '',
    };
    const userPage = isUserPage(pageData.path);
    let userData = null;

    Revision.findRevisionList(pageData.path, {})
    .then(function(tree) {
      renderVars.tree = tree;
    })
    .then(() => {
      return PageGroupRelation.findByPage(renderVars.page);
    })
    .then((pageGroupRelation) => {
      if (pageGroupRelation != null) {
        renderVars.pageRelatedGroup = pageGroupRelation.relatedGroup;
      }
    })
    .then(() => {
      return getSlackChannels(pageData);
    })
    .then(channels => {
      renderVars.slack = channels;
    })
    .then(function() {
      if (userPage) {
        return User.findUserByUsername(User.getUsernameByPath(pageData.path))
        .then(function(data) {
          if (data === null) {
            throw new Error('The user not found.');
          }
          userData = data;
          renderVars.pageUser = userData;

          return Bookmark.findByUser(userData, {limit: 10, populatePage: true, requestUser: req.user});
        }).then(function(bookmarkList) {
          renderVars.bookmarkList = bookmarkList;

          return Page.findListByCreator(userData, {limit: 10}, req.user);
        }).then(function(createdList) {
          renderVars.createdList = createdList;
          return Promise.resolve();
        }).catch(function(err) {
          debug('Error on finding user related entities', err);
          // pass
        });
      }
      else {
        return Promise.resolve();
      }
    }).then(function() {
      return interceptorManager.process('beforeRenderPage', req, res, renderVars);
    }).then(function() {
      let view = 'customlayout-selector/page';
      if (userData) {
        view = 'customlayout-selector/user_page';
      }
      res.render(req.query.presentation ? 'page_presentation' : view, renderVars);
    }).catch(function(err) {
      debug('Error: renderPage()', err);
      if (err) {
        res.redirect('/');
      }
    });
  }

  actions.pageShow = function(req, res) {
    var path = path || getPathFromRequest(req);

    // FIXME: せっかく getPathFromRequest になってるのにここが生 params[0] だとダサイ
    var isMarkdown = req.params[0].match(/.+\.md$/) || false;

    res.locals.path = path;

    Page.findPage(path, req.user, req.query.revision)
    .then(function(page) {
      debug('Page found', page._id, page.path);

      if (isMarkdown) {
        res.set('Content-Type', 'text/plain');
        return res.send(page.revision.body);
      }

      return renderPage(page, req, res);
    })
    // page is not found or the user is forbidden
    .catch(function(err) {

      let isForbidden = false;
      if (err.name === 'UserHasNoGrantException') {
        isForbidden = true;
      }

      const normalizedPath = Page.normalizePath(path);
      if (normalizedPath !== path) {
        return res.redirect(normalizedPath);
      }

      // pageShow は /* にマッチしてる最後の砦なので、creatableName でない routing は
      // これ以前に定義されているはずなので、こうしてしまって問題ない。
      if (!Page.isCreatableName(path)) {
        // 削除済みページの場合 /trash 以下に移動しているので creatableName になっていないので、表示を許可
        logger.warn('Page is not creatable name.', path);
        res.redirect('/');
        return ;
      }
      if (req.query.revision) {
        return res.redirect(pagePathUtil.encodePagePath(path));
      }

      if (isMarkdown) {
        return res.redirect('/');
      }

      Page.hasPortalPage(path + '/', req.user)
      .then(function(page) {
        if (page) {
          return res.redirect(pagePathUtil.encodePagePath(path) + '/');
        }
        else {
          const fixed = Page.fixToCreatableName(path);
          if (fixed !== path) {
            logger.warn('fixed page name', fixed);
            res.redirect(pagePathUtil.encodePagePath(fixed));
            return ;
          }

          // if guest user
          if (!req.user) {
            res.redirect('/');
          }

          // render editor
          debug('Catch pageShow', err);
          return renderPage(null, req, res, isForbidden);
        }
      }).catch(function(err) {
        debug('Error on rendering pageShow (redirect to portal)', err);
      });
    });
  };

  actions.pageEdit = function(req, res) {

    if (!req.form.isValid) {
      req.flash('dangerMessage', 'Request is invalid.');
      return res.redirect(req.headers.referer);
    }

    var pageForm = req.form.pageForm;
    var path = pageForm.path;
    var body = pageForm.body;
    var currentRevision = pageForm.currentRevision;
    var grant = pageForm.grant;
    var grantUserGroupId = pageForm.grantUserGroupId;

    // TODO: make it pluggable
    var notify = pageForm.notify || {};

    debug('notify: ', notify);

    var redirectPath = pagePathUtil.encodePagePath(path);
    var pageData = {};
    var updateOrCreate;
    var previousRevision = false;

    // set to render
    res.locals.pageForm = pageForm;

    // 削除済みページはここで編集不可判定される
    if (!Page.isCreatableName(path)) {
      res.redirect(redirectPath);
      return ;
    }

    var ignoreNotFound = true;
    Page.findPage(path, req.user, null, ignoreNotFound)
    .then(function(data) {
      pageData = data;

      if (data && !data.isUpdatable(currentRevision)) {
        debug('Conflict occured');
        req.flash('dangerMessage', 'Conflict occured');
        return res.redirect(req.headers.referer);
      }

      if (data) {
        previousRevision = data.revision;
        return Page.updatePage(data, body, req.user, { grant, grantUserGroupId });
      }
      else {
        // new page
        updateOrCreate = 'create';
        return Page.create(path, body, req.user, { grant, grantUserGroupId });
      }
    }).then(function(data) {
      // data is a saved page data with revision.
      pageData = data;
      if (!data) {
        throw new Error('Data not found');
      }
      // TODO: move to events
      if (notify.slack) {
        if (notify.slack.on && notify.slack.channel) {
          data.updateSlackChannel(notify.slack.channel)
          .catch(err => {
            logger.error('Error occured in updating slack channels: ', err);
          });

          if (crowi.slack) {
            const promises = notify.slack.channel.split(',').map(function(chan) {
              return crowi.slack.postPage(pageData, req.user, chan, updateOrCreate, previousRevision);
            });

            Promise.all(promises)
            .catch(err => {
              logger.error('Error occured in sending slack notification: ', err);
            });
          }
        }
      }

      return res.redirect(redirectPath);
    });
  };



  var api = actions.api = {};

  /**
   * redirector
   */
  api.redirector = function(req, res) {
    var id = req.params.id;

    Page.findPageById(id)
    .then(function(pageData) {

      if (pageData.grant == Page.GRANT_RESTRICTED && !pageData.isGrantedFor(req.user)) {
        return Page.pushToGrantedUsers(pageData, req.user);
      }

      return Promise.resolve(pageData);
    }).then(function(page) {

      return res.redirect(pagePathUtil.encodePagePath(page.path));
    }).catch(function(err) {
      return res.redirect('/');
    });
  };

  /**
   * @api {get} /pages.list List pages by user
   * @apiName ListPage
   * @apiGroup Page
   *
   * @apiParam {String} path
   * @apiParam {String} user
   */
  api.list = function(req, res) {
    var username = req.query.user || null;
    var path = req.query.path || null;
    var limit = 50;
    var offset = parseInt(req.query.offset) || 0;

    var pagerOptions = { offset: offset, limit: limit };
    var queryOptions = { offset: offset, limit: limit + 1};

    // Accepts only one of these
    if (username === null && path === null) {
      return res.json(ApiResponse.error('Parameter user or path is required.'));
    }
    if (username !== null && path !== null) {
      return res.json(ApiResponse.error('Parameter user or path is required.'));
    }

    var pageFetcher;
    if (path === null) {
      pageFetcher = User.findUserByUsername(username)
      .then(function(user) {
        if (user === null) {
          throw new Error('The user not found.');
        }
        return Page.findListByCreator(user, queryOptions, req.user);
      });
    }
    else {
      pageFetcher = Page.findListByStartWith(path, req.user, queryOptions);
    }

    pageFetcher
    .then(function(pages) {
      if (pages.length > limit) {
        pages.pop();
      }
      pagerOptions.length = pages.length;

      var result = {};
      result.pages = pagePathUtil.encodePagesPath(pages);
      return res.json(ApiResponse.success(result));
    }).catch(function(err) {
      return res.json(ApiResponse.error(err));
    });
  };

  /**
   * @api {post} /pages.create Create new page
   * @apiName CreatePage
   * @apiGroup Page
   *
   * @apiParam {String} body
   * @apiParam {String} path
   * @apiParam {String} grant
   */
  api.create = function(req, res) {
    var body = req.body.body || null;
    var pagePath = req.body.path || null;
    var grant = req.body.grant || null;
    var grantUserGroupId = req.body.grantUserGroupId || null;

    if (body === null || pagePath === null) {
      return res.json(ApiResponse.error('Parameters body and path are required.'));
    }

    var ignoreNotFound = true;
    Page.findPage(pagePath, req.user, null, ignoreNotFound)
    .then(function(data) {
      if (data !== null) {
        throw new Error('Page exists');
      }

      return Page.create(pagePath, body, req.user, { grant: grant, grantUserGroupId: grantUserGroupId});
    }).then(function(data) {
      if (!data) {
        throw new Error('Failed to create page.');
      }
      var result = { page: data.toObject() };

      result.page.lastUpdateUser = User.filterToPublicFields(data.lastUpdateUser);
      result.page.creator = User.filterToPublicFields(data.creator);
      return res.json(ApiResponse.success(result));
    }).catch(function(err) {
      return res.json(ApiResponse.error(err));
    });

  };

  /**
   * @api {post} /pages.update Update page
   * @apiName UpdatePage
   * @apiGroup Page
   *
   * @apiParam {String} body
   * @apiParam {String} page_id
   * @apiParam {String} revision_id
   * @apiParam {String} grant
   *
   * In the case of the page exists:
   * - If revision_id is specified => update the page,
   * - If revision_id is not specified => force update by the new contents.
   */
  api.update = function(req, res) {
    var pageBody = req.body.body || null;
    var pageId = req.body.page_id || null;
    var revisionId = req.body.revision_id || null;
    var grant = req.body.grant || null;
    var grantUserGroupId = req.body.grantUserGroupId || null;

    if (pageId === null || pageBody === null) {
      return res.json(ApiResponse.error('page_id and body are required.'));
    }

    Page.findPageByIdAndGrantedUser(pageId, req.user)
    .then(function(pageData) {
      if (pageData && revisionId !== null && !pageData.isUpdatable(revisionId)) {
        throw new Error('Revision error.');
      }

      var grantOption = {};
      if (grant != null) {
        grantOption.grant = grant;
      }
      if (grantUserGroupId != null) {
        grantOption.grantUserGroupId = grantUserGroupId;
      }
      return Page.updatePage(pageData, pageBody, req.user, grantOption);
    }).then(function(pageData) {
      var result = {
        page: pageData.toObject(),
      };
      result.page.lastUpdateUser = User.filterToPublicFields(result.page.lastUpdateUser);
      return res.json(ApiResponse.success(result));
    }).catch(function(err) {
      debug('error on _api/pages.update', err);
      return res.json(ApiResponse.error(err));
    });
  };

  /**
   * @api {get} /pages.get Get page data
   * @apiName GetPage
   * @apiGroup Page
   *
   * @apiParam {String} page_id
   * @apiParam {String} path
   * @apiParam {String} revision_id
   */
  api.get = function(req, res) {
    const pagePath = req.query.path || null;
    const pageId = req.query.page_id || null; // TODO: handling
    const revisionId = req.query.revision_id || null;

    if (!pageId && !pagePath) {
      return res.json(ApiResponse.error(new Error('Parameter path or page_id is required.')));
    }

    let pageFinder;
    if (pageId) { // prioritized
      pageFinder = Page.findPageByIdAndGrantedUser(pageId, req.user);
    }
    else if (pagePath) {
      pageFinder = Page.findPage(pagePath, req.user, revisionId);
    }

    pageFinder.then(function(pageData) {
      var result = {};
      result.page = pageData;

      return res.json(ApiResponse.success(result));
    }).catch(function(err) {
      return res.json(ApiResponse.error(err));
    });
  };

  /**
   * @api {post} /pages.seen Mark as seen user
   * @apiName SeenPage
   * @apiGroup Page
   *
   * @apiParam {String} page_id Page Id.
   */
  api.seen = function(req, res) {
    var pageId = req.body.page_id;
    if (!pageId) {
      return res.json(ApiResponse.error('page_id required'));
    }

    Page.findPageByIdAndGrantedUser(pageId, req.user)
    .then(function(page) {
      return page.seen(req.user);
    }).then(function(user) {
      var result = {};
      result.seenUser = user;

      return res.json(ApiResponse.success(result));
    }).catch(function(err) {
      debug('Seen user update error', err);
      return res.json(ApiResponse.error(err));
    });
  };

  /**
   * @api {post} /likes.add Like page
   * @apiName LikePage
   * @apiGroup Page
   *
   * @apiParam {String} page_id Page Id.
   */
  api.like = function(req, res) {
    var id = req.body.page_id;

    Page.findPageByIdAndGrantedUser(id, req.user)
    .then(function(pageData) {
      return pageData.like(req.user);
    }).then(function(data) {
      var result = {page: data};
      return res.json(ApiResponse.success(result));
    }).catch(function(err) {
      debug('Like failed', err);
      return res.json(ApiResponse.error({}));
    });
  };

  /**
   * @api {post} /likes.remove Unlike page
   * @apiName UnlikePage
   * @apiGroup Page
   *
   * @apiParam {String} page_id Page Id.
   */
  api.unlike = function(req, res) {
    var id = req.body.page_id;

    Page.findPageByIdAndGrantedUser(id, req.user)
    .then(function(pageData) {
      return pageData.unlike(req.user);
    }).then(function(data) {
      var result = {page: data};
      return res.json(ApiResponse.success(result));
    }).catch(function(err) {
      debug('Unlike failed', err);
      return res.json(ApiResponse.error({}));
    });
  };

  /**
   * @api {get} /pages.updatePost
   * @apiName Get UpdatePost setting list
   * @apiGroup Page
   *
   * @apiParam {String} path
   */
  api.getUpdatePost = function(req, res) {
    var path = req.query.path;
    var UpdatePost = crowi.model('UpdatePost');

    if (!path) {
      return res.json(ApiResponse.error({}));
    }

    UpdatePost.findSettingsByPath(path)
    .then(function(data) {
      data = data.map(function(e) {
        return e.channel;
      });
      debug('Found updatePost data', data);
      var result = {updatePost: data};
      return res.json(ApiResponse.success(result));
    }).catch(function(err) {
      debug('Error occured while get setting', err);
      return res.json(ApiResponse.error({}));
    });
  };

  /**
   * @api {post} /pages.remove Remove page
   * @apiName RemovePage
   * @apiGroup Page
   *
   * @apiParam {String} page_id Page Id.
   * @apiParam {String} revision_id
   */
  api.remove = function(req, res) {
    var pageId = req.body.page_id;
    var previousRevision = req.body.revision_id || null;

    // get completely flag
    const isCompletely = (req.body.completely !== undefined);
    // get recursively flag
    const isRecursively = (req.body.recursively !== undefined);

    Page.findPageByIdAndGrantedUser(pageId, req.user)
    .then(function(pageData) {
      debug('Delete page', pageData._id, pageData.path);

      if (isCompletely) {
        if (isRecursively) {
          return Page.completelyDeletePageRecursively(pageData, req.user);
        }
        else {
          return Page.completelyDeletePage(pageData, req.user);
        }
      }

      // else

      if (!pageData.isUpdatable(previousRevision)) {
        throw new Error('Someone could update this page, so couldn\'t delete.');
      }

      if (isRecursively) {
        return Page.deletePageRecursively(pageData, req.user);
      }
      else {
        return Page.deletePage(pageData, req.user);
      }
    }).then(function(data) {
      debug('Page deleted', data.path);
      var result = {};
      result.page = data;

      return res.json(ApiResponse.success(result));
    }).catch(function(err) {
      debug('Error occured while get setting', err, err.stack);
      return res.json(ApiResponse.error('Failed to delete page.'));
    });
  };

  /**
   * @api {post} /pages.revertRemove Revert removed page
   * @apiName RevertRemovePage
   * @apiGroup Page
   *
   * @apiParam {String} page_id Page Id.
   */
  api.revertRemove = function(req, res) {
    var pageId = req.body.page_id;

    // get recursively flag
    const isRecursively = (req.body.recursively !== undefined);

    Page.findPageByIdAndGrantedUser(pageId, req.user)
    .then(function(pageData) {

      if (isRecursively) {
        return Page.revertDeletedPageRecursively(pageData, req.user);
      }
      else {
        return Page.revertDeletedPage(pageData, req.user);
      }
    }).then(function(data) {
      debug('Complete to revert deleted page', data.path);
      var result = {};
      result.page = data;

      return res.json(ApiResponse.success(result));
    }).catch(function(err) {
      debug('Error occured while get setting', err, err.stack);
      return res.json(ApiResponse.error('Failed to revert deleted page.'));
    });
  };

  /**
   * @api {post} /pages.rename Rename page
   * @apiName RenamePage
   * @apiGroup Page
   *
   * @apiParam {String} page_id Page Id.
   * @apiParam {String} path
   * @apiParam {String} revision_id
   * @apiParam {String} new_path
   * @apiParam {Bool} create_redirect
   */
  api.rename = function(req, res) {
    var pageId = req.body.page_id;
    var previousRevision = req.body.revision_id || null;
    var newPagePath = Page.normalizePath(req.body.new_path);
    var options = {
      createRedirectPage: req.body.create_redirect || 0,
      moveUnderTrees: req.body.move_trees || 0,
    };
    var isRecursiveMove = req.body.move_recursively || 0;
    var page = {};

    if (!Page.isCreatableName(newPagePath)) {
      return res.json(ApiResponse.error(`このページ名は作成できません (${newPagePath})`));
    }

    Page.findPageByPath(newPagePath)
    .then(function(page) {
      if (page != null) {
        // if page found, cannot cannot rename to that path
        return res.json(ApiResponse.error(`このページ名は作成できません (${newPagePath})。ページが存在します。`));
      }

      Page.findPageById(pageId)
      .then(function(pageData) {
        page = pageData;
        if (!pageData.isUpdatable(previousRevision)) {
          throw new Error('Someone could update this page, so couldn\'t delete.');
        }

        if (isRecursiveMove) {
          return Page.renameRecursively(pageData, newPagePath, req.user, options);
        }
        else {
          return Page.rename(pageData, newPagePath, req.user, options);
        }

      })
      .then(function() {
        var result = {};
        result.page = page;

        return res.json(ApiResponse.success(result));
      })
      .catch(function(err) {
        return res.json(ApiResponse.error('Failed to update page.'));
      });
    });
  };

  /**
   * @api {post} /pages.duplicate Duplicate page
   * @apiName DuplicatePage
   * @apiGroup Page
   *
   * @apiParam {String} page_id Page Id.
   * @apiParam {String} new_path
   */
  api.duplicate = function(req, res) {
    var pageId = req.body.page_id;
    var newPagePath = Page.normalizePath(req.body.new_path);

    Page.findPageById(pageId)
      .then(function(pageData) {
        req.body.path = newPagePath;
        req.body.body = pageData.revision.body;
        req.body.grant = pageData.grant;

        return api.create(req, res);
      });
  };

  /**
   * @api {post} /pages.unlink Remove the redirecting page
   * @apiName UnlinkPage
   * @apiGroup Page
   *
   * @apiParam {String} page_id Page Id.
   * @apiParam {String} revision_id
   */
  api.unlink = function(req, res) {
    var pageId = req.body.page_id;

    Page.findPageByIdAndGrantedUser(pageId, req.user)
    .then(function(pageData) {
      debug('Unlink page', pageData._id, pageData.path);

      return Page.removeRedirectOriginPageByPath(pageData.path)
        .then(() => pageData);
    }).then(function(data) {
      debug('Redirect Page deleted', data.path);
      var result = {};
      result.page = data;

      return res.json(ApiResponse.success(result));
    }).catch(function(err) {
      debug('Error occured while get setting', err, err.stack);
      return res.json(ApiResponse.error('Failed to delete redirect page.'));
    });
  };

  return actions;
};<|MERGE_RESOLUTION|>--- conflicted
+++ resolved
@@ -257,17 +257,11 @@
       tree: [],
       pageRelatedGroup: null,
       template: null,
-<<<<<<< HEAD
       revisionHackmdSynced: null,
-    };
-
-    let pageTeamplate = 'customlayout-selector/page';
-=======
       slack: '',
     };
 
     let view = 'customlayout-selector/page';
->>>>>>> 83f88736
 
     let isRedirect = false;
     Page.findPage(path, req.user, req.query.revision)
