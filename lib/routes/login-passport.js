--- conflicted
+++ resolved
@@ -13,10 +13,6 @@
    * @param {*} req
    * @param {*} res
    */
-<<<<<<< HEAD
-  function loginSuccess(req, res) {
-    debug('loginSuccess called');
-=======
   const loginSuccess = (req, res, user) => {
     // update lastLoginAt
     user.updateLastLoginAt(new Date(), (err, userData) => {
@@ -25,7 +21,6 @@
         debug(`updateLastLoginAt dumps error: ${err}`);
       }
     });
->>>>>>> 2d7bb483
 
     var jumpTo = req.session.jumpTo;
     if (jumpTo) {
