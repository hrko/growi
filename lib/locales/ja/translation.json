{
  "Help": "ヘルプ",
  "Edit": "編集",
  "Delete": "削除",
  "Duplicate": "複製",
  "Move": "移動",
  "Moved": "移動しました",
  "Unlinked": "リダイレクト削除",
  "Like!": "いいね！",
  "Seen by": "見た人",
  "Cancel": "キャンセル",
  "Create": "作成",
  "Admin": "管理",
  "New": "作成",
  "Shortcuts": "ショートカット",

  "Update": "更新",
  "Update Page": "ページを更新",
  "Warning": "注意",

  "Sign in": "ログイン",
  "Sign up is here": "新規登録はこちら",
  "Sign in is here": "ログインはこちら",
  "Sign up": "新規登録",
  "Sign up with Google Account": "Google で登録",
  "Sign in with Google Account": "Google でログイン",
  "Sign up with this Google Account": "この Google アカウントで登録します",
  "Example": "例",
  "Taro Yamada": "山田 太郎",

  "List View": "リスト表示",
  "Timeline View": "タイムライン表示",
  "History": "更新履歴",
  "Presentation Mode": "プレゼンテーション",

  "Created": "作成日",
  "Last updated": "最終更新",

  "Share": "共有",
  "Share Link": "共有用リンク",
  "Markdown Link": "Markdown形式のリンク",

  "Create/Edit Template": "テンプレートページの作成/編集",

  "Unportalize": "ポータル解除",

  "View this version": "このバージョンを見る",
  "View diff": "差分を見る",

  "User ID": "ユーザーID",
  "Home": "ホーム",
  "User Settings": "ユーザー設定",
  "User Information": "ユーザー情報",
  "Basic Info": "ユーザーの基本情報",
  "Name": "名前",
  "Email": "メールアドレス",
  "Language": "言語",
  "English": "英語",
  "Japanese": "日本語",
  "Set Profile Image": "プロフィール画像の設定",
  "Upload Image": "画像をアップロード",
  "Current Image": "現在の画像",
  "Delete Image": "画像を削除",
  "Delete this image?": "削除してよろしいですか？",
  "Updated": "更新しました",
  "Upload new image": "新しい画像をアップロード",
  "Google Setting": "Google設定",
  "Connected": "接続されています",
  "Disconnect": "接続を解除",
  "Show": "公開",
  "Hide": "非公開",
  "Disclose E-mail": "メールアドレスの公開",




  "Create today's": "今日の◯◯を作成",
  "Memo": "メモ",
  "Input page name": "ページ名を入力",
  "Input page name (optional)": "ページ名を入力(空欄OK)",
  "New Page": "新規ページ",
  "Create under": "ページを以下に作成",

  "Table of Contents": "目次",
  "Management Wiki Home": "Wiki管理トップ",
  "App settings": "アプリ設定",
  "Markdown settings": "マークダウン設定",
  "Customize": "カスタマイズ",
  "Notification settings": "通知設定",
  "User management": "ユーザー管理",
  "External Account management": "外部アカウント管理",
  "UserGroup management": "グループ管理",
  "Full Text Search management": "全文検索管理",
  "Basic settings": "基本設定",
  "Basic authentication": "Basic認証",
  "Guest users access": "ゲストユーザーのアクセス",
  "Register limitation": "登録の制限",
  "The contents entered here will be shown in the header etc": "ここに入力した内容は、ヘッダー等に表示されます。",
  "Public": "公開",
  "Anyone with the link": "リンクを知っている人のみ",
  "Specified users": "特定ユーザーのみ",
  "Just me": "自分のみ",
  "Only inside the group": "特定グループのみ",
  "Reselect the group": "グループの再選択",
  "Shareable link": "このページの共有用URL",
  "The whitelist of registration permission E-mail address": "登録許可メールアドレスの<br>ホワイトリスト",
  "Selecting authentication mechanism": "認証機構選択",



  "Show latest": "最新のページを表示",
  "Load latest": "最新版を読み込む",
  "edited this page": "さんがこのページを編集しました。",

  "Deleted Pages": "削除済みページ",
  "Sign out": "ログアウト",

  "page_register": {
    "notice": {
       "restricted": "この Wiki への新規登録は制限されています。",
       "restricted_defail": "利用を開始するには、新規登録後、管理者による承認が必要です。",
       "google_account_continue": "ユーザーID、名前、パスワードを決めて登録を継続してください。"
    },
    "form_help": {
      "email": "この Wiki では以下のメールアドレスのみ登録可能です。",
      "password": "パスワードには、6文字以上の半角英数字または記号等を設定してください。",
      "user_id": "ユーザーIDは、ユーザーページのURLなどに利用されます。半角英数字と一部の記号のみ利用できます。"
    }
  },

  "page_me": {
    "form_help": {
      "profile_image1": "画像をアップロードをするための設定がされていません。",
      "profile_image2": "アップロードできるようにするには、AWS またはローカルアップロードの設定をしてください。",
      "google_connect1": "Googleコネクトをすると、Googleアカウントでログイン可能になります。",
      "google_connect2": "コネクト可能なGoogleアカウントは、以下のメールアドレスの発行できるGoogle Appsアカウントに限られます。",
      "google_disconnect1": "接続を解除すると、Googleでログインができなくなります。",
      "google_disconnect2": "解除後はメールアドレスとパスワードでログインすることができます。"
    }
  },
  "page_me_apitoken": {
    "notice": {
      "apitoken_issued": "API Token が設定されていません。",
      "update_token1": "API Token を更新すると、自動的に新しい Token が生成されます。",
      "update_token2": "現在の Token を利用している処理は動かなくなります。"
    },
    "form_help": {
    }
  },

  "Password": "パスワード",
  "Password Settings": "パスワード設定",
  "Set new Password": "パスワードを新規に設定",
  "Update Password": "パスワードを更新",
  "Current password": "現在のパスワード",
  "New password": "新しいパスワード",
  "Re-enter new password": "(確認用)",
  "Password is not set": "パスワードが設定されていません",

  "Security settings": "セキュリティ設定",

  "API Settings": "API設定",
  "API Token Settings": "API Token設定",
  "Current API Token": "現在のAPI Token",
  "Update API Token": "API Tokenを更新",

  "page_page": {
      "notice": {
          "version": "これは現在の版ではありません。",
          "moved": "このページは <code>%s</code> から移動しました。",
          "duplicated": "このページは <code>%s</code> から複製されました。",
          "unlinked": "このページへのリダイレクトは削除されました。",
          "restricted": "このページの閲覧は制限されています"
      }
  },

  "page_edit": {
      "notice": {
          "conflict": "すでに他の人がこのページを編集していたため保存できませんでした。ページを再読み込み後、自分の編集箇所のみ再度編集してください。"
      }
  },




  "modal_rename": {
    "label": {
      "Rename page": "ページを移動する",
      "New page name": "移動先のページ名",
      "Current page name": "現在のページ名",
      "Move recursively": "再帰的に移動",
      "Redirect": "リダイレクトする"
    },
    "help": {
      "redirect": "<code>%s</code> にアクセスされた際に自動的に新しいページにジャンプします",
      "recursive": "<code>%s</code> 配下のページも移動します"
    }
  },

  "Put Back": "元に戻す",
  "Delete Completely": "完全削除",

  "modal_delete": {
    "label": {
      "Delete Page": "ページを削除する",
      "recursively": "全ての子ページも処理",
      "completely": "完全削除"
    }
  },

  "modal_duplicate": {
    "label": {
      "Duplicate page": "ページを複製する",
      "New page name": "複製後のページ名",
      "Current page name": "現在のページ名"
    }
  },

  "modal_putBack": {
    "label": {
      "Put Back Page": "ページを元に戻す",
      "recursively": "全ての子ページも処理"
    }
  },

  "modal_shortcuts": {
    "global": {
        "Open/Close shortcut help": "ショートカットヘルプの表示/非表示",
        "Edit Page": "ページ編集",
        "Create Page": "ページ作成"
    },
    "editor": {
        "Indent": "インデント",
        "Outdent": "左インデント",
        "Save Page": "保存",
        "Delete Line": "行削除"
    },
    "commentform": {
      "Post": "投稿"
    }
  },

  "template": {
    "modal_label": {
      "Create/Edit Template Page": "テンプレートページの作成/編集",
      "Create template under": "<code>%s</code> にテンプレートページを作成"
    },
    "option_label": {
      "select": "テンプレートタイプを選択してください",
      "create/edit": "テンプレートページの作成/編集.."
    },
    "children": {
      "label": "同一階層テンプレート",
      "desc": "テンプレートページが存在する階層にのみ適用されます"
    },
    "decendants": {
      "label": "下位層テンプレート",
      "desc": "テンプレートページが存在する下位層のすべてのページに適用されます"
    }
  },

  "admin_top": {
    "Management Wiki": "Wiki管理",
    "System Information": "システム情報",
    "wiki_administrator": "この画面はWiki管理者のみがアクセスできる画面です。",
    "assign_administrator": "「ユーザー管理」から「管理者にする」ボタンを使ってユーザーをWiki管理者に任命することができます。",
    "List of installed plugins": "インストールされているプラグイン一覧",
    "Package name": "パッケージ名",
    "Specified version": "指定バージョン",
    "Installed version": "インストールされているバージョン"



  },

  "app_setting": {
    "Site Name": "サイト名",
    "sitename_change": "ヘッダーや HTML タイトルに使用されるサイト名を変更できます。",
    "header_content": "ここに入力した内容は、ヘッダー等に表示されます。",
    "Confidential name": "コンフィデンシャル表示",
    "ex): internal use only": "例: 社外秘",
    "enable_files_except_image": "画像以外のファイルアップロードを許可",
    "attach_enable": "許可をしている場合、画像以外のファイルをページに添付可能になります。",
    "Update": "更新",
    "Mail settings": "メールの設定",
    "SMTP_used": "SMTPの設定がされている場合、それが利用されます。",
    "SMTP_but_AWS": "SMTP設定がなく、AWSの設定がある場合、SESでの送信を試みます。",
    "neihter_of": "どちらの設定もない場合、メールは送信されません。",
    "From e-mail address": "Fromアドレス",
    "SMTP settings": "SMTP設定"   ,
    "Host": "ホスト",
    "Port": "ポート",
    "User": "ユーザー",
    "AWS settings": "AWS設定",
    "AWS_access": "AWS にアクセスするための設定を行います。AWS の設定を完了させると、ファイルアップロード機能、プロフィール写真機能などが有効になります。",
    "No_SMTP_setting": "また、SMTP の設定が無い場合、SES を利用したメール送信が行われます。FromメールアドレスのVerify、プロダクション利用設定をする必要があります。",
    "change_setting": "この設定を途中で変更すると、これまでにアップロードしたファイル等へのアクセスができなくなりますのでご注意下さい。",
    "region": "リージョン",
    "bucket name": "バケット名",
    "Plugin settings": "プラグイン設定",
    "Enable plugin loading": "プラグインの読み込みを有効にします。",
    "Load plugins": "プラグインを読み込む",
    "Enable": "有効",
    "Disable": "無効"

   },

  "security_setting": {
    "Basic authentication": "Basic認証",
    "Security settings": "セキュリティ設定",
    "Guest users access": "ゲストユーザーのアクセス",
    "Register limitation": "登録の制限",
    "The whitelist of registration permission E-mail address": "登録許可メールアドレスの<br>ホワイトリスト",
    "Selecting authentication mechanism": "認証機構選択",
    "common_authentication": "Basic認証を設定すると、ページ全体に共通の認証がかかります。",
    "without_encryption": "IDとパスワードは暗号化されずに送信されるのでご注意下さい。",
    "users_without_account": "アカウントを持たないユーザーはアクセス不可",
    "example": "例",
    "restrict_emails": "登録可能なメールアドレスを制限することができます。",
    "for_instance":"例えば、",
    "only_those":"と記載することで、そのドメインのメールアドレスを持っている人のみ登録可能になります。",
    "insert_single":"1行に1メールアドレス入力してください。",
    "Authentication mechanism settings":"認証機構設定",
    "note": "メモ",
    "require_server_restart_change_auth": "認証機構の変更後はサーバーを再起動してください。",
    "auth_mechanism": "認証機構",
    "recommended": "推奨",
    "username_email_password": "ユーザー名、Eメール、パスワードでの認証",
    "ldap_auth": "LDAP 認証",
    "google_auth2": "Google OAuth2 認証",
    "google_auth2_by_crowi_desc": "ただし、この機能では新たなユーザーは作成されず、関連付け設定を行った既存ユーザーをログインできるようにするだけです。",
    "facebook_auth2": "Facebook OAuth2 認証",
    "twitter_auth2": "Twitter OAuth 認証",
    "github_auth2": "GitHub OAuth2 認証",
    "require_server_restart": "サーバーを再起動してください。",
    "server_on_passport_auth": "Passport 認証機構でサーバーが稼働しています。",
    "server_on_crowi_auth": "Crowi Classic 認証機構でサーバーが稼働しています。",
    "google_setting": "Google 設定",
    "connect_api_manager": "Google Cloud Platform の <a href=\"https://console.cloud.google.com/apis/credentials\" target=\"_blank\">API Manager</a>から OAuth2 Client ID を作成すると、Google アカウントにコネクトして登録やログインが可能になります。",
    "access_api_manager": "<a href=\"%s\" target=\"_blank\">%s</a> へアクセス",
    "create_project": "プロジェクトを作成していない場合は作成してください",
    "create_auth_to_oauth": "「認証情報を作成」-> OAuthクライアントID",
    "select_webapp": "「ウェブアプリケーション」を選択",
    "change_redirect_url": "承認済みのリダイレクトURLに、 <code>https://${crowi.host}/google/callback</code> を入力<br>(<code>${crowi.host}</code>は環境に合わせて変更してください)",
    "clientID": "クライアントID",
    "client_secret": "クライアントシークレット",
<<<<<<< HEAD
    "xss_prevent_setting":"XSS(Cross Site Scripting)対策設定",
    "xss_prevent_setting_link":"マークダウン設定ページに移動",
=======
    "callback_URL": "コールバックURL",
>>>>>>> d727761e
    "guest_mode": {
      "deny": "アカウントを持たないユーザーはアクセス不可",
      "readonly": "閲覧のみ許可"
    },
    "registration_mode": {
      "open": "公開 (だれでも登録可能)",
      "restricted": "制限 (登録完了には管理者の承認が必要)",
      "closed": "非公開 (登録には管理者による招待が必要)"
    },
    "configuration": "設定",
    "optional": "オプション",
    "Treat username matching as identical": "新規ログイン時、<code>%s</code> が一致したローカルアカウントが存在した場合は自動的に紐付ける",
    "Treat username matching as identical_warn": "警告: <code>%s</code> の一致を以て同一ユーザーであるとみなすので、セキュリティに注意してください",
    "Use env var if empty": "空の場合、環境変数 <code>%s</code> を利用します",
    "ldap": {
      "server_url_detail": "LDAP URLを <code>ldap://host:port/DN</code> または <code>ldaps://host:port/DN</code> の形式で入力してください。",
      "bind_mode": "Bind モード",
      "bind_manager": "管理者 Bind",
      "bind_user": "ユーザー Bind",
      "bind_DN_manager_detail": "ディレクトリーサービスに認証する際のアカウント DN",
      "bind_DN_user_detail1": "ディレクトリーサービスに Bind するアカウント DN を決定するためのクエリ",
      "bind_DN_user_detail2": "ログイン時に入力されるユーザー名を使用するには <code>&#123;&#123;username&#125;&#125;</code> の形式を使用してください。",
      "bind_DN_password": "Bind DN パスワード",
      "bind_DN_password_manager_detail": "Bind DN アカウントのパスワード",
      "bind_DN_password_user_detail": "ログイン時のパスワードが使用されます。",
      "search_filter": "検索フィルター",
      "search_filter_detail1": "認証されるユーザーを一意に決定するための LDAP フィルタ",
      "search_filter_detail2": "ログイン時のユーザー名を使用するには <code>&#123;&#123;username&#125;&#125;</code> の形式を使用してください。",
      "search_filter_detail3": "空欄の場合 <code>(uid=&#123;&#123;username&#125;&#125;)</code> が使用されます。",
      "search_filter_example1": "'uid' または 'mail' に一致",
      "search_filter_example2": "'sAMAccountName' に一致 (Active Directory)",
      "username_detail": "新規ユーザーのアカウント名(<code>username</code>)に関連付ける属性",
      "name_detail": "新規ユーザーの表示名(<code>name</code>)に関連付ける属性",
      "group_search_base_DN": "グループ検索ベース DN",
      "group_search_base_DN_detail": "グループ検索を実行するベース DN。利用する場合は <code>グループ検索フィルター</code> も入力する必要があります。",
      "group_search_filter": "グループ検索フィルター",
      "group_search_filter_detail1": "グループフィルターに用いるクエリ",
      "group_search_filter_detail2": "ログイン対象ユーザーオブジェクトのプロパティーで置換する場合は <code>&#123;&#123;dn&#125;&#125;</code> を用いてください。",
      "group_search_filter_detail3": "<code>(&(cn=group1)(memberUid=&#123;&#123;dn&#125;&#125;))</code> は <code>cn=group1</code> と、ユーザーの <code>uid</code> を含む <code>memberUid</code> を持つグループにヒットします(<code>ユーザーの DN プロパティー</code> がデフォルトから変更されていない場合)",
      "group_search_user_DN_property": "ユーザーの DN プロパティー",
      "group_search_user_DN_property_detail": "<code>グループ検索フィルター</code> 内の <code>&#123;&#123;dn&#125;&#125;</code> で置換される、ユーザーオブジェクトのプロパティー",
      "test_config": "ログインテスト"
    },
    "OAuth": {
      "register": "%sに登録",
      "change_redirect_url": "承認済みのリダイレクトURLに、 <code>%s</code> を入力<br>(<code>%s</code>は環境に合わせて変更してください)",
      "Google": {
        "name": "Google OAuth認証",
        "register_1": "<a href=\"%s\" target=\"_blank\">%s</a>へアクセス",
        "register_2": "プロジェクトがない場合はプロジェクトを作成",
        "register_3": "認証情報を作成 &rightarrow; OAuthクライアントID &rightarrow; ウェブアプリケーションを選択",
        "register_4": "承認済みのリダイレクトURIを<code>%s</code>としてGrowiを登録 (<code>%s</code>は環境に合わせて変更してください)",
        "register_5": "上記フォームにクライアントIDとクライアントシークレットを入力"
      },
      "Facebook": {
        "name": "Facebook OAuth認証"
      },
      "Twitter": {
        "name": "Twitter OAuth認証"
      },
      "GitHub": {
        "name": "GitHub OAuth認証",
        "register_1": "<a href=\"%s\" target=\"_blank\">%s</a>へアクセス",
        "register_2": "\"Authorization callback URL\"を<code>%s</code>としてGrowiを登録 (<code>%s</code>は環境に合わせて変更してください)",
        "register_3": "上記フォームにクライアントIDとクライアントシークレットを入力"
      }
    }
  },
  "markdown_setting": {
    "line_break_setting": "Line Break設定",
    "line_break_setting_desc": "Line Breakの設定を変更できます。",
    "Enable Line Break": "Line Break を有効にする",
    "Enable Line Break desc": "ページテキスト中の改行を、HTML内で<code>&lt;br&gt;</code>として扱います",
    "Enable Line Break for comment": "コメント欄で Line Break を有効にする",
    "Enable Line Break for comment desc": "コメント中の改行を、HTML内で<code>&lt;br&gt;</code>として扱います",
    "XSS_setting": "XSS(Cross Site Scripting)対策設定",
    "XSS_setting_desc": "マークダウンテキスト内の HTML タグの扱いを設定し、悪意のあるプログラムからの攻撃を防ぎます",
    "Enable XSS prevention": "XSSを抑制する",
    "Ignore all tags": "すべてのタグを抑制する",
    "Ignore all tags desc": "すべてのHTMLタグと属性を使用不可にします",
    "Recommended setting": "おすすめ設定",
    "Custom Whitelist": "カスタムホワイトリスト",
    "Tag names": "タグ名のホワイトリスト",
    "Tag attributes": "タグ属性のホワイトリスト",
    "import_recommended": "おすすめをインポート"
  },

  "customize_page": {
    "Behavior": "挙動",
    "Layout": "レイアウト",
    "Function": "機能",
    "function_choose": "機能の有効/無効を選択できます。",
    "Timeline function": "タイムライン機能",
    "Code Highlight": "コードハイライト",
    "Theme": "テーマ",
    "subpage_display": "配下ページのタイムラインを表示できます。",
    "performance_decrease": "配下ページが多い場合はページロード時のパフォーマンスが落ちます。",
    "list_page_display": "無効化することでリストページの表示を高速化できます。",
    "tab_switch": "タブ変更をブラウザ履歴に保存",
    "save_edit": "編集タブやヒストリータブ等の切り替えをブラウザ履歴に保存し、ブラウザの戻る/進む操作の対象にします。",
    "by_invalidating": "無効化することで、ページ遷移のみを戻る/進む操作の対象にすることができます。",
    "Custom CSS": "カスタム CSS",
    "write_CSS": " システム全体に適用されるCSSを記述できます。",
    "reflect_change": "変更の反映はページの更新が必要です。",
    "ctrl_space": "Ctrl+Space でコード補完",
    "Custom script": "カスタムスクリプト",
    "write_java": "システム全体に適用されるJavaScriptを記述できます。",
    "attach_title_header": "新規ページ作成時の h1 セクション自動挿入",
    "attach_title_header_desc": "新規作成したページの1行目に、ページのパスを h1 セクションとして挿入します。"
  },

  "user_management": {
    "User management": "ユーザー管理",
    "invite_users": "新規ユーザーの招待",
    "external_account": "外部アカウントの管理",
    "user_list": "ユーザー一覧",
    "Date created": "作成日",
    "Last login": "最終ログイン",
    "Manage": "操作",
    "Edit menu": "編集メニュー",
    "Reissue password": "パスワードの再発行",
    "Status": "ステータス",
    "Deactivate account": "アカウント停止",
    "your_own": "自分自身のアカウントを停止することはできません",
    "Administrator menu": "管理者メニュー",
    "cannot_remove": "自分自身を管理者から外すことはできません"
  }

}<|MERGE_RESOLUTION|>--- conflicted
+++ resolved
@@ -344,12 +344,9 @@
     "change_redirect_url": "承認済みのリダイレクトURLに、 <code>https://${crowi.host}/google/callback</code> を入力<br>(<code>${crowi.host}</code>は環境に合わせて変更してください)",
     "clientID": "クライアントID",
     "client_secret": "クライアントシークレット",
-<<<<<<< HEAD
     "xss_prevent_setting":"XSS(Cross Site Scripting)対策設定",
     "xss_prevent_setting_link":"マークダウン設定ページに移動",
-=======
     "callback_URL": "コールバックURL",
->>>>>>> d727761e
     "guest_mode": {
       "deny": "アカウントを持たないユーザーはアクセス不可",
       "readonly": "閲覧のみ許可"
