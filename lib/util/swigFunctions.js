--- conflicted
+++ resolved
@@ -128,17 +128,9 @@
     return Config.theme(config);
   }
 
-  locals.customTitle = function(path) {
-    var config = crowi.getConfig();
-    var title = Config.customTitle(config);
-<<<<<<< HEAD
-    var app_title = Config.appTitle(config);
-    var custom_title = title.replace('{{sitename}}', app_title);
-=======
-    var app_title = config.crowi['app:title'] ? config.crowi['app:title'] : 'Crowi';
-    var custom_title = title.replace('{{sitename}}', app_title).replace('{{path}}', path);
->>>>>>> 78eba1fa
-    return custom_title;
+  locals.customTitle = function(page) {
+    const config = crowi.getConfig();
+    return Config.customTitle(config, page);
   }
 
   locals.behaviorType = function() {
