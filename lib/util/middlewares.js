var debug = require('debug')('crowi:lib:middlewares');
var md5 = require('md5');

exports.loginChecker = function(crowi, app) {
  return function(req, res, next) {
    var User = crowi.model('User');
    var csrfKey = (req.session && req.session.id) || 'anon';

    if (req.csrfToken === null) {
      req.csrfToken = crowi.getTokens().create(csrfKey);
    }

    // session に user object が入ってる
    if (req.session.user && '_id' in req.session.user) {
      User.findById(req.session.user._id, function(err, userData) {
        if (err) {
          next();
        } else {
          req.user = req.session.user = userData;
          res.locals.user = req.user;
          next();
        }
      });
    } else {
      req.user = req.session.user = false;
      res.locals.user = req.user;
      next();
    }
  };
};

exports.csrfVerify = function(crowi, app) {
  return function(req, res, next) {
    var token = req.body._csrf || req.query._csrf || null;
    var csrfKey = (req.session && req.session.id) || 'anon';

    debug('req.skipCsrfVerify', req.skipCsrfVerify);
    if (req.skipCsrfVerify) {
      debug('csrf verify skipped');
      return next();
    }

    if (crowi.getTokens().verify(csrfKey, token)) {
      debug('csrf successfully verified');
      return next();
    }

    debug('csrf verification failed. return 403', csrfKey, token);
    return res.sendStatus(403);
  };
};

exports.swigFunctions = function(crowi, app) {
  return function(req, res, next) {
    require('../util/swigFunctions')(crowi, app, req, res.locals);
    next();
  };
};

exports.swigFilters = function(app, swig) {

  // define a function for Gravatar
  const generateGravatarSrc = function(user) {
    const hash = md5(user.email.trim().toLowerCase());
    return `https://gravatar.com/avatar/${hash}`;
  };

  // define a function for uploaded picture
  const getUploadedPictureSrc = function(user) {
    if (user.image) {
      return user.image;
    }
    else {
      return '/images/userpicture.png';
    }
  };


  return function(req, res, next) {
    swig.setFilter('path2name', function(string) {
      var name = string.replace(/(\/)$/, '');

      if (name.match(/.+\/([^/]+\/\d{4}\/\d{2}\/\d{2})$/)) { // /.../hoge/YYYY/MM/DD 形式のページ
        return name.replace(/.+\/([^/]+\/\d{4}\/\d{2}\/\d{2})$/, '$1');
      }
      if (name.match(/.+\/([^/]+\/\d{4}\/\d{2})$/)) { // /.../hoge/YYYY/MM 形式のページ
        return name.replace(/.+\/([^/]+\/\d{4}\/\d{2})$/, '$1');
      }
      if (name.match(/.+\/([^/]+\/\d{4})$/)) { // /.../hoge/YYYY 形式のページ
        return name.replace(/.+\/([^/]+\/\d{4})$/, '$1');
      }

      return name.replace(/.+\/(.+)?$/, '$1'); // ページの末尾を拾う
    });

    swig.setFilter('normalizeDateInPath', function(path) {
      var patterns = [
        [/20(\d{2})(\d{2})(\d{2})(.+)/g, '20$1/$2/$3/$4'],
        [/20(\d{2})(\d{2})(\d{2})/g, '20$1/$2/$3'],
        [/20(\d{2})(\d{2})(.+)/g, '20$1/$2/$3'],
        [/20(\d{2})(\d{2})/g, '20$1/$2'],
        [/20(\d{2})_(\d{1,2})_(\d{1,2})_?(.+)/g, '20$1/$2/$3/$4'],
        [/20(\d{2})_(\d{1,2})_(\d{1,2})/g, '20$1/$2/$3'],
        [/20(\d{2})_(\d{1,2})_?(.+)/g, '20$1/$2/$3'],
        [/20(\d{2})_(\d{1,2})/g, '20$1/$2'],
      ];

      for (var i = 0; i < patterns.length ; i++) {
        var mat = patterns[i][0];
        var rep = patterns[i][1];
        if (path.match(mat)) {
          return path.replace(mat, rep);
        }
      }

      return path;
    });

    swig.setFilter('datetz', function(input, format) {
      // timezone
      var swigFilters = require('swig/lib/filters');
      return swigFilters.date(input, format, app.get('tzoffset'));
    });

    swig.setFilter('nl2br', function(string) {
      return string
        .replace(/\n/g, '<br>');
    });

    swig.setFilter('removeLastSlash', function(string) {
      if (string == '/') {
        return string;
      }

      return string.substr(0, string.length - 1);
    });

    swig.setFilter('presentation', function(string) {
      // 手抜き
      return string
        .replace(/[\n]+#/g, '\n\n\n#')
        .replace(/\s(https?.+(jpe?g|png|gif))\s/, '\n\n\n![]($1)\n\n\n');
    });

    swig.setFilter('gravatar', generateGravatarSrc);
    swig.setFilter('uploadedpicture', getUploadedPictureSrc);

    swig.setFilter('picture', function(user) {
      if (!user) {
        return '/images/userpicture.png';
      }

      if (user.isGravatarEnabled === true) {
        return generateGravatarSrc(user);
      }
      else {
        return getUploadedPictureSrc(user);
      }
    });

    next();
  };
};

exports.adminRequired = function() {
  return function(req, res, next) {
    if (req.user && '_id' in req.user) {
      if (req.user.admin) {
        next();
        return;
      }
      return res.redirect('/');
    }
    return res.redirect('/login');
  };
};

/**
 * require login handler
 *
 * @param {any} crowi
 * @param {any} app
 * @param {boolean} isStrictly whethere strictly restricted (default true)
 */
exports.loginRequired = function(crowi, app, isStrictly = true) {
  return function(req, res, next) {
    var User = crowi.model('User')

    // when the route is not strictly restricted
    if (!isStrictly) {
      var config = req.config;
      var Config = crowi.model('Config');

      // when allowed to read
      if (Config.isGuesstAllowedToRead(config)) {
        return next();
      }
    }

    if (req.user && '_id' in req.user) {
      if (req.user.status === User.STATUS_ACTIVE) {
        // Active の人だけ先に進める
        return next();
      } else if (req.user.status === User.STATUS_REGISTERED) {
        return res.redirect('/login/error/registered');
      } else if (req.user.status === User.STATUS_SUSPENDED) {
        return res.redirect('/login/error/suspended');
      } else if (req.user.status === User.STATUS_INVITED) {
        return res.redirect('/login/invited');
      }
    }

    // is api path
    var path = req.path || '';
    if (path.match(/^\/_api\/.+$/)) {
      return res.sendStatus(403);
    }

    req.session.jumpTo = req.originalUrl;
    return res.redirect('/login');
  };
};

exports.accessTokenParser = function(crowi, app) {
  return function(req, res, next) {
<<<<<<< HEAD
    var accessToken = req.query.access_token || req.body.access_token || req.get('Authorization') || null;

    debug(`accessToken=${accessToken}`);

=======
    // TODO: comply HTTP header of RFC6750 / Authorization: Bearer
    var accessToken = req.query.access_token || req.body.access_token || null;
>>>>>>> 8751a6ad
    if (!accessToken) {
      return next();
    }

    var User = crowi.model('User');
    User.findUserByApiToken(accessToken)
      .then((userData) => {
        if (userData !== null) {
          req.user = userData;
          req.skipCsrfVerify = true;
          debug('Access token parsed: skipCsrfVerify');
        }
        next();
      }).catch(function(err) {
        next();
      });
  };
};

// this is for Installer
exports.applicationNotInstalled = function() {
  return function(req, res, next) {
    var config = req.config;

    if (Object.keys(config.crowi).length !== 1) {
      req.flash('errorMessage', 'Application already installed.');
      return res.redirect('admin'); // admin以外はadminRequiredで'/'にリダイレクトされる
    }

    return next();
  };
};

exports.checkSearchIndicesGenerated = function(crowi, app) {
  return function(req, res, next) {
    // build index
    const searcher = crowi.getSearcher();
    searcher.buildIndex()
      .then((data) => {
        if (!data.errors) {
          debug('Index created.');
        }
        return searcher.addAllPages();
      });

    return next();
  };
}

exports.applicationInstalled = function() {
  return function(req, res, next) {
    var config = req.config;

    if (Object.keys(config.crowi).length === 1) { // app:url is set by process
      return res.redirect('/installer');
    }

    return next();
  };
};

exports.awsEnabled = function() {
  return function (req, res, next) {
    var config = req.config;
    if (config.crowi['aws:region'] !== '' && config.crowi['aws:bucket'] !== '' && config.crowi['aws:accessKeyId'] !== '' && config.crowi['aws:secretAccessKey'] !== '') {
      req.flash('globalError', 'AWS settings required to use this function. Please ask the administrator.');
      return res.redirect('/');
    }

    return next();
  };
};<|MERGE_RESOLUTION|>--- conflicted
+++ resolved
@@ -223,31 +223,25 @@
 
 exports.accessTokenParser = function(crowi, app) {
   return function(req, res, next) {
-<<<<<<< HEAD
-    var accessToken = req.query.access_token || req.body.access_token || req.get('Authorization') || null;
-
-    debug(`accessToken=${accessToken}`);
-
-=======
     // TODO: comply HTTP header of RFC6750 / Authorization: Bearer
     var accessToken = req.query.access_token || req.body.access_token || null;
->>>>>>> 8751a6ad
     if (!accessToken) {
       return next();
     }
 
-    var User = crowi.model('User');
+    var User = crowi.model('User')
+
+    debug('accessToken is', accessToken);
     User.findUserByApiToken(accessToken)
-      .then((userData) => {
-        if (userData !== null) {
-          req.user = userData;
-          req.skipCsrfVerify = true;
-          debug('Access token parsed: skipCsrfVerify');
-        }
-        next();
-      }).catch(function(err) {
-        next();
-      });
+    .then(function(userData) {
+      req.user = userData;
+      req.skipCsrfVerify = true;
+      debug('Access token parsed: skipCsrfVerify');
+
+      next();
+    }).catch(function(err) {
+      next();
+    });
   };
 };
 
