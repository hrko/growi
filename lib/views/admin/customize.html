--- conflicted
+++ resolved
@@ -473,13 +473,9 @@
 {% block body_end %}
   {% parent %}
   <script>
-<<<<<<< HEAD
     $(`#customthemeSettingForm, #cutomlayoutSettingForm, #cutombehaviorSettingForm, #cutomhighlightJsStyleSettingForm,
-       #customfeaturesSettingForm, #cutomheaderSettingForm, #cutomcssSettingForm, #cutomscriptSettingForm`
+       #customfeaturesSettingForm, #cutomheaderSettingForm, #cutomcssSettingForm, #cutomscriptSettingForm, #customtitleSettingForm`
     ).each(function() {
-=======
-    $('#cutomcssSettingForm, #cutomscriptSettingForm, #cutomlayoutSettingForm, #cutombehaviorSettingForm, #customfeaturesSettingForm, #cutomheaderSettingForm, #cutomhighlightJsStyleSettingForm, #customtitleSettingForm').each(function() {
->>>>>>> 27675bd7
       $(this).submit(function()
       {
         function showMessage(formId, msg, status) {
