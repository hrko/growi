--- conflicted
+++ resolved
@@ -2,16 +2,6 @@
   {% set current = 'index' %}
 {% endif  %}
 <ul class="nav nav-pills nav-stacked">
-<<<<<<< HEAD
-  <li class="{% if current == 'index'%}active{% endif %}"><a href="/admin"><i class="fa fa-cube"></i> Wiki管理トップ</a></li>
-  <li class="{% if current == 'app'%}active{% endif %}"><a href="/admin/app"><i class="fa fa-gears"></i> アプリ設定</a></li>
-  <li class="{% if current == 'security'%}active{% endif %}"><a href="/admin/security"><i class="fa fa-shield"></i> セキュリティ設定</a></li>
-  <li class="{% if current == 'markdown'%}active{% endif %}"><a href="/admin/markdown"><i class="fa fa-pencil"></i> Markdown設定</a></li>
-  <li class="{% if current == 'customize'%}active{% endif %}"><a href="/admin/customize"><i class="fa fa-object-group"></i> カスタマイズ</a></li>
-  <li class="{% if current == 'notification'%}active{% endif %}"><a href="/admin/notification"><i class="fa fa-bell"></i> 通知設定</a></li>
-  <li class="{% if current == 'user'%}active{% endif %}"><a href="/admin/users"><i class="fa fa-user"></i> ユーザー管理</a></li>
-  <li class="{% if current == 'user-group'%}active{% endif %}"><a href="/admin/user-groups"><i class="fa fa-users"></i> グループ管理</a></li>
-=======
   <li class="{% if current == 'index'%}active{% endif %}"><a href="/admin"><i class="fa fa-cube"></i> {{ t('Management Wiki Home') }}</a></li>
   <li class="{% if current == 'app'%}active{% endif %}"><a href="/admin/app"><i class="fa fa-gears"></i>{{ t('App settings') }}</a></li>
   <li class="{% if current == 'security'%}active{% endif %}"><a href="/admin/security"><i class="fa fa-shield"></i> {{ t('Security settings') }}</a></li>
@@ -19,8 +9,7 @@
   <li class="{% if current == 'customize'%}active{% endif %}"><a href="/admin/customize"><i class="fa fa-object-group"></i> {{ t('Customize') }}</a></li>
   <li class="{% if current == 'notification'%}active{% endif %}"><a href="/admin/notification"><i class="fa fa-bell"></i> {{ t('Notification settings') }}</a></li>
   <li class="{% if current == 'user' || current == 'external-account' %}active{% endif %}"><a href="/admin/users"><i class="fa fa-users"></i> {{ t('User management') }}</a></li>
-  <li class="{% if current == 'user_group'%}active{% endif %}"><a href="/admin/user-groups"><i class="fa fa-users"></i> グループ管理</a></li>
->>>>>>> d48a323e
+  <li class="{% if current == 'user-group'%}active{% endif %}"><a href="/admin/user-groups"><i class="fa fa-users"></i> グループ管理</a></li>
   {% if searchConfigured() %}
   <li class="{% if current == 'search'%}active{% endif %}"><a href="/admin/search"><i class="fa fa-search"></i> 検索管理</a></li>
   {% endif %}
