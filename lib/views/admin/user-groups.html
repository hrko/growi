--- conflicted
+++ resolved
@@ -87,16 +87,10 @@
               </dl>
               <span class="text-danger">
                 グループの削除を行うと元に戻すことはできませんのでご注意ください。
-<<<<<<< HEAD
-              </p>
-
-              <form action="/admin/user-group.remove" method="post" id="admin-user-groups-delete">
-=======
               </span>
             </div>
             <div class="modal-footer">
-              <form method="post" id="admin-user-groups-delete" class="text-right">
->>>>>>> 29c9d862
+              <form action="/admin/user-group.remove" method="post" id="admin-user-groups-delete" class="text-right">
                 <input type="hidden" name="user_group_id" value="">
                 <input type="hidden" name="_csrf" value="{{ csrf() }}">
                 <button type="submit" value="" class="btn btn-sm btn-danger">
