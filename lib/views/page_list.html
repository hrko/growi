--- conflicted
+++ resolved
@@ -77,11 +77,8 @@
   data-page-revision-id="{% if revision %}{{ revision._id.toString() }}{% endif %}"
   data-page-revision-created="{% if revision %}{{ revision.createdAt|datetz('U') }}{% endif %}"
   data-page-is-seen="{% if page and page.isSeenUser(user) %}1{% else %}0{% endif %}"
-<<<<<<< HEAD
   data-linebreaks-enabled="{{ isEnabledLinebreaks() }}"
-=======
   data-csrftoken="{{ csrf() }}"
->>>>>>> 573144b3
   >
 
 <div class="portal {% if not page or req.query.offset > 0 %}hide{% endif %}">
