--- conflicted
+++ resolved
@@ -50,11 +50,7 @@
         </select>
         {% endif %}
         <input type="hidden" id="edit-form-csrf" name="_csrf" value="{{ csrf() }}">
-<<<<<<< HEAD
-        <input type="submit" class="btn btn-primary" id="edit-form-submit" value="ページを更新" />
-=======
         <input type="submit" class="btn btn-primary" id="edit-form-submit" value="{{ t('Update Page') }}" />
->>>>>>> 3e60270f
       </div>
     </div>
   </form>
