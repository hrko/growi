{% block html_head_loading_legacy %}
  <script src="{{ webpack_asset('legacy-form').js }}" defer></script>
  {% parent %}
{% endblock %}

{% if req.form.errors %}
<div class="alert alert-danger">
  <ul>
  {% for error in req.form.errors %}
    <li>{{ t(error) }}</li>
  {% endfor %}

  </ul>
</div>
{% endif %}

<form action="/_/edit" id="page-form" method="post" class="{% if isUploadable() %}uploadable{% endif %} page-form">

  <div id="page-editor">{% if pageForm.body %}{{ pageForm.body }}{% endif %}</div>

  <input type="hidden" id="form-body" name="pageForm[body]" value="{% if pageForm.body %}{{ pageForm.body }}{% endif %}">
  <input type="hidden" name="pageForm[path]" value="{{ path }}">
  <input type="hidden" name="pageForm[currentRevision]" value="{{ pageForm.currentRevision|default(page.revision._id.toString()) }}">
  <div class="form-submit-group form-group form-inline">
    {#<button class="btn btn-default">
      <i class="fa fa-file-text"></i>
      ファイルを追加 ...
    </button>#}

<<<<<<< HEAD
        {% if forceGrant %}
        <input type="hidden" name="pageForm[grant]" value="{{ forceGrant }}">
        {% else %}
        <select name="pageForm[grant]" class="form-control">
          {% for grantId, grantLabel in consts.pageGrants %}
          <option value="{{ grantId }}" {% if pageForm.grant|default(page.grant) == grantId %}selected{% endif %} {% if grantId == 5 && userRelatedGroups.length == 0 %}disabled{% endif %}>{{ t(grantLabel) }}</option>
          {% endfor %}
        </select>
        {% endif %}
        {% if userRelatedGroups.length != 0 %}
        <select name="pageForm[grantUserGroupId]" class="form-control">
          {% for userGroup in userRelatedGroups %}
          <option value="{{ userGroup.id }}">{{ userGroup.name }}</option>
          {% endfor %}
        </select>
        {% endif %}
        <input type="hidden" id="edit-form-csrf" name="_csrf" value="{{ csrf() }}">
        <input type="submit" class="btn btn-primary" id="edit-form-submit" value="{{ t('Update Page') }}" />
      </div>
=======
    <div class="pull-left">
      <div id="page-editor-options-selector"></div>
>>>>>>> d48a323e
    </div>

    <div class="pull-right form-inline page-form-setting" id="page-form-setting" data-slack-configured="{{ slackConfigured() }}">
      {% if slackConfigured() %}
      <span class="input-group extended-setting">
        <span class="input-group-addon">
          <label>
            <i class="fa fa-slack"></i>
            <input class="" type="checkbox" name="pageForm[notify][slack][on]" value="1">
          </label>
        </span>
        <input class="form-control" type="text" name="pageForm[notify][slack][channel]" value="{{ page.extended.slack|default('') }}" placeholder="slack-channel-name"
          id="page-form-slack-channel"
          data-toggle="popover"
          title="Slack通知"
          data-content="通知するにはチェックを入れてください。カンマ区切りで複数チャンネルに通知することができます。"
          data-trigger="focus"
          data-placement="top"
        >
      </span>
      {% endif %}

      {% if forceGrant %}
      <input type="hidden" name="pageForm[grant]" value="{{ forceGrant }}">
      {% else %}
      <select name="pageForm[grant]" class="form-control">
        {% for grantId, grantLabel in consts.pageGrants %}
        <option value="{{ grantId }}" {% if pageForm.grant|default(page.grant) == grantId %}selected{% endif %}>{{ t(grantLabel) }}</option>
        {% endfor %}
      </select>
      {% endif %}
      <input type="hidden" id="edit-form-csrf" name="_csrf" value="{{ csrf() }}">
      <input type="submit" class="btn btn-primary" id="edit-form-submit" value="{{ t('Update Page') }}" />
    </div>
  </div>
</form>
<div class="file-module hidden">
</div><|MERGE_RESOLUTION|>--- conflicted
+++ resolved
@@ -27,30 +27,8 @@
       ファイルを追加 ...
     </button>#}
 
-<<<<<<< HEAD
-        {% if forceGrant %}
-        <input type="hidden" name="pageForm[grant]" value="{{ forceGrant }}">
-        {% else %}
-        <select name="pageForm[grant]" class="form-control">
-          {% for grantId, grantLabel in consts.pageGrants %}
-          <option value="{{ grantId }}" {% if pageForm.grant|default(page.grant) == grantId %}selected{% endif %} {% if grantId == 5 && userRelatedGroups.length == 0 %}disabled{% endif %}>{{ t(grantLabel) }}</option>
-          {% endfor %}
-        </select>
-        {% endif %}
-        {% if userRelatedGroups.length != 0 %}
-        <select name="pageForm[grantUserGroupId]" class="form-control">
-          {% for userGroup in userRelatedGroups %}
-          <option value="{{ userGroup.id }}">{{ userGroup.name }}</option>
-          {% endfor %}
-        </select>
-        {% endif %}
-        <input type="hidden" id="edit-form-csrf" name="_csrf" value="{{ csrf() }}">
-        <input type="submit" class="btn btn-primary" id="edit-form-submit" value="{{ t('Update Page') }}" />
-      </div>
-=======
     <div class="pull-left">
       <div id="page-editor-options-selector"></div>
->>>>>>> d48a323e
     </div>
 
     <div class="pull-right form-inline page-form-setting" id="page-form-setting" data-slack-configured="{{ slackConfigured() }}">
@@ -78,7 +56,14 @@
       {% else %}
       <select name="pageForm[grant]" class="form-control">
         {% for grantId, grantLabel in consts.pageGrants %}
-        <option value="{{ grantId }}" {% if pageForm.grant|default(page.grant) == grantId %}selected{% endif %}>{{ t(grantLabel) }}</option>
+        <option value="{{ grantId }}" {% if pageForm.grant|default(page.grant) == grantId %}selected{% endif %} {% if grantId == 5 && userRelatedGroups.length == 0 %}disabled{% endif %}>{{ t(grantLabel) }}</option>
+        {% endfor %}
+      </select>
+      {% endif %}
+      {% if userRelatedGroups.length != 0 %}
+      <select name="pageForm[grantUserGroupId]" class="form-control">
+        {% for userGroup in userRelatedGroups %}
+        <option value="{{ userGroup.id }}">{{ userGroup.name }}</option>
         {% endfor %}
       </select>
       {% endif %}
