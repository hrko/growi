--- conflicted
+++ resolved
@@ -83,11 +83,8 @@
 ## Dependencies
 
 - Node.js v14.x or v16.x
-<<<<<<< HEAD
-=======
 - npm 6.x
 - yarn
->>>>>>> dd714176
 - MongoDB 4.x
 
 ### Optional Dependencies
